# Owner(s): ["oncall: distributed"]

import copy
import io
import itertools
import math
import pickle
import sys
from typing import List

import torch
import torch.distributed as dist
from torch.distributed import distributed_c10d, rpc
from torch.distributed._shard import sharded_tensor
from torch.distributed._shard.api import (
    _collect_local_shard,
    _reshard_output,
    _shard_tensor,
    load_with_process_group,
    shard_parameter,
)
from torch.distributed._shard.sharded_tensor import (
    custom_sharded_op_impl,
    pre_load_state_dict_hook,
    Shard,
    ShardedTensor,
    ShardedTensorBase,
    ShardedTensorMetadata,
    state_dict_hook,
)
from torch.distributed._shard.sharded_tensor.api import (
    _create_tensor_from_params,
    TensorProperties,
)
from torch.distributed._shard.sharded_tensor.utils import (
    _parse_and_validate_remote_device,
)
from torch.distributed._shard.sharding_spec import (
    ChunkShardingSpec,
    EnumerableShardingSpec,
    ShardMetadata,
)
from torch.distributed.remote_device import _remote_device
from torch.testing._internal.common_distributed import (
    requires_nccl,
    skip_if_lt_x_gpu,
    spawn_threads_and_init_comms,
    tp_transports,
)
from torch.testing._internal.common_utils import (
    run_tests,
    skip_but_pass_in_sandcastle_if,
    TEST_CUDA,
    TEST_WITH_DEV_DBG_ASAN,
    TestCase,
)
from torch.testing._internal.distributed._shard.sharded_tensor import (
    ShardedTensorTestBase,
    with_comms,
)
from torch.testing._internal.distributed._shard.sharded_tensor._test_st_common import (
    _chunk_sharding_specs_list_for_test,
    MyShardedModel1,
)


if TEST_WITH_DEV_DBG_ASAN:
    print(
        "Skip dev-asan as torch + multiprocessing spawn have known issues",
        file=sys.stderr,
    )
    sys.exit(0)


class TestShardedTensorMetadata(TestCase):
    def test_serialize_and_deserialize(self):
        shard_metadatas = [
            ShardMetadata(
                shard_offsets=[0, 0],
                shard_sizes=[5, 5],
                placement="rank:0/cuda:0",
            ),
            ShardMetadata(
                shard_offsets=[0, 5],
                shard_sizes=[5, 5],
                placement="rank:1/cuda:1",
            ),
            ShardMetadata(
                shard_offsets=[5, 0],
                shard_sizes=[5, 5],
                placement="rank:2/cuda:2",
            ),
            ShardMetadata(
                shard_offsets=[5, 5],
                shard_sizes=[5, 5],
                placement="rank:3/cuda:3",
            ),
        ]

        dtypes = [
            torch.float,
            torch.double,
            torch.cfloat,
            torch.cdouble,
            torch.half,
            torch.bfloat16,
            torch.uint8,
            torch.int8,
            torch.short,
            torch.int,
            torch.long,
            torch.bool,
        ]

        layouts = [torch.strided, torch.sparse_coo]
        requires_grads = [True, False]
        memory_formats = [
            torch.contiguous_format,
            torch.channels_last,
            torch.preserve_format,
        ]
        pin_memories = [True, False]

        for tensor_properties_input in itertools.product(
            dtypes, layouts, requires_grads, memory_formats, pin_memories
        ):
            (
                dtype,
                layout,
                requires_grad,
                memory_format,
                pin_memory,
            ) = tensor_properties_input

            expected_st_metadata = sharded_tensor.ShardedTensorMetadata(
                shard_metadatas,
                (10, 10),
                TensorProperties(
                    dtype, layout, requires_grad, memory_format, pin_memory
                ),
            )

            pickled_obj = pickle.dumps(expected_st_metadata)
            st_metadata = pickle.loads(pickled_obj)
            self.assertEqual(expected_st_metadata, st_metadata)


class TestCreateTensorFromParams(TestCase):
    @skip_but_pass_in_sandcastle_if(not TEST_CUDA, "CUDA GPU is needed")
    def test_empty(self):
        expected_dtype = torch.double
        tensor_properties = TensorProperties(
            dtype=expected_dtype,
            layout=torch.strided,
            requires_grad=False,
            pin_memory=False,
            memory_format=torch.contiguous_format,
        )
        local_device = torch.device("cuda:0")
        local_tensor = _create_tensor_from_params(
            5, 10, local_device=local_device, tensor_properties=tensor_properties
        )
        self.assertEqual(local_device, local_tensor.device)
        self.assertEqual(expected_dtype, local_tensor.dtype)
        self.assertEqual(torch.strided, local_tensor.layout)
        self.assertEqual(False, local_tensor.requires_grad)


class TestShardParameter(ShardedTensorTestBase):
    @with_comms(init_rpc=False)
    @skip_if_lt_x_gpu(4)
    @requires_nccl()
    def test_shard_parameter(self):
        spec = ChunkShardingSpec(
            dim=0,
            placements=[
                "rank:0/cuda:0",
                "rank:1/cuda:1",
                "rank:2/cuda:2",
                "rank:3/cuda:3",
            ],
        )

        fc = torch.nn.Linear(12, 12).cuda(self.rank)
        weight_og = fc.weight.clone()
        shard_parameter(fc, "weight", spec)

        # Verify.
        self.assertTrue(isinstance(fc.weight, ShardedTensor))
        local_shards = fc.weight.local_shards()
        self.assertEqual(1, len(local_shards))
        self.assertEqual(torch.Size([3, 12]), local_shards[0].tensor.size())
        self.assertEqual(3, local_shards[0].tensor.size(0))
        self.assertEqual(12, local_shards[0].tensor.size(1))
        self.assertEqual(
            torch.narrow(weight_og, 0, 3 * self.rank, 3), local_shards[0].tensor
        )

    @with_comms(init_rpc=False)
    @skip_if_lt_x_gpu(4)
    @requires_nccl()
    def test_shard_parameter_errors(self):
        spec = ChunkShardingSpec(
            dim=0,
            placements=[
                "rank:0/cuda:0",
                "rank:1/cuda:1",
                "rank:2/cuda:2",
                "rank:3/cuda:3",
            ],
        )

        fc = torch.nn.Linear(12, 12).cuda(self.rank)
        with self.assertRaisesRegex(ValueError, "does not match with src_rank"):
            shard_parameter(fc, "weight", spec, src_rank=self.rank)

        with self.assertRaisesRegex(AttributeError, "has no attribute"):
            shard_parameter(fc, "foo", spec)

        with self.assertRaisesRegex(
            ValueError, "Expected Linear.bias to be a Tensor, but found str"
        ):
            del fc.bias
            fc.bias = "foo"
            shard_parameter(fc, "bias", spec)

        with self.assertRaisesRegex(ValueError, "not a contiguous Tensor"):
            fc.bias = torch.rand(10, 10).cuda(self.rank).t()
            shard_parameter(fc, "bias", spec)

        spec = ChunkShardingSpec(
            dim=0,
            placements=[
                f"rank:{self.rank}/cuda:0",
                "rank:1/cuda:1",
                "rank:2/cuda:2",
                "rank:3/cuda:3",
            ],
        )
        with self.assertRaisesRegex(ValueError, "does not match with sharding_spec"):
            shard_parameter(fc, "weight", spec)

        spec = EnumerableShardingSpec(
            [
                ShardMetadata(
                    shard_offsets=[0, 0],
                    shard_sizes=[5, 5],
                    placement="rank:0/cuda:0",
                ),
                ShardMetadata(
                    shard_offsets=[5, 0],
                    shard_sizes=[5, 5],
                    placement="rank:1/cuda:1",
                ),
            ]
        )
        with self.assertRaisesRegex(NotImplementedError, "not implemented yet!"):
            shard_parameter(fc, "weight", spec)


class TestShardTensor(ShardedTensorTestBase):
    @with_comms(init_rpc=False)
    @skip_if_lt_x_gpu(4)
    @requires_nccl()
    def test_shard_tensor(self):
        spec = ChunkShardingSpec(
            dim=0,
            placements=[
                "rank:0/cuda:0",
                "rank:1/cuda:1",
                "rank:2/cuda:2",
                "rank:3/cuda:3",
            ],
        )
        tensor = torch.rand(12, 12).cuda(self.rank)
        st = _shard_tensor(tensor, spec)

        # Verify.
        self.assertTrue(isinstance(st, sharded_tensor.ShardedTensor))
        local_shard = st.local_tensor()
        self.assertEqual(1, len(st.local_shards()))
        self.assertEqual(torch.Size([3, 12]), local_shard.size())
        self.assertEqual(torch.narrow(tensor, 0, 3 * self.rank, 3), local_shard)

    @with_comms(init_rpc=False)
    @skip_if_lt_x_gpu(4)
    @requires_nccl()
    def test_shard_tensor_with_empty_shard(self):
        spec = ChunkShardingSpec(
            dim=0,
            placements=[
                "rank:0/cuda:0",
                "rank:1/cuda:1",
                "rank:2/cuda:2",
                "rank:3/cuda:3",
            ],
        )
        tensor = torch.rand(9, 12).cuda(self.rank)
        st = _shard_tensor(tensor, spec)

        # Verify.
        self.assertTrue(isinstance(st, sharded_tensor.ShardedTensor))
        sms = st.metadata().shards_metadata
        self.assertEqual(len(sms), 4)
        for sm in sms:
            self.assertTrue(sm.shard_offsets[0] + sm.shard_sizes[0] <= tensor.size(0))

        local_shard = st.local_tensor()
        self.assertEqual(1, len(st.local_shards()))
        if dist.get_rank() < 3:
            self.assertEqual(torch.Size([3, 12]), local_shard.size())
            self.assertEqual(torch.narrow(tensor, 0, 3 * self.rank, 3), local_shard)
        else:
            self.assertEqual(torch.Size([0, 12]), local_shard.size())

    @with_comms(init_rpc=False)
    @skip_if_lt_x_gpu(4)
    @requires_nccl()
    def test_shard_tensor_errors(self):
        spec = ChunkShardingSpec(
            dim=0,
            placements=[
                "rank:0/cuda:0",
                "rank:1/cuda:1",
                "rank:2/cuda:2",
                "rank:3/cuda:3",
            ],
        )
        tensor = torch.rand(12, 12).cuda(self.rank)

        with self.assertRaisesRegex(ValueError, "does not match with src_rank"):
            _shard_tensor(tensor, spec, src_rank=self.rank)

        with self.assertRaisesRegex(ValueError, "not a contiguous Tensor"):
            tensor_t = torch.rand(12, 12).cuda(self.rank).t()
            _shard_tensor(tensor_t, spec)

        spec = ChunkShardingSpec(
            dim=0,
            placements=[
                f"rank:{self.rank}/cuda:0",
                "rank:1/cuda:1",
                "rank:2/cuda:2",
                "rank:3/cuda:3",
            ],
        )
        with self.assertRaisesRegex(ValueError, "does not match with sharding_spec"):
            _shard_tensor(tensor, spec)

        spec = EnumerableShardingSpec(
            [
                ShardMetadata(
                    shard_offsets=[0, 0],
                    shard_sizes=[5, 5],
                    placement="rank:0/cuda:0",
                ),
                ShardMetadata(
                    shard_offsets=[5, 0],
                    shard_sizes=[5, 5],
                    placement="rank:1/cuda:1",
                ),
            ]
        )
        with self.assertRaisesRegex(NotImplementedError, "not implemented yet!"):
            _shard_tensor(tensor, spec)


class TestModuleHookApi(ShardedTensorTestBase):
    class DummyNNModule(torch.nn.Module):
        def __init__(self, spec, tensor_size):
            super().__init__()
            self.st = sharded_tensor.rand(spec, *tensor_size)

        def forward(self):
            return self.st

    @with_comms(init_rpc=False)
    @skip_if_lt_x_gpu(4)
    @requires_nccl()
    def test_reshard_output(self):
        specs = _chunk_sharding_specs_list_for_test([0, 1], seed=5)
        spec, reshard_spec = specs[0], specs[1]
        test_module = self.DummyNNModule(spec, [24, 12])
        st = test_module()
        local_shard = st.local_tensor()
        pg = dist.distributed_c10d._get_default_group()
        st_compare = ShardedTensor._init_from_local_shards(
            copy.deepcopy(st.local_shards()),
            st.size(),
            process_group=pg,
        )
        st_compare._sharding_spec = copy.deepcopy(spec)
        st_compare.reshard(reshard_spec)
        test_module = _reshard_output(test_module, reshard_spec)
        st = test_module()
        local_shard = st.local_tensor()
        local_shard_compare = st_compare.local_tensor()
        self.assertEqual(local_shard, local_shard_compare)
        self.assertEqual(local_shard.size(0), 24)
        self.assertEqual(local_shard.size(1), 3)

    @with_comms(init_rpc=False)
    @skip_if_lt_x_gpu(4)
    @requires_nccl()
    def test_collect_local_shard(self):
        specs = _chunk_sharding_specs_list_for_test([0], seed=5)
        spec = specs[0]
        test_module = self.DummyNNModule(spec, [23, 15])
        st = test_module()
        local_shard = st.local_tensor()
        test_module = _collect_local_shard(test_module)
        output = test_module()
        self.assertTrue(isinstance(output, torch.Tensor))
        self.assertEqual(local_shard, output)


class TestLocalTensor(ShardedTensorTestBase):
    @with_comms(init_rpc=False)
    @skip_if_lt_x_gpu(4)
    @requires_nccl()
    def test_local_tensor(self):
        spec = ChunkShardingSpec(
            dim=0,
            placements=[
                "rank:0/cuda:0",
                "rank:1/cuda:1",
                "rank:2/cuda:2",
                "rank:3/cuda:3",
            ],
        )
        st = sharded_tensor.rand(spec, 24, 12)
        local_shard = st.local_tensor()
        self.assertEqual(torch.Size([6, 12]), local_shard.size())
        self.assertEqual(st.local_tensor(), local_shard)

    @with_comms(init_rpc=False)
    @skip_if_lt_x_gpu(4)
    @requires_nccl()
    def test_local_tensor_error(self):
        spec = ChunkShardingSpec(
            dim=0,
            placements=[
                "rank:0/cuda:0",
                "rank:0/cuda:0",
                "rank:1/cuda:1",
                "rank:1/cuda:1",
                "rank:1/cuda:1",
                "rank:2/cuda:2",
                "rank:2/cuda:2",
                "rank:2/cuda:2",
                "rank:3/cuda:3",
                "rank:3/cuda:3",
            ],
        )
        st = sharded_tensor.rand(spec, 24, 12)
        with self.assertRaisesRegex(
            NotImplementedError, "Only single local shard is supported."
        ):
            st.local_tensor()


class TestShardedTensorChunked(ShardedTensorTestBase):
    @with_comms
    @skip_if_lt_x_gpu(4)
    @requires_nccl()
    def test_sharded_tensor_metadata(self):
        spec = ChunkShardingSpec(
            dim=0,
            placements=[
                "rank:0/cuda:0",
                "rank:1/cuda:1",
                "rank:2/cuda:2",
                "rank:3/cuda:3",
            ],
        )

        st = sharded_tensor.empty(spec, 10, 20, init_rrefs=True)
        st_metadata = st.metadata()
        self.assertEqual(torch.Size([10, 20]), st_metadata.size)
        self.assertEqual(torch.Size([10, 20]), st.size())
        self.assertEqual(torch.float, st.dtype)
        self.assertEqual(torch.strided, st.layout)
        self.assertEqual(False, st.requires_grad)
        self.assertTrue(st.is_contiguous())
        self.assertFalse(st.is_pinned())

        st = sharded_tensor.empty(spec, 10, 20, requires_grad=True, init_rrefs=True)
        self.assertEqual(True, st.requires_grad)

        st = sharded_tensor.empty(spec, 10, 20, dtype=torch.double, init_rrefs=True)
        self.assertEqual(torch.double, st.dtype)

        # Need CPU for pin_memory
        spec = ChunkShardingSpec(
            dim=0,
            placements=[
                "rank:0/cpu",
                "rank:1/cpu",
                "rank:2/cpu",
                "rank:3/cpu",
            ],
        )

        st = sharded_tensor.empty(spec, 10, 20, pin_memory=True, init_rrefs=True)
        self.assertEqual(True, st.is_pinned())

        # test read only properties, they're read only as we can't simply change
        # the global metadata without changing the underlying shard's properties
        with self.assertRaisesRegex(RuntimeError, "torch function '__set__'"):
            st.requires_grad = True

    @with_comms
    @skip_if_lt_x_gpu(4)
    @requires_nccl()
    def test_complete_world_size(self):
        for dim in [0, -2]:
            spec = ChunkShardingSpec(
                dim=dim,
                placements=[
                    "rank:0/cuda:0",
                    "rank:1/cuda:1",
                    "rank:2/cuda:2",
                    "rank:3/cuda:3",
                ],
            )
            st = sharded_tensor.empty(spec, 10, 20, init_rrefs=True)

            # Validate local shard.
            local_shards = st.local_shards()
            self.assertEqual(1, len(local_shards))
            local_shard = local_shards[0].tensor
            self.assertEqual(torch.device(f"cuda:{self.rank}"), local_shard.device)
            if self.rank == 3:
                self.assertEqual((1, 20), local_shard.size())
            else:
                self.assertEqual((3, 20), local_shard.size())

            # Validate global metadata.
            st_metadata = st.metadata()
            shards_metadata = st_metadata.shards_metadata
            self.assertEqual(4, len(shards_metadata))

            for rank, shard_metadata in enumerate(shards_metadata):
                self.assertEqual([rank * 3, 0], shard_metadata.shard_offsets)
                if rank == 3:
                    self.assertEqual([1, 20], shard_metadata.shard_sizes)
                else:
                    self.assertEqual([3, 20], shard_metadata.shard_sizes)
                self.assertEqual(
                    f"rank:{rank}/cuda:{rank}", str(shard_metadata.placement)
                )

            # Validate remote shards.
            remote_shards = st.remote_shards()
            self.assertEqual(3, len(remote_shards))

            for rpc_rank, shards in remote_shards.items():
                self.assertEqual(1, len(shards))
                for remote_shard in shards:
                    self.assertEqual(rpc_rank, remote_shard.owner().id)
                    shard = remote_shard.to_here()
                    self.assertEqual(
                        f"rank:{rpc_rank}/cuda:{rpc_rank}",
                        str(shard.metadata.placement),
                    )
                    if rpc_rank == 3:
                        self.assertEqual((1, 20), shard.tensor.size())
                    else:
                        self.assertEqual((3, 20), shard.tensor.size())

    @with_comms
    @skip_if_lt_x_gpu(4)
    @requires_nccl()
    def test_create_sharded_tensor_with_ones(self):
        """Test sharded_tensor.ones(...)"""

        spec = ChunkShardingSpec(
            dim=0,
            placements=[
                "rank:0/cuda:0",
                "rank:1/cuda:1",
                "rank:2/cuda:2",
                "rank:3/cuda:3",
            ],
        )
        h, w = 10, 20
        st = sharded_tensor.ones(spec, h, w)

        # Validate local shard is initialized with torch.ones
        local_shards = st.local_shards()
        self.assertEqual(1, len(local_shards))
        local_shard = local_shards[0].tensor
        self.assertEqual(torch.device(f"cuda:{self.rank}"), local_shard.device)
        # The split: for rank!=3 ceil(h/4)=3  for rank=3 1
        expected_h = 1 if self.rank == 3 else math.ceil(h / 4)
        self.assertEqual((expected_h, w), local_shard.size())
        self.assertEqual(local_shard, torch.ones(expected_h, w))

    @with_comms
    @skip_if_lt_x_gpu(4)
    @requires_nccl()
    def test_gather_even(self) -> None:
        """Test _sharded_tensor.gather(...) with evenly distributed._shards"""

        spec = ChunkShardingSpec(
            dim=0,
            placements=[
                "rank:0/cuda:0",
                "rank:1/cuda:1",
                "rank:2/cuda:2",
                "rank:3/cuda:3",
            ],
        )
        h, w = 10, 20
        st = sharded_tensor.ones(spec, h, w)

        full_tensor = None
        dst = 1
        if self.rank == dst:
            full_tensor = torch.zeros(
                h,
                w,
                device=torch.device(f"cuda:{dst}"),
            )
        st.gather(dst, full_tensor)

        if self.rank == dst:
            self.assertEqual(full_tensor, torch.ones(h, w))
        else:
            self.assertIsNone(full_tensor)

    @with_comms
    @skip_if_lt_x_gpu(4)
    @requires_nccl()
    def test_gather_uneven(self) -> None:
        """Test _sharded_tensor.gather(...) with unevenly distributed._shards"""

        spec = ChunkShardingSpec(
            dim=0,
            placements=[
                "rank:0/cuda:0",
                "rank:0/cuda:0",
                "rank:1/cuda:1",
                "rank:1/cuda:1",
                "rank:2/cuda:2",
            ],
        )
        h, w = 10, 20
        st = sharded_tensor.ones(spec, h, w)

        full_tensor = None
        dst = 1
        if self.rank == dst:
            full_tensor = torch.zeros(
                h,
                w,
                device=torch.device(f"cuda:{dst}"),
            )
        st.gather(dst, full_tensor)

        if self.rank == dst:
            self.assertEqual(full_tensor, torch.ones(h, w))
        else:
            self.assertIsNone(full_tensor)

    @with_comms
    @skip_if_lt_x_gpu(4)
    @requires_nccl()
    def test_create_sharded_tensor_with_zeros(self):
        """Test sharded_tensor.zeros(...)"""

        spec = ChunkShardingSpec(
            dim=0,
            placements=[
                "rank:0/cuda:0",
                "rank:1/cuda:1",
                "rank:2/cuda:2",
                "rank:3/cuda:3",
            ],
        )
        h, w = 10, 20
        st = sharded_tensor.zeros(spec, h, w)

        # Validate local shard is initialized with torch.zeros
        local_shards = st.local_shards()
        self.assertEqual(1, len(local_shards))
        local_shard = local_shards[0].tensor
        self.assertEqual(torch.device(f"cuda:{self.rank}"), local_shard.device)
        # The split: for rank!=3 ceil(h/4)=3  for rank=3 1
        expected_h = 1 if self.rank == 3 else math.ceil(h / 4)
        self.assertEqual((expected_h, w), local_shard.size())
        self.assertEqual(local_shard, torch.zeros(expected_h, w))

    @with_comms
    @skip_if_lt_x_gpu(4)
    @requires_nccl()
    def test_create_sharded_tensor_with_rand(self):
        """Test sharded_tensor.rand(...)/randn(...)"""

        spec = ChunkShardingSpec(
            dim=0,
            placements=[
                "rank:0/cuda:0",
                "rank:1/cuda:1",
                "rank:2/cuda:2",
                "rank:3/cuda:3",
            ],
        )
        h, w = 8, 2
        seed = 1234

        expected_h = 2
        expected_device = torch.device(f"cuda:{self.rank}")
        dtype = torch.double
        torch.manual_seed(seed)
        # Test sharded_tensor.rand creation
        expected = torch.rand(expected_h, w, device=expected_device, dtype=dtype)
        # reset seed to ensure the same random numbers are generated
        torch.manual_seed(seed)
        st = sharded_tensor.rand(spec, h, w, dtype=dtype)

        # Validate local shard is initialized with torch.rand
        local_shards = st.local_shards()
        self.assertEqual(1, len(local_shards))
        local_shard = local_shards[0].tensor
        self.assertEqual(expected_device, local_shard.device)
        self.assertEqual((expected_h, w), local_shard.size())
        self.assertEqual(expected, local_shard)

        # Test sharded_tensor.randn creation
        torch.manual_seed(seed)
        expected_randn = torch.randn(expected_h, w, device=expected_device, dtype=dtype)
        # reset seed to ensure the same random numbers are generated
        torch.manual_seed(seed)
        st_randn = sharded_tensor.randn(spec, h, w, dtype=dtype)

        # Validate local shard is initialized with torch.randn
        local_shards = st_randn.local_shards()
        self.assertEqual(1, len(local_shards))
        local_shard = local_shards[0].tensor
        self.assertEqual(expected_device, local_shard.device)
        self.assertEqual((expected_h, w), local_shard.size())
        self.assertEqual(expected_randn, local_shard)

    @with_comms
    @skip_if_lt_x_gpu(4)
    @requires_nccl()
    def test_create_sharded_tensor_with_full(self):
        """Test sharded_tensor.full(...)"""

        spec = ChunkShardingSpec(
            dim=0,
            placements=[
                "rank:0/cuda:0",
                "rank:1/cuda:1",
                "rank:2/cuda:2",
                "rank:3/cuda:3",
            ],
        )
        h, w = 10, 20
        fill_value = 1234
        st = sharded_tensor.full(
            spec, size=(h, w), fill_value=fill_value, dtype=torch.int32
        )

        # Validate local shard is initialized with torch.full
        local_shards = st.local_shards()
        self.assertEqual(1, len(local_shards))
        local_shard = local_shards[0].tensor
        self.assertEqual(torch.device(f"cuda:{self.rank}"), local_shard.device)
        # The split: for rank!=3 ceil(h/4)=3  for rank=3 1
        expected_h = 1 if self.rank == 3 else math.ceil(h / 4)
        self.assertEqual((expected_h, w), local_shard.size())
        self.assertEqual(
            local_shard,
            torch.full(size=(expected_h, w), fill_value=fill_value, dtype=torch.int32),
        )

    @with_comms
    @skip_if_lt_x_gpu(4)
    @requires_nccl()
    def test_create_sharded_tensor_like(self):
        """Test tensor like methods, i.e. torch.zeros_like(...), torch.full_like, etc."""

        spec = ChunkShardingSpec(
            dim=0,
            placements=[
                "rank:0/cuda:0",
                "rank:1/cuda:1",
                "rank:2/cuda:2",
                "rank:3/cuda:3",
            ],
        )
        h, w = 8, 8
        expected_h = 2
        seed = 1234
        dtype = torch.double
        expected_device = torch.device(f"cuda:{self.rank}")
        st = sharded_tensor.rand(spec, (h, w), dtype=dtype)
        tensor_like_ops = {
            torch.zeros_like: torch.zeros,
            torch.ones_like: torch.ones,
            torch.rand_like: torch.rand,
            torch.randn_like: torch.randn,
            torch.empty_like: torch.empty,
            torch.full_like: torch.full,
        }
        for op, expect_local_op in tensor_like_ops.items():
            if op == torch.full_like:
                # special handle full/full_like as it needs to have additional fill_value arg
                expect_tensor = expect_local_op(
                    (expected_h, w), 8.8, device=expected_device, dtype=dtype
                )
                new_op_st = op(st, 8.8, dtype=dtype)
                self.assertEqual(new_op_st.local_tensor(), expect_tensor)
            elif op == torch.empty_like:
                # empty/empty_like we only compare the shape
                expect_tensor = expect_local_op(
                    expected_h, w, device=expected_device, dtype=dtype
                )
                new_op_st = op(st, dtype=dtype)
                self.assertEqual(new_op_st.local_tensor().shape, expect_tensor.shape)
            else:
                torch.manual_seed(seed)
                expect_tensor = expect_local_op(
                    expected_h, w, device=expected_device, dtype=dtype
                )
                torch.manual_seed(seed)
                new_op_st = op(st, dtype=dtype)
                self.assertEqual(new_op_st.local_tensor(), expect_tensor)

    @with_comms
    @skip_if_lt_x_gpu(4)
    @requires_nccl()
    def test_partial_world_size(self):
        spec = ChunkShardingSpec(
            dim=0,
            placements=[
                "rank:2/cuda:2",
                "rank:3/cuda:3",
            ],
        )
        st = sharded_tensor.empty(spec, 10, 20, init_rrefs=True)

        # Validate local shard.
        local_shards = st.local_shards()
        if self.rank >= 2:
            self.assertEqual(1, len(local_shards))
            local_shard = local_shards[0].tensor
            self.assertEqual(torch.device(f"cuda:{self.rank}"), local_shard.device)
            self.assertEqual((5, 20), local_shard.size())
        else:
            self.assertEqual(0, len(local_shards))

        # Validate global metadata.
        st_metadata = st.metadata()
        shards_metadata = st_metadata.shards_metadata
        self.assertEqual(2, len(shards_metadata))

        for shard_rank, shard_metadata in enumerate(shards_metadata):
            self.assertEqual([shard_rank * 5, 0], shard_metadata.shard_offsets)
            self.assertEqual([5, 20], shard_metadata.shard_sizes)
            self.assertEqual(
                f"rank:{shard_rank + 2}/cuda:{shard_rank + 2}",
                str(shard_metadata.placement),
            )

        # Validate remote shards.
        remote_shards = st.remote_shards()
        if self.rank >= 2:
            self.assertEqual(1, len(remote_shards))
        else:
            self.assertEqual(2, len(remote_shards))

        for rpc_rank, shards in remote_shards.items():
            self.assertEqual(1, len(shards))
            for remote_shard in shards:
                self.assertEqual(rpc_rank, remote_shard.owner().id)
                shard = remote_shard.to_here()
                self.assertEqual(
                    f"rank:{rpc_rank}/cuda:{rpc_rank}", str(shard.metadata.placement)
                )
                self.assertEqual((5, 20), shard.tensor.size())

    @with_comms
    @skip_if_lt_x_gpu(4)
    @requires_nccl()
    def test_new_group(self):
        spec = ChunkShardingSpec(
            dim=0,
            placements=[
                "rank:2/cuda:2",
                "rank:3/cuda:3",
            ],
        )

        pg = dist.new_group(ranks=[1, 2, 3])
        st = sharded_tensor.empty(spec, 10, 20, process_group=pg, init_rrefs=True)

        # Validate local shard.
        local_shards = st.local_shards()
        if self.rank >= 2:
            self.assertEqual(1, len(local_shards))
            local_shard = local_shards[0].tensor
            self.assertEqual(torch.device(f"cuda:{self.rank}"), local_shard.device)
            self.assertEqual((5, 20), local_shard.size())
        else:
            self.assertEqual(0, len(local_shards))

        # Validate global metadata.
        st_metadata = st.metadata()
        shards_metadata = st_metadata.shards_metadata
        self.assertEqual(2, len(shards_metadata))

        for shard_rank, shard_metadata in enumerate(shards_metadata):
            self.assertEqual([shard_rank * 5, 0], shard_metadata.shard_offsets)
            self.assertEqual([5, 20], shard_metadata.shard_sizes)
            self.assertEqual(
                f"rank:{shard_rank + 2}/cuda:{shard_rank + 2}",
                str(shard_metadata.placement),
            )

        # Validate remote shards.
        remote_shards = st.remote_shards()
        if self.rank >= 2:
            self.assertEqual(1, len(remote_shards))
        else:
            self.assertEqual(2, len(remote_shards))

        for rpc_rank, shards in remote_shards.items():
            self.assertEqual(1, len(shards))
            for remote_shard in shards:
                shard = remote_shard.to_here()
                self.assertEqual(rpc_rank, remote_shard.owner().id)
                self.assertEqual(
                    f"rank:{rpc_rank}/cuda:{rpc_rank}", str(shard.metadata.placement)
                )
                self.assertEqual((5, 20), shard.tensor.size())

    @with_comms
    @skip_if_lt_x_gpu(4)
    @requires_nccl()
    def test_multiple_local_shards(self):
        spec = ChunkShardingSpec(
            dim=0,
            placements=[
                "rank:0/cuda:0",
                "rank:1/cuda:1",
                "rank:2/cuda:2",
                "rank:3/cuda:3",
                "rank:0/cuda:0",
                "rank:1/cuda:1",
                "rank:2/cuda:2",
                "rank:3/cuda:3",
            ],
        )
        st = sharded_tensor.empty(spec, 16, 20, init_rrefs=True)

        # Validate local shards.
        local_shards = st.local_shards()
        self.assertEqual(2, len(local_shards))
        for local_shard in local_shards:
            self.assertEqual(
                torch.device(f"cuda:{self.rank}"), local_shard.tensor.device
            )
            self.assertEqual((2, 20), local_shard.tensor.size())

        # Validate global metadata.
        st_metadata = st.metadata()
        shards_metadata = st_metadata.shards_metadata
        self.assertEqual(8, len(shards_metadata))

        for shard_idx, shard_metadata in enumerate(shards_metadata):
            self.assertEqual([shard_idx * 2, 0], shard_metadata.shard_offsets)
            self.assertEqual([2, 20], shard_metadata.shard_sizes)
            self.assertEqual(
                f"rank:{shard_idx % 4}/cuda:{shard_idx % 4}",
                str(shard_metadata.placement),
            )

        # Validate remote shards.
        remote_shards = st.remote_shards()
        self.assertEqual(3, len(remote_shards))
        for rpc_rank, shards in remote_shards.items():
            self.assertEqual(2, len(shards))
            for remote_shard in shards:
                shard = remote_shard.to_here()
                self.assertEqual((2, 20), shard.tensor.size())
                self.assertEqual(rpc_rank, remote_shard.owner().id)

    @skip_if_lt_x_gpu(4)
    @requires_nccl()
    def test_sharding_columns(self):
        self.init_pg()

        for dim in [1, -1]:
            spec = ChunkShardingSpec(
                dim=dim,
                placements=[
                    "rank:0/cuda:0",
                    "rank:1/cuda:1",
                    "rank:2/cuda:2",
                    "rank:3/cuda:3",
                ],
            )

            st = sharded_tensor.empty(spec, 10, 32)

            # Validate local shard.
            local_shards = st.local_shards()
            self.assertEqual(1, len(local_shards))
            local_shard = local_shards[0].tensor
            self.assertEqual(torch.device(f"cuda:{self.rank}"), local_shard.device)
            self.assertEqual((10, 8), local_shard.size())

            # Validate global metadata.
            st_metadata = st.metadata()
            shards_metadata = st_metadata.shards_metadata
            self.assertEqual(4, len(shards_metadata))

            for rank, shard_metadata in enumerate(shards_metadata):
                self.assertEqual([0, rank * 8], shard_metadata.shard_offsets)
                self.assertEqual([10, 8], shard_metadata.shard_sizes)
                self.assertEqual(
                    f"rank:{rank}/cuda:{rank}", str(shard_metadata.placement)
                )

    @skip_if_lt_x_gpu(4)
    @requires_nccl()
    def test_invalid_sharding(self):
        self.init_pg()

        with self.assertRaisesRegex(
            NotImplementedError, "does not support named dimension"
        ):
            spec = ChunkShardingSpec(dim="H", placements=["rank:1/cuda:1"])
            sharded_tensor.empty(spec, 10, 20)

        for dim in [2, 3, 4, -3, -4, -5]:
            spec = ChunkShardingSpec(dim=dim, placements=["rank:1/cuda:1"])
            with self.assertRaisesRegex(ValueError, "Invalid sharding dim"):
                sharded_tensor.empty(spec, 10, 20)

        spec = ChunkShardingSpec(dim=0, placements=["rank:5/cuda:1"])
        with self.assertRaisesRegex(
            ValueError, "Global rank 5 does not exist in input process group"
        ):
            sharded_tensor.empty(spec, 10, 20)

        spec = ChunkShardingSpec(dim=0, placements=["rank:0/cuda:1"])
        st = sharded_tensor.empty(spec, 10, 20)
        tensor = torch.empty(10, 20)
        with self.assertRaisesRegex(
            RuntimeError, r".*not supported for ShardedTensor!$"
        ):
            torch.add(st, tensor)

        spec = ChunkShardingSpec(dim=0, placements=["rank:0/cuda:1"])
        with self.assertRaisesRegex(
            ValueError, "Only torch.strided layout is currently supported"
        ):
            sharded_tensor.empty(spec, 10, 20, layout=torch.sparse_coo)

        spec = ChunkShardingSpec(dim=0, placements=["rank:0/cuda:1"])
        with self.assertRaisesRegex(
            ValueError,
            "Only torch.contiguous_format memory_format is currently supported",
        ):
            sharded_tensor.empty(spec, 10, 20, memory_format=torch.channels_last)

        spec = ChunkShardingSpec(dim=0, placements=["worker0/cuda:1"])
        with self.assertRaisesRegex(
            RuntimeError, "RPC framework needs to be initialized"
        ):
            sharded_tensor.empty(spec, 10, 20)

        spec = ChunkShardingSpec(dim=0, placements=["rank:0/cuda:1"])
        with self.assertRaisesRegex(
            RuntimeError, "RPC Framework needs to be initialized"
        ):
            st = sharded_tensor.empty(spec, 10, 20, init_rrefs=True)

        with self.assertRaisesRegex(
            RuntimeError, "ShardedTensor created with init_rrefs=False"
        ):
            st = sharded_tensor.empty(spec, 10, 20)
            st.remote_shards()

        self.init_rpc()
        spec = ChunkShardingSpec(dim=0, placements=["workerfoo/cuda:1"])
        with self.assertRaisesRegex(ValueError, "Invalid worker name"):
            sharded_tensor.empty(spec, 10, 20, init_rrefs=True)

    @skip_if_lt_x_gpu(4)
    @requires_nccl()
    def test_invalid_pg_rpc_ranks(self):
        self.init_pg()

        # Init RPC with different ranks.
        rpc_backend_options = rpc.TensorPipeRpcBackendOptions(
            _transports=tp_transports()
        )
        rpc_backend_options.init_method = f"file://{self.file_name}"
        rank = (self.rank + 1) % self.world_size
        rpc.init_rpc(
            name=f"worker{rank}",
            rank=rank,
            world_size=self.world_size,
            rpc_backend_options=rpc_backend_options,
        )

        spec = ChunkShardingSpec(dim=0, placements=["rank:1/cuda:1"])
        with self.assertRaisesRegex(
            ValueError, "Default ProcessGroup and RPC ranks must be the same"
        ):
            sharded_tensor.empty(spec, 10, 20, init_rrefs=True)

    @skip_if_lt_x_gpu(4)
    @requires_nccl()
    def test_insufficient_sharding_dims(self):
        self.init_pg()

        spec = ChunkShardingSpec(
            dim=0,
            placements=[
                "rank:0/cuda:0",
                "rank:1/cuda:1",
                "rank:2/cuda:2",
                "rank:3/cuda:3",
            ],
        )
        st = sharded_tensor.empty(spec, 2, 20)

        # Validate local shard.
        local_shards = st.local_shards()
        if self.rank <= 1:
            self.assertEqual(1, len(local_shards))
            local_shard = local_shards[0].tensor
            self.assertEqual(torch.device(f"cuda:{self.rank}"), local_shard.device)
            self.assertEqual((1, 20), local_shard.size())
        else:
            self.assertEqual(1, len(local_shards))
            local_shard = local_shards[0].tensor
            self.assertEqual(torch.device(f"cuda:{self.rank}"), local_shard.device)
            self.assertEqual(local_shard.numel(), 0)

        # Validate global metadata.
        st_metadata = st.metadata()
        shards_metadata = st_metadata.shards_metadata
        self.assertEqual(4, len(shards_metadata))

        for shard_rank, shard_metadata in enumerate(shards_metadata):
            self.assertEqual([shard_rank, 0], shard_metadata.shard_offsets)
            self.assertEqual(
                f"rank:{shard_rank}/cuda:{shard_rank}", str(shard_metadata.placement)
            )
            if shard_rank <= 1:
                self.assertEqual([1, 20], shard_metadata.shard_sizes)
            else:
                self.assertEqual([0, 20], shard_metadata.shard_sizes)

    @with_comms
    @skip_if_lt_x_gpu(4)
    @requires_nccl()
    def test_sharded_tensor_sizes(self):
        spec = ChunkShardingSpec(
            dim=0,
            placements=[
                "rank:0/cuda:0",
                "rank:1/cuda:1",
                "rank:2/cuda:2",
                "rank:3/cuda:3",
            ],
        )

        # Test with *args
        st = sharded_tensor.empty(spec, 10, 20, init_rrefs=True)
        self.assertEqual(torch.Size([10, 20]), st.size())

        # Test with single *args
        st = sharded_tensor.empty(spec, 10, init_rrefs=True)
        self.assertEqual(torch.Size([10]), st.size())

        # Test with list
        st = sharded_tensor.empty(spec, [10, 20], init_rrefs=True)
        self.assertEqual(torch.Size([10, 20]), st.size())

        # Test with tuple
        st = sharded_tensor.empty(spec, (10, 20), init_rrefs=True)
        self.assertEqual(torch.Size([10, 20]), st.size())

        # Test with row size
        st = sharded_tensor.empty(spec, (10, 20), init_rrefs=True)
        self.assertEqual(st.size(0), 10)

        # Test with col size
        st = sharded_tensor.empty(spec, (10, 20), init_rrefs=True)
        self.assertEqual(st.size(1), 20)

        # Test with negative indexed size
        st = sharded_tensor.empty(spec, (10, 20), init_rrefs=True)
        self.assertEqual(st.size(-1), 20)

        # Test with dim/ndim
        self.assertEqual(st.dim(), 2)
        self.assertEqual(st.ndim, 2)
        # Test with invalid input
        st = sharded_tensor.empty(spec, (10, 20), init_rrefs=True)
        with self.assertRaisesRegex(IndexError, "Dimension out of range"):
            st.size(-3)
        with self.assertRaisesRegex(IndexError, "Dimension out of range"):
            st.size(2)

        with self.assertRaises(TypeError):
            st = sharded_tensor.empty(spec, "foo")

    @with_comms
    @skip_if_lt_x_gpu(4)
    @requires_nccl()
    def test_state_dict(self):
        spec = ChunkShardingSpec(
            dim=0,
            placements=[
                "rank:0/cuda:0",
                "rank:1/cuda:1",
                "rank:2/cuda:2",
                "rank:3/cuda:3",
            ],
        )

        m = MyShardedModel1(spec)

        # Test save
        m._register_state_dict_hook(state_dict_hook)
        buffer = io.BytesIO()
        mod_state_dict = m.state_dict()
        mod_state_keys = mod_state_dict.keys()
        self.assertTrue("sharded_tensor1" in mod_state_keys)
        self.assertTrue("submodule.sharded_tensor2" in mod_state_keys)
        torch.save(mod_state_dict, buffer)

        # Test load.
        module_load = MyShardedModel1()
        module_load._register_load_state_dict_pre_hook(pre_load_state_dict_hook, True)

        buffer.seek(0)
        # weights_only=False as ShardedTensor weights_only is already tested in TestFSDPStateDict.test_torch_save_load
        state_dict_deser = torch.load(buffer, weights_only=False)
        module_load.load_state_dict(state_dict_deser, strict=False)

        module_load._register_state_dict_hook(state_dict_hook)
        loaded_dict_keys = module_load.state_dict().keys()
        self.assertTrue("sharded_tensor1" in loaded_dict_keys)
        self.assertTrue("submodule.sharded_tensor2" in loaded_dict_keys)
        # Verify after load.
        self.assertTrue(torch.equal(m.sharded_tensor1, module_load.sharded_tensor1))
        self.assertTrue(
            torch.equal(
                m.submodule.sharded_tensor2, module_load.submodule.sharded_tensor2
            )
        )

    @with_comms
    @skip_if_lt_x_gpu(4)
    @requires_nccl()
    def test_state_dict_new_group(self):
        spec = ChunkShardingSpec(
            dim=0,
            placements=[
                "rank:2/cuda:0",
                "rank:3/cuda:1",
                "rank:2/cuda:2",
                "rank:3/cuda:3",
            ],
        )

        pg = dist.new_group([2, 3])

        m = MyShardedModel1(spec, pg)

        # Test save
        m._register_state_dict_hook(state_dict_hook)
        buffer = io.BytesIO()
        torch.save(m.state_dict(), buffer)

        # Test load.
        module_load = MyShardedModel1(spec=None, group=pg)
        module_load._register_load_state_dict_pre_hook(pre_load_state_dict_hook, True)

        buffer.seek(0)
        with load_with_process_group(pg):
            # ShardedTensor weights_only is already tested in TestFSDPStateDict.test_torch_save_load
            state_dict_deser = torch.load(buffer, weights_only=False)
            module_load.load_state_dict(state_dict_deser, strict=False)

        # Verify after load.
        self.assertTrue(torch.equal(m.sharded_tensor1, module_load.sharded_tensor1))
        self.assertTrue(
            torch.equal(
                m.submodule.sharded_tensor2, module_load.submodule.sharded_tensor2
            )
        )

    @with_comms
    @skip_if_lt_x_gpu(4)
    @requires_nccl()
    def test_state_dict_no_sharded_tensors(self):
        # Verify hooks don't affect modules with no ShardedTensors.
        m = torch.nn.Linear(10, 10)

        # Test save
        state_dict_before = m.state_dict()
        m._register_state_dict_hook(state_dict_hook)
        buffer = io.BytesIO()
        torch.save(m.state_dict(), buffer)
        self.assertEqual(state_dict_before, m.state_dict())

        # Test load.
        module_load = torch.nn.Linear(10, 10)
        module_load._register_load_state_dict_pre_hook(pre_load_state_dict_hook, True)

        buffer.seek(0)
        state_dict_deser = torch.load(buffer)
        module_load.load_state_dict(state_dict_deser, strict=False)

        # Verify after load.
        self.assertEqual(m.weight, module_load.weight)
        self.assertEqual(m.bias, module_load.bias)

    @skip_if_lt_x_gpu(4)
    @requires_nccl()
    def test_load_state_dict_errors(self):
        self.init_rpc()

        dist.init_process_group(
            backend="nccl",
            world_size=self.world_size,
            rank=self.rank,
            init_method=f"file://{self.file_name}",
        )

        spec = ChunkShardingSpec(
            dim=0,
            placements=[
                "rank:0/cuda:0",
                "rank:1/cuda:1",
                "rank:2/cuda:2",
                "rank:3/cuda:3",
            ],
        )

        m = MyShardedModel1(spec)

        # Test save
        m._register_state_dict_hook(state_dict_hook)
        buffer = io.BytesIO()
        torch.save(m.state_dict(), buffer)

        pg = dist.new_group(ranks=[0, 2, 3])

        buffer.seek(0)
        if self.rank != 0:
            with self.assertRaisesRegex(RuntimeError, "Local rank at save time was"):
                with load_with_process_group(pg):
<<<<<<< HEAD
                    torch.load(buffer)
=======
                    # ShardedTensor weights_only is already tested in TestFSDPStateDict.test_torch_save_load
                    state_dict_deser = torch.load(buffer, weights_only=False)
>>>>>>> a179a5c6
        else:
            with self.assertRaisesRegex(
                RuntimeError, "Local world size at save time was"
            ):
                with load_with_process_group(pg):
<<<<<<< HEAD
                    torch.load(buffer)
=======
                    # ShardedTensor weights_only is already tested in TestFSDPStateDict.test_torch_save_load
                    state_dict_deser = torch.load(buffer, weights_only=False)
>>>>>>> a179a5c6

        dist.destroy_process_group()
        buffer.seek(0)
        with self.assertRaisesRegex(
            RuntimeError, "Need to initialize default process group"
        ):
<<<<<<< HEAD
            torch.load(buffer)
=======
            # ShardedTensor weights_only is already tested in TestFSDPStateDict.test_torch_save_load
            state_dict_deser = torch.load(buffer, weights_only=False)
>>>>>>> a179a5c6
        rpc.shutdown()

    @with_comms
    @skip_if_lt_x_gpu(4)
    @requires_nccl()
    def test_cleanup(self):
        def create_tensors():
            spec = ChunkShardingSpec(
                dim=0,
                placements=[
                    "rank:0/cuda:0",
                    "rank:1/cuda:1",
                    "rank:2/cuda:2",
                    "rank:3/cuda:3",
                ],
            )
            sharded_tensor.empty(spec, 10, 20, init_rrefs=True)
            sharded_tensor.empty(spec, 10, 20)

        create_tensors()
        self.assertEqual(0, len(sharded_tensor.api._sharded_tensor_map))


class TestShardedTensorEnumerable(ShardedTensorTestBase):
    @with_comms
    @skip_if_lt_x_gpu(4)
    @requires_nccl()
    def test_sharded_tensor_metadata(self):
        spec = EnumerableShardingSpec(
            [
                ShardMetadata(
                    shard_offsets=[0, 0],
                    shard_sizes=[5, 5],
                    placement="rank:0/cuda:0",
                ),
                ShardMetadata(
                    shard_offsets=[0, 5],
                    shard_sizes=[5, 5],
                    placement="rank:1/cuda:1",
                ),
                ShardMetadata(
                    shard_offsets=[5, 0],
                    shard_sizes=[5, 5],
                    placement="rank:2/cuda:2",
                ),
                ShardMetadata(
                    shard_offsets=[5, 5],
                    shard_sizes=[5, 5],
                    placement="rank:3/cuda:3",
                ),
            ]
        )

        st = sharded_tensor.empty(spec, 10, 10, init_rrefs=True)
        st_metadata = st.metadata()
        self.assertEqual(torch.Size([10, 10]), st_metadata.size)
        self.assertEqual(torch.float, st.dtype)
        self.assertEqual(torch.strided, st.layout)
        self.assertEqual(False, st.requires_grad)
        self.assertTrue(st.is_contiguous())
        self.assertFalse(st.is_pinned())

        st = sharded_tensor.empty(spec, 10, 10, requires_grad=True, init_rrefs=True)
        self.assertEqual(True, st.requires_grad)

        st = sharded_tensor.empty(spec, 10, 10, dtype=torch.double, init_rrefs=True)
        self.assertEqual(torch.double, st.dtype)

        # Need CPU for pin_memory
        spec = EnumerableShardingSpec(
            [
                ShardMetadata(
                    shard_offsets=[0, 0],
                    shard_sizes=[5, 5],
                    placement="rank:0/cpu",
                ),
                ShardMetadata(
                    shard_offsets=[0, 5],
                    shard_sizes=[5, 5],
                    placement="rank:1/cpu",
                ),
                ShardMetadata(
                    shard_offsets=[5, 0],
                    shard_sizes=[5, 5],
                    placement="rank:2/cpu",
                ),
                ShardMetadata(
                    shard_offsets=[5, 5],
                    shard_sizes=[5, 5],
                    placement="rank:3/cpu",
                ),
            ]
        )

        st = sharded_tensor.empty(spec, 10, 10, pin_memory=True, init_rrefs=True)
        self.assertTrue(st.is_pinned())

    @with_comms
    @skip_if_lt_x_gpu(4)
    @requires_nccl()
    def test_grid_sharding(self):
        spec = EnumerableShardingSpec(
            [
                ShardMetadata(
                    shard_offsets=[0, 0],
                    shard_sizes=[5, 5],
                    placement="rank:0/cuda:0",
                ),
                ShardMetadata(
                    shard_offsets=[0, 5],
                    shard_sizes=[5, 5],
                    placement="rank:1/cuda:1",
                ),
                ShardMetadata(
                    shard_offsets=[5, 0],
                    shard_sizes=[5, 5],
                    placement="rank:2/cuda:2",
                ),
                ShardMetadata(
                    shard_offsets=[5, 5],
                    shard_sizes=[5, 5],
                    placement="rank:3/cuda:3",
                ),
            ]
        )

        st = sharded_tensor.empty(spec, 10, 10, init_rrefs=True)
        self.assertEqual((10, 10), st.size())
        self.assertEqual(1, len(st.local_shards()))

        # Verify local shard.
        local_shard = st.local_shards()[0]
        self.assertEqual(torch.device(f"cuda:{self.rank}"), local_shard.tensor.device)
        self.assertEqual((5, 5), local_shard.tensor.size())

        # Verify local shard metadata.
        self.assertEqual(
            (self.rank // 2 * 5, (self.rank % 2) * 5),
            local_shard.metadata.shard_offsets,
        )
        self.assertEqual((5, 5), local_shard.metadata.shard_sizes)
        self.assertEqual(
            f"rank:{self.rank}/cuda:{self.rank}", str(local_shard.metadata.placement)
        )

        # Verify global metadata.
        st_metadata = st.metadata()
        shards_metadata = st_metadata.shards_metadata
        self.assertEqual(4, len(shards_metadata))
        for rank, shard_metadata in enumerate(shards_metadata):
            self.assertEqual(
                (rank // 2 * 5, (rank % 2) * 5), shard_metadata.shard_offsets
            )
            self.assertEqual((5, 5), shard_metadata.shard_sizes)
            self.assertEqual(f"rank:{rank}/cuda:{rank}", str(shard_metadata.placement))

        # Validate remote shards.
        remote_shards = st.remote_shards()
        self.assertEqual(3, len(remote_shards))

        for rpc_rank, shards in remote_shards.items():
            self.assertEqual(1, len(shards))
            for remote_shard in shards:
                self.assertEqual(rpc_rank, remote_shard.owner().id)
                shard = remote_shard.to_here()
                self.assertEqual((5, 5), shard.tensor.size())

    @with_comms
    @skip_if_lt_x_gpu(4)
    @requires_nccl()
    def test_create_sharded_tensor_with_ones(self):
        """Test sharded_tensor.ones(...)"""

        spec = EnumerableShardingSpec(
            [
                ShardMetadata(
                    shard_offsets=[0, 0],
                    shard_sizes=[5, 5],
                    placement="rank:0/cuda:0",
                ),
                ShardMetadata(
                    shard_offsets=[0, 5],
                    shard_sizes=[5, 5],
                    placement="rank:1/cuda:1",
                ),
                ShardMetadata(
                    shard_offsets=[5, 0],
                    shard_sizes=[5, 5],
                    placement="rank:2/cuda:2",
                ),
                ShardMetadata(
                    shard_offsets=[5, 5],
                    shard_sizes=[5, 5],
                    placement="rank:3/cuda:3",
                ),
            ]
        )

        st = sharded_tensor.ones(spec, 10, 10, init_rrefs=True)
        self.assertEqual((10, 10), st.size())
        self.assertEqual(1, len(st.local_shards()))

        # Verify local shard is initialized with torch.ones
        local_shard = st.local_shards()[0]
        self.assertEqual(torch.device(f"cuda:{self.rank}"), local_shard.tensor.device)
        self.assertEqual((5, 5), local_shard.tensor.size())
        self.assertEqual(local_shard.tensor, torch.ones(5, 5))

    @with_comms
    @skip_if_lt_x_gpu(4)
    @requires_nccl()
    def test_gather_even(self) -> None:
        """Test _sharded_tensor.gather(...) with evenly distributed._shards"""

        spec = EnumerableShardingSpec(
            [
                ShardMetadata(
                    shard_offsets=[0, 0],
                    shard_sizes=[5, 5],
                    placement="rank:0/cuda:0",
                ),
                ShardMetadata(
                    shard_offsets=[0, 5],
                    shard_sizes=[5, 5],
                    placement="rank:1/cuda:1",
                ),
                ShardMetadata(
                    shard_offsets=[5, 0],
                    shard_sizes=[5, 5],
                    placement="rank:2/cuda:2",
                ),
                ShardMetadata(
                    shard_offsets=[5, 5],
                    shard_sizes=[5, 5],
                    placement="rank:3/cuda:3",
                ),
            ]
        )

        h, w = 10, 10
        st = sharded_tensor.ones(spec, h, w, init_rrefs=True)

        full_tensor = None
        dst = 0
        if self.rank == dst:
            full_tensor = torch.zeros(h, w, device=torch.device(f"cuda:{dst}"))
        st.gather(dst, full_tensor)

        if self.rank == dst:
            self.assertEqual(full_tensor, torch.ones(h, w))
        else:
            self.assertIsNone(full_tensor)

    @with_comms
    @skip_if_lt_x_gpu(4)
    @requires_nccl()
    def test_gather_uneven(self) -> None:
        """Test _sharded_tensor.gather(...) with unevenly distributed._shards"""

        spec = EnumerableShardingSpec(
            [
                ShardMetadata(
                    shard_offsets=[0, 0],
                    shard_sizes=[5, 5],
                    placement="rank:0/cuda:0",
                ),
                ShardMetadata(
                    shard_offsets=[0, 5],
                    shard_sizes=[5, 5],
                    placement="rank:1/cuda:1",
                ),
                ShardMetadata(
                    shard_offsets=[5, 0],
                    shard_sizes=[5, 5],
                    placement="rank:0/cuda:0",
                ),
                ShardMetadata(
                    shard_offsets=[5, 5],
                    shard_sizes=[5, 5],
                    placement="rank:3/cuda:3",
                ),
            ]
        )

        h, w = 10, 10
        st = sharded_tensor.ones(spec, h, w, init_rrefs=True)

        full_tensor = None
        dst = 0
        if self.rank == dst:
            full_tensor = torch.zeros(h, w, device=torch.device(f"cuda:{dst}"))
        st.gather(dst, full_tensor)

        if self.rank == dst:
            self.assertEqual(full_tensor, torch.ones(h, w))
        else:
            self.assertIsNone(full_tensor)

    @with_comms
    @skip_if_lt_x_gpu(4)
    @requires_nccl()
    def test_sharded_tensor_to_cpu(self):
        cpu_spec = ChunkShardingSpec(
            dim=0,
            placements=[
                "rank:0/cpu",
                "rank:1/cpu",
                "rank:2/cpu",
                "rank:3/cpu",
            ],
        )
        spec = ChunkShardingSpec(
            dim=0,
            placements=[
                "rank:0/cuda:0",
                "rank:1/cuda:1",
                "rank:2/cuda:2",
                "rank:3/cuda:3",
            ],
        )
        h, w = 10, 20
        gloo_pg = dist.new_group(backend="gloo")

        # CPU sharded tensor should return the same instance (no copy)
        st_cpu = sharded_tensor.zeros(cpu_spec, h, w, process_group=gloo_pg)
        new_st_cpu = st_cpu.cpu()
        self.assertTrue(st_cpu is new_st_cpu)

        # GPU sharded tensor to cpu
        st = sharded_tensor.zeros(spec, h, w)
        # test ability to move st to CPU
        spec_before_move = st.sharding_spec()
        new_st = st.cpu(process_group=gloo_pg)
        # return a copy of original st
        self.assertFalse(st is new_st)
        # check the spec is still ChunkShardingSpec
        spec_after_move = new_st.sharding_spec()
        self.assertIsInstance(spec_after_move, ChunkShardingSpec)
        self.assertIsInstance(new_st._process_group, distributed_c10d.ProcessGroup)
        # test specs before and after the move almost the same except placement device
        self.assertEqual(spec_before_move.dim, spec_after_move.dim)
        self.assertEqual(
            len(spec_before_move.placements), len(spec_after_move.placements)
        )
        for i, remote_device_after in enumerate(spec_after_move.placements):
            remote_device_before = spec_before_move.placements[i]
            self.assertEqual(remote_device_before.rank(), remote_device_after.rank())
            self.assertEqual(str(remote_device_after.device()), "cpu")

        # ensure metdata also get changed to CPU
        metas = new_st.metadata().shards_metadata
        for meta in metas:
            self.assertEqual(str(meta.placement.device()), "cpu")

        # Test if a mixed sharded tensor (ShardedTensor with different devices) to cpu
        mixed_spec = ChunkShardingSpec(
            dim=0,
            placements=[
                "rank:0/cpu",
                "rank:1/cpu",
                "rank:2/cuda:2",
                "rank:3/cuda:3",
            ],
        )

        st = sharded_tensor.zeros(mixed_spec, h, w, process_group=gloo_pg)
        new_st = st.cpu()
        # return a copy of original st
        self.assertFalse(st is new_st)
        # check the spec is still ChunkShardingSpec
        spec_after_move = new_st.sharding_spec()
        self.assertIsInstance(spec_after_move, ChunkShardingSpec)
        # test specs before and after the move almost the same except placement device
        self.assertEqual(mixed_spec.dim, spec_after_move.dim)
        self.assertEqual(len(mixed_spec.placements), len(spec_after_move.placements))
        for i, remote_device_after in enumerate(spec_after_move.placements):
            remote_device_before = mixed_spec.placements[i]
            self.assertEqual(remote_device_before.rank(), remote_device_after.rank())
            self.assertEqual(str(remote_device_after.device()), "cpu")

        # ensure metdata also get changed to CPU
        metas = new_st.metadata().shards_metadata
        for meta in metas:
            self.assertEqual(str(meta.placement.device()), "cpu")

    @with_comms
    @skip_if_lt_x_gpu(4)
    @requires_nccl()
    def test_sharded_tensor_to_cuda(self):
        cpu_spec = ChunkShardingSpec(
            dim=0,
            placements=[
                "rank:0/cpu",
                "rank:1/cpu",
                "rank:2/cpu",
                "rank:3/cpu",
            ],
        )
        spec = ChunkShardingSpec(
            dim=0,
            placements=[
                "rank:0/cuda:0",
                "rank:1/cuda:1",
                "rank:2/cuda:2",
                "rank:3/cuda:3",
            ],
        )
        h, w = 10, 20
        # CUDA sharded tensor should return a new ShardedTensor, but same
        # local shards(no movements)
        st_cuda = sharded_tensor.zeros(spec, h, w)
        new_st_cuda = st_cuda.cuda()
        self.assertTrue(st_cuda is not new_st_cuda)
        self.assertTrue(st_cuda.local_tensor() is new_st_cuda.local_tensor())

        gloo_pg = dist.new_group(backend="gloo")

        # CPU sharded tensor to GPU
        st_cpu = sharded_tensor.zeros(cpu_spec, h, w, process_group=gloo_pg)
        # test ability to move st to GPU
        spec_before_move = st_cpu.sharding_spec()
        new_st_gpu = st_cpu.cuda()
        # check the spec is still ChunkShardingSpec
        spec_after_move = new_st_gpu.sharding_spec()
        self.assertIsInstance(spec_after_move, ChunkShardingSpec)
        # test specs before and after the move almost the same except placement device
        self.assertEqual(spec_before_move.dim, spec_after_move.dim)
        self.assertEqual(
            len(spec_before_move.placements), len(spec_after_move.placements)
        )
        for i, remote_device_after in enumerate(spec_after_move.placements):
            remote_device_before = spec_before_move.placements[i]
            self.assertEqual(remote_device_before.rank(), remote_device_after.rank())
            self.assertEqual(str(remote_device_before.device().type), "cpu")
            self.assertEqual(str(remote_device_after.device().type), "cuda")

        # ensure metdata also get changed to GPU
        metas = new_st_gpu.metadata().shards_metadata
        for meta in metas:
            self.assertEqual(str(meta.placement.device().type), "cuda")

    @with_comms
    @skip_if_lt_x_gpu(4)
    @requires_nccl()
    def test_sharded_tensor_to_test(self):
        spec = ChunkShardingSpec(
            dim=0,
            placements=[
                "rank:0/cuda:0",
                "rank:1/cuda:1",
                "rank:2/cuda:2",
                "rank:3/cuda:3",
            ],
        )
        h, w = 10, 20
        # CUDA sharded tensor should return a new ShardedTensor, but same
        # local shards(no movements)
        st = sharded_tensor.zeros(spec, h, w)
        # test same dtype, device return itself
        st_self = st.to(dtype=st.dtype, device="cuda")
        self.assertTrue(st_self is st)

        # test dtype to
        st_16 = st.to(torch.float16)
        self.assertFalse(st_16 is st)
        self.assertEqual(st_16.dtype, torch.float16)
        # test device to
        st_cpu = st.to(device=torch.device("cpu"))
        self.assertFalse(st_cpu is st)
        self.assertEqual(st_cpu.local_tensor().device.type, "cpu")
        st_cuda = st_cpu.to(device=torch.device("cuda"))
        self.assertEqual(st_cuda.local_tensor().device.type, "cuda")
        # non-kwarg device to
        st_cuda = st_cpu.to(torch.device("cuda"))
        self.assertEqual(st_cuda.local_tensor().device.type, "cuda")
        st_cpu = st_cuda.to(torch.device("cpu"))
        self.assertEqual(st_cpu.local_tensor().device.type, "cpu")
        # with string like device conversion
        st_cpu = st_cuda.to("cpu")
        self.assertEqual(st_cpu.local_tensor().device.type, "cpu")
        st_cuda = st_cpu.to("cuda")
        self.assertEqual(st_cuda.local_tensor().device.type, "cuda")
        # with int like device conversion
        st_cpu = st_cuda.to("cpu")
        self.assertEqual(st_cpu.local_tensor().device.type, "cpu")
        st_cuda = st_cpu.to(self.rank)
        self.assertEqual(st_cuda.local_tensor().device.type, "cuda")

        # test tensor to
        cuda_tensor = torch.randn(3, 4, dtype=torch.float16, device="cuda")
        st_cuda = st.to(cuda_tensor)
        self.assertFalse(st_cuda is st)
        self.assertEqual(st_cuda.dtype, torch.float16)

        cuda_tensor = torch.randn(3, 4, dtype=torch.float16, device="cuda:2")
        st_cuda = st.to(cuda_tensor)
        self.assertEqual(st_cuda.dtype, torch.float16)

        # test dtype and device together
        st_cpu_16 = st.to("cpu", torch.float16)
        self.assertEqual(st_cpu_16.dtype, torch.float16)
        self.assertEqual(st_cpu_16.local_tensor().device.type, "cpu")

        st_cuda_32 = st_cpu_16.to("cuda", torch.float32)
        self.assertEqual(st_cuda_32.dtype, torch.float32)
        self.assertEqual(st_cuda_32.local_tensor().device.type, "cuda")

        # test pass additional process group
        gloo_pg = dist.new_group(backend="gloo")
        st_gloo = st.to(device="cpu", process_group=gloo_pg)
        self.assertFalse(st_gloo is st)
        self.assertEqual(st_gloo.local_tensor().device.type, "cpu")
        self.assertEqual(st_gloo._process_group, gloo_pg)

    @with_comms
    @skip_if_lt_x_gpu(4)
    @requires_nccl()
    def test_sharded_tensor_device(self):
        spec = ChunkShardingSpec(
            dim=0,
            placements=[
                "rank:0/cuda:0",
                "rank:1/cuda:1",
                "rank:2/cuda:2",
                "rank:3/cuda:3",
            ],
        )
        h, w = 10, 20
        # CUDA sharded tensor should return a new ShardedTensor, but same
        # local shards(no movements)
        st = sharded_tensor.zeros(spec, h, w)
        current_device = torch.device(torch.cuda.current_device())
        self.assertEqual(current_device, st.device)

        # test after to cpu, device get changed
        cpu_device = torch.device("cpu")
        st_cpu = st.to(device=cpu_device)
        self.assertEqual(st_cpu.device, cpu_device)

    @skip_if_lt_x_gpu(4)
    @requires_nccl()
    def test_uneven_shards(self):
        self.init_pg()

        spec = EnumerableShardingSpec(
            [
                ShardMetadata(
                    shard_offsets=[0, 0],
                    shard_sizes=[2, 4],
                    placement="rank:0/cuda:0",
                ),
                ShardMetadata(
                    shard_offsets=[0, 4],
                    shard_sizes=[4, 2],
                    placement="rank:1/cuda:1",
                ),
                ShardMetadata(
                    shard_offsets=[2, 0],
                    shard_sizes=[4, 4],
                    placement="rank:2/cuda:2",
                ),
                ShardMetadata(
                    shard_offsets=[4, 4],
                    shard_sizes=[2, 2],
                    placement="rank:3/cuda:3",
                ),
            ]
        )

        st = sharded_tensor.empty(spec, 6, 6)
        self.assertEqual((6, 6), st.size())
        self.assertEqual(1, len(st.local_shards()))

        def verify_size(rank, tensor_dims):
            if rank == 0:
                self.assertEqual((2, 4), tensor_dims)
            elif rank == 1:
                self.assertEqual((4, 2), tensor_dims)
            elif rank == 2:
                self.assertEqual((4, 4), tensor_dims)
            elif rank == 3:
                self.assertEqual((2, 2), tensor_dims)

        def verify_offsets(rank, offsets):
            if rank == 0:
                self.assertEqual((0, 0), offsets)
            elif rank == 1:
                self.assertEqual((0, 4), offsets)
            elif rank == 2:
                self.assertEqual((2, 0), offsets)
            elif rank == 3:
                self.assertEqual((4, 4), offsets)

        # Verify local shard.
        local_shard = st.local_shards()[0]
        self.assertEqual(torch.device(f"cuda:{self.rank}"), local_shard.tensor.device)
        verify_size(self.rank, local_shard.tensor.size())

        # Verify local shard metadata.
        verify_offsets(self.rank, local_shard.metadata.shard_offsets)
        verify_size(self.rank, local_shard.metadata.shard_sizes)
        self.assertEqual(
            f"rank:{self.rank}/cuda:{self.rank}", str(local_shard.metadata.placement)
        )

        # Verify global metadata.
        st_metadata = st.metadata()
        shards_metadata = st_metadata.shards_metadata
        self.assertEqual(4, len(shards_metadata))
        for rank, shard_metadata in enumerate(shards_metadata):
            verify_offsets(rank, shard_metadata.shard_offsets)
            verify_size(rank, shard_metadata.shard_sizes)
            self.assertEqual(f"rank:{rank}/cuda:{rank}", str(shard_metadata.placement))

    @with_comms
    @skip_if_lt_x_gpu(4)
    @requires_nccl()
    def test_partial_world_size(self):
        spec = EnumerableShardingSpec(
            [
                ShardMetadata(
                    shard_offsets=[0, 0],
                    shard_sizes=[5, 5],
                    placement="rank:0/cuda:0",
                ),
                ShardMetadata(
                    shard_offsets=[5, 0],
                    shard_sizes=[5, 5],
                    placement="rank:1/cuda:1",
                ),
            ]
        )

        st = sharded_tensor.empty(spec, 10, 5, init_rrefs=True)
        self.assertEqual((10, 5), st.size())
        if self.rank <= 1:
            self.assertEqual(1, len(st.local_shards()))
        else:
            self.assertEqual(0, len(st.local_shards()))

        if self.rank <= 1:
            # Verify local shard.
            local_shard = st.local_shards()[0]
            self.assertEqual(
                torch.device(f"cuda:{self.rank}"), local_shard.tensor.device
            )
            self.assertEqual((5, 5), local_shard.tensor.size())

            # Verify local shard metadata.
            self.assertEqual((self.rank * 5, 0), local_shard.metadata.shard_offsets)
            self.assertEqual((5, 5), local_shard.metadata.shard_sizes)
            self.assertEqual(
                f"rank:{self.rank}/cuda:{self.rank}",
                str(local_shard.metadata.placement),
            )

        # Verify global metadata.
        st_metadata = st.metadata()
        shards_metadata = st_metadata.shards_metadata
        self.assertEqual(2, len(shards_metadata))
        for rank, shard_metadata in enumerate(shards_metadata):
            self.assertEqual((rank * 5, 0), shard_metadata.shard_offsets)
            self.assertEqual((5, 5), shard_metadata.shard_sizes)
            self.assertEqual(f"rank:{rank}/cuda:{rank}", str(shard_metadata.placement))

        # Validate remote shards.
        remote_shards = st.remote_shards()
        if self.rank <= 1:
            self.assertEqual(1, len(remote_shards))
        else:
            self.assertEqual(2, len(remote_shards))

        for rpc_rank, shards in remote_shards.items():
            self.assertEqual(1, len(shards))

            for remote_shard in shards:
                self.assertEqual(rpc_rank, remote_shard.owner().id)
                shard = remote_shard.to_here()
                self.assertEqual((5, 5), shard.tensor.size())

    @with_comms
    @skip_if_lt_x_gpu(4)
    @requires_nccl()
    def test_new_group(self):
        spec = EnumerableShardingSpec(
            [
                ShardMetadata(
                    shard_offsets=[0, 0],
                    shard_sizes=[5, 5],
                    placement="rank:1/cuda:1",
                ),
                ShardMetadata(
                    shard_offsets=[5, 0],
                    shard_sizes=[5, 5],
                    placement="rank:3/cuda:3",
                ),
            ]
        )

        pg = dist.new_group(ranks=[1, 2, 3])

        st = sharded_tensor.empty(spec, 10, 5, process_group=pg, init_rrefs=True)
        self.assertEqual((10, 5), st.size())
        if self.rank == 1 or self.rank == 3:
            # Verify local shard.
            local_shard = st.local_shards()[0]
            self.assertEqual(
                torch.device(f"cuda:{self.rank}"), local_shard.tensor.device
            )
            self.assertEqual((5, 5), local_shard.tensor.size())

            # Verify local shard metadata.
            self.assertEqual(
                (self.rank // 2 * 5, 0), local_shard.metadata.shard_offsets
            )
            self.assertEqual((5, 5), local_shard.metadata.shard_sizes)
            self.assertEqual(
                f"rank:{self.rank}/cuda:{self.rank}",
                str(local_shard.metadata.placement),
            )

        # Verify global metadata.
        st_metadata = st.metadata()
        shards_metadata = st_metadata.shards_metadata
        self.assertEqual(2, len(shards_metadata))
        for rank, shard_metadata in enumerate(shards_metadata):
            self.assertEqual((rank * 5, 0), shard_metadata.shard_offsets)
            self.assertEqual((5, 5), shard_metadata.shard_sizes)
            self.assertEqual(
                f"rank:{rank * 2 + 1}/cuda:{rank * 2 + 1}",
                str(shard_metadata.placement),
            )

        # Validate remote shards.
        remote_shards = st.remote_shards()
        if self.rank == 1 or self.rank == 3:
            self.assertEqual(1, len(remote_shards))
        else:
            self.assertEqual(2, len(remote_shards))

        for rpc_rank, shards in remote_shards.items():
            self.assertEqual(1, len(shards))

            for remote_shard in shards:
                self.assertEqual(rpc_rank, remote_shard.owner().id)
                shard = remote_shard.to_here()
                self.assertEqual((5, 5), shard.tensor.size())

    @with_comms
    @skip_if_lt_x_gpu(4)
    @requires_nccl()
    def test_multiple_local_shards(self):
        spec = EnumerableShardingSpec(
            [
                ShardMetadata(
                    shard_offsets=[0, 0],
                    shard_sizes=[5, 5],
                    placement="rank:0/cuda:0",
                ),
                ShardMetadata(
                    shard_offsets=[0, 5],
                    shard_sizes=[5, 5],
                    placement="rank:1/cuda:1",
                ),
                ShardMetadata(
                    shard_offsets=[5, 0],
                    shard_sizes=[5, 5],
                    placement="rank:0/cuda:0",
                ),
                ShardMetadata(
                    shard_offsets=[5, 5],
                    shard_sizes=[5, 5],
                    placement="rank:1/cuda:1",
                ),
            ]
        )

        st = sharded_tensor.empty(spec, 10, 10, init_rrefs=True)
        self.assertEqual((10, 10), st.size())

        if self.rank <= 1:
            self.assertEqual(2, len(st.local_shards()))

            # Verify local shards.
            for idx, local_shard in enumerate(st.local_shards()):
                self.assertEqual(
                    torch.device(f"cuda:{self.rank}"), local_shard.tensor.device
                )
                self.assertEqual((5, 5), local_shard.tensor.size())

                # Verify local shard metadata.
                self.assertEqual(
                    (idx * 5, self.rank * 5), local_shard.metadata.shard_offsets
                )
                self.assertEqual((5, 5), local_shard.metadata.shard_sizes)
                self.assertEqual(
                    f"rank:{self.rank}/cuda:{self.rank}",
                    str(local_shard.metadata.placement),
                )
        else:
            self.assertEqual(0, len(st.local_shards()))

        # Verify global metadata.
        st_metadata = st.metadata()
        shards_metadata = st_metadata.shards_metadata
        self.assertEqual(4, len(shards_metadata))
        for shard_rank, shard_metadata in enumerate(shards_metadata):
            self.assertEqual(
                (shard_rank // 2 * 5, (shard_rank % 2) * 5),
                shard_metadata.shard_offsets,
            )
            self.assertEqual((5, 5), shard_metadata.shard_sizes)
            self.assertEqual(
                f"rank:{shard_rank % 2}/cuda:{shard_rank % 2}",
                str(shard_metadata.placement),
            )

        # Validate remote shards.
        remote_shards = st.remote_shards()
        if self.rank <= 1:
            self.assertEqual(1, len(remote_shards))
        else:
            self.assertEqual(2, len(remote_shards))

        for rpc_rank, shards in remote_shards.items():
            self.assertEqual(2, len(shards))
            for remote_shard in shards:
                self.assertEqual(rpc_rank, remote_shard.owner().id)
                shard = remote_shard.to_here()
                self.assertEqual((5, 5), shard.tensor.size())

    @with_comms
    @skip_if_lt_x_gpu(4)
    @requires_nccl()
    def test_with_rpc_names(self):
        spec = EnumerableShardingSpec(
            [
                ShardMetadata(
                    shard_offsets=[0, 0],
                    shard_sizes=[5, 5],
                    placement="worker0/cuda:0",
                ),
                ShardMetadata(
                    shard_offsets=[0, 5],
                    shard_sizes=[5, 5],
                    placement="worker1/cuda:1",
                ),
                ShardMetadata(
                    shard_offsets=[5, 0],
                    shard_sizes=[5, 5],
                    placement="worker2/cuda:2",
                ),
                ShardMetadata(
                    shard_offsets=[5, 5],
                    shard_sizes=[5, 5],
                    placement="worker3/cuda:3",
                ),
            ]
        )

        st = sharded_tensor.empty(spec, 10, 10, init_rrefs=True)
        self.assertEqual((10, 10), st.size())
        self.assertEqual(1, len(st.local_shards()))

        # Verify local shard.
        local_shard = st.local_shards()[0]
        self.assertEqual(torch.device(f"cuda:{self.rank}"), local_shard.tensor.device)
        self.assertEqual((5, 5), local_shard.tensor.size())

        # Verify local shard metadata.
        self.assertEqual(
            (self.rank // 2 * 5, (self.rank % 2) * 5),
            local_shard.metadata.shard_offsets,
        )
        self.assertEqual((5, 5), local_shard.metadata.shard_sizes)
        self.assertEqual(
            f"worker{self.rank}/cuda:{self.rank}", str(local_shard.metadata.placement)
        )

        # Verify global metadata.
        st_metadata = st.metadata()
        shards_metadata = st_metadata.shards_metadata
        self.assertEqual(4, len(shards_metadata))
        for rank, shard_metadata in enumerate(shards_metadata):
            self.assertEqual(
                (rank // 2 * 5, (rank % 2) * 5), shard_metadata.shard_offsets
            )
            self.assertEqual((5, 5), shard_metadata.shard_sizes)
            self.assertEqual(f"worker{rank}/cuda:{rank}", str(shard_metadata.placement))

        # Validate remote shards.
        remote_shards = st.remote_shards()
        self.assertEqual(3, len(remote_shards))

        for rpc_rank, shards in remote_shards.items():
            self.assertEqual(1, len(shards))
            for remote_shard in shards:
                self.assertEqual(rpc_rank, remote_shard.owner().id)
                shard = remote_shard.to_here()
                self.assertEqual((5, 5), shard.tensor.size())


class TestShardedTensorFromLocalTensor(ShardedTensorTestBase):
    def _generate_st_from_chunk_local_tensor(self, st_size, sharding_spec):
        tensor_meta = sharding_spec.build_metadata(st_size, TensorProperties())
        pg = dist.distributed_c10d._get_default_group()

        local_tensor = None
        local_shard_metadata = None
        rank_to_metadata = {}
        for shard_metadata in tensor_meta.shards_metadata:
            rank, device = _parse_and_validate_remote_device(
                pg, shard_metadata.placement
            )
            rank_to_metadata[rank] = shard_metadata
            if rank == self.rank:
                local_tensor = torch.rand(shard_metadata.shard_sizes).cuda(device)
                local_shard_metadata = shard_metadata

        # TODO: figure out what the API should behave when some rank have no shard
        # see https://github.com/pytorch/pytorch/issues/73133
        assert local_tensor is not None
        st = ShardedTensor._init_from_local_tensor(
            local_tensor,
            sharding_spec,
            st_size,
            init_rrefs=True,
        )
        self.assertEqual(tuple(st_size), st.size())
        self.assertEqual(1, len(st.local_shards()))

        # Verify local shard.
        local_shard = st.local_shards()[0]
        self.assertEqual(st.local_tensor(), local_tensor)
        self.assertEqual(torch.device(f"cuda:{self.rank}"), local_shard.tensor.device)

        # Verify local shard metadata.
        self.assertEqual(
            local_shard_metadata.shard_offsets, local_shard.metadata.shard_offsets
        )
        self.assertEqual(
            local_shard_metadata.shard_sizes, local_shard.metadata.shard_sizes
        )
        self.assertEqual(local_shard_metadata.placement, local_shard.metadata.placement)

        # Verify global metadata.
        st_shards_metadata = st.metadata().shards_metadata
        self.assertEqual(self.world_size, len(st_shards_metadata))
        self.assertEqual(tensor_meta.shards_metadata, st_shards_metadata)

        # Validate remote shards.
        remote_shards = st.remote_shards()
        self.assertEqual(self.world_size - 1, len(remote_shards))
        for rpc_rank, shards in remote_shards.items():
            self.assertEqual(1, len(shards))
            for remote_shard in shards:
                self.assertEqual(rpc_rank, remote_shard.owner().id)
                # If remote shard does not exist, to_here() will throw exception.
                if tensor_meta.shards_metadata[rpc_rank]:
                    shard = remote_shard.to_here()
                    self.assertEqual(
                        rank_to_metadata[rpc_rank].shard_sizes, shard.tensor.size()
                    )

    @with_comms
    @skip_if_lt_x_gpu(4)
    @requires_nccl()
    def test_init_from_local_tensor(self):
        chunk_specs = _chunk_sharding_specs_list_for_test([0, 1, 1, 0], seed=31)
        for spec in chunk_specs:
            self._generate_st_from_chunk_local_tensor([20, 10], spec)
            self._generate_st_from_chunk_local_tensor([21, 11], spec)
            self._generate_st_from_chunk_local_tensor([23, 16], spec)
            self._generate_st_from_chunk_local_tensor([44, 16, 8], spec)

    @with_comms
    @skip_if_lt_x_gpu(4)
    @requires_nccl()
    def test_init_from_local_tensor_errors(self):
        enumerable_sharding_spec = EnumerableShardingSpec(
            [
                ShardMetadata(
                    shard_offsets=[0, 0],
                    shard_sizes=[5, 5],
                    placement="rank:0/cuda:0",
                ),
                ShardMetadata(
                    shard_offsets=[5, 0],
                    shard_sizes=[5, 5],
                    placement="rank:1/cuda:1",
                ),
            ]
        )
        st_size = [24, 12]
        local_tensor = torch.rand(*st_size).cuda(self.rank)
        with self.assertRaisesRegex(ValueError, "do not cover the entire tensor"):
            ShardedTensor._init_from_local_tensor(
                local_tensor,
                enumerable_sharding_spec,
                st_size,
            )
        chunk_specs = _chunk_sharding_specs_list_for_test([0], seed=31)
        with self.assertRaisesRegex(
            ValueError, "local_tensor is not a contiguous Tensor."
        ):
            ShardedTensor._init_from_local_tensor(
                local_tensor.t(),
                chunk_specs[0],
                st_size,
            )


class TestShardedTensorFromLocalShards(ShardedTensorTestBase):
    @with_comms(init_rpc=False)
    @skip_if_lt_x_gpu(4)
    @requires_nccl()
    def test_local_shards(self):
        shard_offsets = [(self.rank // 2) * 5, (self.rank % 2) * 5]
        local_shard_metadata = ShardMetadata(
            shard_offsets=shard_offsets,
            shard_sizes=[5, 5],
            placement=f"rank:{self.rank}/cuda:{self.rank}",
        )

        local_tensor = torch.randn(5, 5, device=f"cuda:{self.rank}")
        local_shard = sharded_tensor.Shard(local_tensor, local_shard_metadata)
        local_shard_from_offsets = sharded_tensor.Shard.from_tensor_and_offsets(
            local_tensor, shard_offsets=shard_offsets, rank=self.rank
        )
        self.assertEqual(local_shard.metadata, local_shard_from_offsets.metadata)

        wrong_local_shard_metadata = ShardMetadata(
            shard_offsets=shard_offsets,
            shard_sizes=[6, 5],
            placement=f"rank:{self.rank}/cuda:{self.rank}",
        )
        with self.assertRaisesRegex(ValueError, "Shard tensor size does not match"):
            sharded_tensor.Shard(local_tensor, metadata=wrong_local_shard_metadata)

    @with_comms
    @skip_if_lt_x_gpu(4)
    @requires_nccl()
    def test_init_from_local_shards(self):
        local_shard_metadata = ShardMetadata(
            shard_offsets=[(self.rank // 2) * 5, (self.rank % 2) * 5],
            shard_sizes=[5, 5],
            placement=f"rank:{self.rank}/cuda:{self.rank}",
        )

        local_shards = [
            sharded_tensor.Shard(
                torch.randn(5, 5, device=f"cuda:{self.rank}"), local_shard_metadata
            )
        ]

        st = sharded_tensor.init_from_local_shards(
            local_shards, [10, 10], init_rrefs=True
        )
        self.assertEqual((10, 10), st.size())
        self.assertEqual(1, len(st.local_shards()))

        # Verify local shard.
        local_shard = st.local_shards()[0]
        self.assertEqual(torch.device(f"cuda:{self.rank}"), local_shard.tensor.device)
        self.assertEqual((5, 5), local_shard.tensor.size())

        # Verify local shard metadata.
        self.assertEqual(
            (self.rank // 2 * 5, (self.rank % 2) * 5),
            local_shard.metadata.shard_offsets,
        )
        self.assertEqual((5, 5), local_shard.metadata.shard_sizes)
        self.assertEqual(
            f"rank:{self.rank}/cuda:{self.rank}", str(local_shard.metadata.placement)
        )

        # Verify global metadata.
        shards_metadata = st.metadata().shards_metadata
        self.assertEqual(4, len(shards_metadata))
        for rank, shard_metadata in enumerate(shards_metadata):
            self.assertEqual(
                (rank // 2 * 5, (rank % 2) * 5), shard_metadata.shard_offsets
            )
            self.assertEqual((5, 5), shard_metadata.shard_sizes)
            self.assertEqual(f"rank:{rank}/cuda:{rank}", str(shard_metadata.placement))

        # Validate remote shards.
        remote_shards = st.remote_shards()
        self.assertEqual(3, len(remote_shards))

        for rpc_rank, shards in remote_shards.items():
            self.assertEqual(1, len(shards))
            for remote_shard in shards:
                self.assertEqual(rpc_rank, remote_shard.owner().id)
                shard = remote_shard.to_here()
                self.assertEqual((5, 5), shard.tensor.size())

    @skip_if_lt_x_gpu(4)
    def test_st_base_init_from_local_shards_and_global_metadata(self):
        world_size = 4
        shards_metadata = []
        shards = []
        for rank in range(world_size):
            local_shard_metadata = ShardMetadata(
                shard_offsets=[(rank // 2) * 5, (rank % 2) * 5],
                shard_sizes=[5, 5],
                placement=f"rank:{rank}/cuda:{rank}",
            )
            shards_metadata.append(local_shard_metadata)
            shards.append(
                sharded_tensor.Shard(
                    torch.randn(5, 5, device=f"cuda:{rank}"), local_shard_metadata
                )
            )

        tensor_properties = TensorProperties(
            dtype=torch.get_default_dtype(),
            layout=torch.strided,
            requires_grad=False,
            memory_format=torch.contiguous_format,
            pin_memory=False,
        )

        sharded_tensor_metadata = sharded_tensor.ShardedTensorMetadata(
            shards_metadata=shards_metadata,
            size=torch.Size([10, 10]),
            tensor_properties=tensor_properties,
        )

        st_base = sharded_tensor.ShardedTensorBase._init_from_local_shards_and_global_metadata(
            shards, sharded_tensor_metadata=sharded_tensor_metadata
        )
        self.assertEqual(4, len(st_base.local_shards()))

        # Verify local shard of st_base
        local_shard = st_base.local_shards()[0]
        self.assertEqual(torch.device("cuda:0"), local_shard.tensor.device)
        self.assertEqual((5, 5), local_shard.tensor.size())

        # Verify local shard metadata.
        self.assertEqual(
            (0, 0),
            local_shard.metadata.shard_offsets,
        )
        self.assertEqual((5, 5), local_shard.metadata.shard_sizes)
        self.assertEqual("rank:0/cuda:0", str(local_shard.metadata.placement))

        # Verify global metadata.
        shards_metadata = st_base.metadata().shards_metadata
        self.assertEqual(4, len(shards_metadata))
        for rank, shard_metadata in enumerate(shards_metadata):
            self.assertEqual(
                (rank // 2 * 5, (rank % 2) * 5), shard_metadata.shard_offsets
            )
            self.assertEqual((5, 5), shard_metadata.shard_sizes)
            self.assertEqual(f"rank:{rank}/cuda:{rank}", str(shard_metadata.placement))

    @with_comms
    @skip_if_lt_x_gpu(4)
    @requires_nccl()
    def test_init_from_local_shards_and_global_metadata(self):
        local_shard_metadata = ShardMetadata(
            shard_offsets=[(self.rank // 2) * 5, (self.rank % 2) * 5],
            shard_sizes=[5, 5],
            placement=f"rank:{self.rank}/cuda:{self.rank}",
        )

        shards_metadata = []
        for r in range(self.world_size):
            if r == self.rank:
                shards_metadata.append(local_shard_metadata)
            else:
                shards_metadata.append(
                    ShardMetadata(
                        shard_offsets=[(r // 2) * 5, (r % 2) * 5],
                        shard_sizes=[5, 5],
                        placement=f"rank:{r}/cuda:{r}",
                    )
                )

        local_shards = [
            sharded_tensor.Shard(
                torch.randn(5, 5, device=f"cuda:{self.rank}"), local_shard_metadata
            )
        ]

        tensor_properties = TensorProperties(
            dtype=torch.get_default_dtype(),
            layout=torch.strided,
            requires_grad=False,
            memory_format=torch.contiguous_format,
            pin_memory=False,
        )

        sharded_tensor_metadata = sharded_tensor.ShardedTensorMetadata(
            shards_metadata=shards_metadata,
            size=torch.Size([10, 10]),
            tensor_properties=tensor_properties,
        )

        st = ShardedTensor._init_from_local_shards_and_global_metadata(
            local_shards,
            sharded_tensor_metadata,
            init_rrefs=True,
        )
        self.assertEqual((10, 10), st.size())
        self.assertEqual(1, len(st.local_shards()))

        # Verify local shard.
        local_shard = st.local_shards()[0]
        self.assertEqual(torch.device(f"cuda:{self.rank}"), local_shard.tensor.device)
        self.assertEqual((5, 5), local_shard.tensor.size())

        # Verify local shard metadata.
        self.assertEqual(
            (self.rank // 2 * 5, (self.rank % 2) * 5),
            local_shard.metadata.shard_offsets,
        )
        self.assertEqual((5, 5), local_shard.metadata.shard_sizes)
        self.assertEqual(
            f"rank:{self.rank}/cuda:{self.rank}", str(local_shard.metadata.placement)
        )

        # Verify global metadata.
        shards_metadata = st.metadata().shards_metadata
        self.assertEqual(4, len(shards_metadata))
        for rank, shard_metadata in enumerate(shards_metadata):
            self.assertEqual(
                (rank // 2 * 5, (rank % 2) * 5), shard_metadata.shard_offsets
            )
            self.assertEqual((5, 5), shard_metadata.shard_sizes)
            self.assertEqual(f"rank:{rank}/cuda:{rank}", str(shard_metadata.placement))

        # Validate remote shards.
        remote_shards = st.remote_shards()
        self.assertEqual(3, len(remote_shards))

        for rpc_rank, shards in remote_shards.items():
            self.assertEqual(1, len(shards))
            for remote_shard in shards:
                self.assertEqual(rpc_rank, remote_shard.owner().id)
                shard = remote_shard.to_here()
                self.assertEqual((5, 5), shard.tensor.size())

    @with_comms
    @skip_if_lt_x_gpu(4)
    @requires_nccl()
    def test_init_from_local_shards_new_group(self):
        new_pg = dist.new_group(ranks=[1, 2, 3])

        if self.rank != 0:
            local_shard_metadata = ShardMetadata(
                shard_offsets=[5 * (self.rank - 1), 0],
                shard_sizes=[5, 5],
                placement=f"rank:{self.rank}/cuda:{self.rank}",
            )
            local_shards = [
                sharded_tensor.Shard(
                    torch.randn(5, 5, device=f"cuda:{self.rank}"), local_shard_metadata
                )
            ]

            st = sharded_tensor.init_from_local_shards(
                local_shards, [15, 5], process_group=new_pg
            )

            # Verify local shard.
            local_shard = st.local_shards()[0]
            self.assertEqual(
                torch.device(f"cuda:{self.rank}"), local_shard.tensor.device
            )
            self.assertEqual((5, 5), local_shard.tensor.size())

            # Verify local shard metadata.
            self.assertEqual(
                ((self.rank - 1) * 5, 0), local_shard.metadata.shard_offsets
            )
            self.assertEqual((5, 5), local_shard.metadata.shard_sizes)
            self.assertEqual(
                f"rank:{self.rank}/cuda:{self.rank}",
                str(local_shard.metadata.placement),
            )

            # Verify global metadata.
            st_metadata = st.metadata()
            shards_metadata = st_metadata.shards_metadata
            self.assertEqual(3, len(shards_metadata))
            for rank, shard_metadata in enumerate(shards_metadata):
                self.assertEqual((rank * 5, 0), shard_metadata.shard_offsets)
                self.assertEqual((5, 5), shard_metadata.shard_sizes)
                self.assertEqual(
                    f"rank:{rank + 1}/cuda:{rank + 1}", str(shard_metadata.placement)
                )

    @with_comms
    @skip_if_lt_x_gpu(4)
    @requires_nccl()
    def test_init_from_local_shards_invalid_local_shards(self):
        local_shard_metadata = ShardMetadata(
            shard_offsets=[(self.rank // 2) * 5, (self.rank % 2) * 5],
            shard_sizes=[5, 5],
            placement=f"rank:{self.rank}/cuda:{self.rank}",
        )

        indices = [[0, 1, 1], [2, 0, 2]]
        values = [3.2, 4.5, 5.8]
        sparse_tensor = torch.sparse_coo_tensor(
            indices, values, (5, 5), device=f"cuda:{self.rank}"
        )

        empty_local_shards = []
        with self.assertRaisesRegex(ValueError, "have no local shards on all ranks"):
            sharded_tensor.init_from_local_shards(
                empty_local_shards, [10, 10], init_rrefs=True
            )

        wrong_layout_shards = [
            sharded_tensor.Shard(sparse_tensor, local_shard_metadata)
        ]
        with self.assertRaisesRegex(
            ValueError, "Only torch.strided layout is currently supported"
        ):
            sharded_tensor.init_from_local_shards(
                wrong_layout_shards, [10, 10], init_rrefs=True
            )

        wrong_memory_format_shards = [
            sharded_tensor.Shard(
                torch.randn(5, 5, device=f"cuda:{self.rank}").t(), local_shard_metadata
            )
        ]
        with self.assertRaisesRegex(
            ValueError,
            "Only torch.contiguous_format memory_format is currently supported",
        ):
            sharded_tensor.init_from_local_shards(
                wrong_memory_format_shards, [10, 10], init_rrefs=True
            )

        with self.assertRaisesRegex(ValueError, "Shard tensor size does not match"):
            sharded_tensor.Shard(
                torch.randn(2, 3, device=f"cuda:{self.rank}"), local_shard_metadata
            )

        with self.assertRaisesRegex(
            ValueError, "Local shard tensor device does not match"
        ):
            sharded_tensor.Shard(torch.randn(5, 5), local_shard_metadata)

    @with_comms
    @skip_if_lt_x_gpu(4)
    @requires_nccl()
    def test_init_from_local_shards_invalid_property_cross_ranks(self):
        local_shard_metadata = ShardMetadata(
            shard_offsets=[(self.rank // 2) * 5, (self.rank % 2) * 5],
            shard_sizes=[5, 5],
            placement=f"rank:{self.rank}/cuda:{self.rank}",
        )
        tensor_overall_size = [10, 10] if self.rank == 0 else [10, 5]
        wrong_dtype_shards = [
            sharded_tensor.Shard(
                torch.ones(5, 5, device=f"cuda:{self.rank}"), local_shard_metadata
            )
        ]
        with self.assertRaisesRegex(
            ValueError,
            "ShardedTensor global_size property does not match from different ranks!",
        ):
            sharded_tensor.init_from_local_shards(
                wrong_dtype_shards, tensor_overall_size, init_rrefs=True
            )

        tensor_dtype = torch.int if self.rank == 0 else torch.float32
        wrong_dtype_shards = [
            sharded_tensor.Shard(
                torch.ones(5, 5, device=f"cuda:{self.rank}", dtype=tensor_dtype),
                local_shard_metadata,
            )
        ]
        with self.assertRaisesRegex(
            ValueError,
            "ShardedTensor dtype property does not match from different ranks!",
        ):
            sharded_tensor.init_from_local_shards(
                wrong_dtype_shards, [10, 10], init_rrefs=True
            )

        tensor_requires_grad = True if self.rank == 0 else False
        wrong_requires_grad_shards = [
            sharded_tensor.Shard(
                torch.randn(
                    5, 5, device=f"cuda:{self.rank}", requires_grad=tensor_requires_grad
                ),
                local_shard_metadata,
            )
        ]
        with self.assertRaisesRegex(
            ValueError,
            "ShardedTensor requires_grad property does not match from different ranks!",
        ):
            sharded_tensor.init_from_local_shards(
                wrong_requires_grad_shards, [10, 10], init_rrefs=True
            )

        local_shard_metadata = ShardMetadata(
            shard_offsets=[(self.rank // 2) * 5, (self.rank % 2) * 5],
            shard_sizes=[5, 5],
            placement=f"rank:{self.rank}/cpu",
        )

    @with_comms(init_rpc=False, backend="gloo")
    @skip_if_lt_x_gpu(4)
    def test_init_from_local_shards_invalid_pin_memory(self):
        # pin memory can only be on dense cpu
        local_shard_metadata = ShardMetadata(
            shard_offsets=[(self.rank // 2) * 5, (self.rank % 2) * 5],
            shard_sizes=[5, 5],
            placement=f"rank:{self.rank}/cpu",
        )
        wrong_pin_memory_local_shards = [
            sharded_tensor.Shard(
                torch.randn(5, 5, pin_memory=True), local_shard_metadata
            ),
            sharded_tensor.Shard(
                torch.randn(5, 5, pin_memory=False), local_shard_metadata
            ),
        ]
        with self.assertRaisesRegex(
            ValueError, "Local shards' tensor pin_memory property need to be the same"
        ):
            sharded_tensor.init_from_local_shards(
                wrong_pin_memory_local_shards, [10, 10], init_rrefs=True
            )

        tensor_pin_memory = True if self.rank == 0 else False
        wrong_pin_memory_shards_cross_ranks = [
            sharded_tensor.Shard(
                torch.randn(5, 5, pin_memory=tensor_pin_memory), local_shard_metadata
            )
        ]
        with self.assertRaisesRegex(
            ValueError,
            "ShardedTensor pin_memory property does not match from different ranks!",
        ):
            sharded_tensor.init_from_local_shards(
                wrong_pin_memory_shards_cross_ranks, [10, 10], init_rrefs=True
            )

    @with_comms
    @skip_if_lt_x_gpu(4)
    @requires_nccl()
    def test_init_from_local_shards_invalid_shards_overlap(self):
        local_shard_size = [5, 5] if self.rank != 0 else [6, 6]
        local_shard_metadata = ShardMetadata(
            shard_offsets=[(self.rank // 2) * 5, (self.rank % 2) * 5],
            shard_sizes=local_shard_size,
            placement=f"rank:{self.rank}/cuda:{self.rank}",
        )

        local_shards = [
            sharded_tensor.Shard(
                torch.randn(local_shard_size, device=f"cuda:{self.rank}"),
                local_shard_metadata,
            )
        ]

        with self.assertRaisesRegex(ValueError, "overlap"):
            sharded_tensor.init_from_local_shards(
                local_shards, [10, 10], init_rrefs=True
            )

    @with_comms
    @skip_if_lt_x_gpu(4)
    @requires_nccl()
    def test_init_from_local_shards_invalid_shards_gaps(self):
        local_shard_size = [5, 5] if self.rank != 0 else [4, 4]
        local_shard_metadata = ShardMetadata(
            shard_offsets=[(self.rank // 2) * 5, (self.rank % 2) * 5],
            shard_sizes=local_shard_size,
            placement=f"rank:{self.rank}/cuda:{self.rank}",
        )

        local_shards = [
            sharded_tensor.Shard(
                torch.randn(local_shard_size, device=f"cuda:{self.rank}"),
                local_shard_metadata,
            )
        ]

        with self.assertRaisesRegex(ValueError, "does not match tensor volume"):
            sharded_tensor.init_from_local_shards(
                local_shards, [10, 10], init_rrefs=True
            )

    @with_comms
    @skip_if_lt_x_gpu(4)
    @requires_nccl()
    def test_init_from_local_shards_and_global_metadata_invalid_shards(self):
        local_shard_metadata = ShardMetadata(
            shard_offsets=[(self.rank // 2) * 5, (self.rank % 2) * 5],
            shard_sizes=[5, 5],
            placement=f"rank:{self.rank}/cuda:{self.rank}",
        )

        shards_metadata = []
        for r in range(self.world_size):
            if r == self.rank:
                shards_metadata.append(local_shard_metadata)
            else:
                shards_metadata.append(
                    ShardMetadata(
                        shard_offsets=[(r // 2) * 5, (r % 2) * 5],
                        shard_sizes=[5, 5],
                        placement=f"rank:{r}/cuda:{r}",
                    )
                )

        tensor_properties = TensorProperties(
            dtype=torch.get_default_dtype(),
            layout=torch.strided,
            requires_grad=False,
            memory_format=torch.contiguous_format,
            pin_memory=False,
        )

        sharded_tensor_metadata = sharded_tensor.ShardedTensorMetadata(
            shards_metadata=shards_metadata,
            size=torch.Size([10, 10]),
            tensor_properties=tensor_properties,
        )

        empty_local_shards = []
        with self.assertRaisesRegex(
            RuntimeError, "does not match number of local shards metadata"
        ):
            ShardedTensor._init_from_local_shards_and_global_metadata(
                empty_local_shards, sharded_tensor_metadata
            )

        wrong_num_shards = [
            sharded_tensor.Shard(
                torch.randn(5, 5, device=f"cuda:{self.rank}"), local_shard_metadata
            ),
            sharded_tensor.Shard(
                torch.randn(5, 5, device=f"cuda:{self.rank}"), local_shard_metadata
            ),
        ]
        with self.assertRaisesRegex(
            RuntimeError, "does not match number of local shards metadata"
        ):
            ShardedTensor._init_from_local_shards_and_global_metadata(
                wrong_num_shards, sharded_tensor_metadata
            )

        with self.assertRaisesRegex(
            ValueError, "Shard tensor size does not match with metadata.shard_lengths"
        ):
            sharded_tensor.Shard(
                torch.randn(2, 3, device=f"cuda:{self.rank}"), local_shard_metadata
            )

        with self.assertRaisesRegex(
            ValueError,
            "Local shard tensor device does not match with local Shard's placement",
        ):
            sharded_tensor.Shard(torch.randn(5, 5), local_shard_metadata)

        wrong_dtype_shards = [
            sharded_tensor.Shard(
                torch.ones(5, 5, device=f"cuda:{self.rank}", dtype=torch.int),
                local_shard_metadata,
            )
        ]
        with self.assertRaisesRegex(
            ValueError, "Local shards' tensor dtype property is incompatible with"
        ):
            ShardedTensor._init_from_local_shards_and_global_metadata(
                wrong_dtype_shards, sharded_tensor_metadata
            )

        indices = [[0, 1, 1], [2, 0, 2]]
        values = [3.2, 4.5, 5.8]
        sparse_tensor = torch.sparse_coo_tensor(
            indices, values, (5, 5), device=f"cuda:{self.rank}"
        )

        wrong_layout_shards = [
            sharded_tensor.Shard(sparse_tensor, local_shard_metadata)
        ]
        with self.assertRaisesRegex(
            ValueError, "Local shards' tensor layout property is incompatible with"
        ):
            ShardedTensor._init_from_local_shards_and_global_metadata(
                wrong_layout_shards, sharded_tensor_metadata
            )

        wrong_requires_grad_shards = [
            sharded_tensor.Shard(
                torch.randn(5, 5, device=f"cuda:{self.rank}", requires_grad=True),
                local_shard_metadata,
            )
        ]
        with self.assertRaisesRegex(
            ValueError,
            "Local shards' tensor requires_grad property is incompatible with",
        ):
            ShardedTensor._init_from_local_shards_and_global_metadata(
                wrong_requires_grad_shards, sharded_tensor_metadata
            )

        wrong_memory_format_shards = [
            sharded_tensor.Shard(
                torch.randn(5, 5, device=f"cuda:{self.rank}").t(), local_shard_metadata
            )
        ]
        with self.assertRaisesRegex(
            ValueError,
            "Only torch.contiguous_format memory_format is currently supported",
        ):
            ShardedTensor._init_from_local_shards_and_global_metadata(
                wrong_memory_format_shards, sharded_tensor_metadata
            )
        # pin_memory can only be on CPU
        local_shard_metadata.placement = _remote_device(f"rank:{self.rank}/cpu")
        wrong_pin_memory_shards = [
            sharded_tensor.Shard(
                torch.randn(5, 5, pin_memory=True), local_shard_metadata
            )
        ]
        with self.assertRaisesRegex(
            ValueError, "Local shards' tensor pin_memory property is incompatible with"
        ):
            ShardedTensor._init_from_local_shards_and_global_metadata(
                wrong_pin_memory_shards, sharded_tensor_metadata
            )


class TestShardedTensorCustomOps(ShardedTensorTestBase):
    @with_comms
    @skip_if_lt_x_gpu(4)
    @requires_nccl()
    def test_custom_op(self):
        @custom_sharded_op_impl(torch.asin)
        def my_sharded_asin(types, args, kwargs, process_group):
            return torch.asin(args[0].local_shards()[0].tensor)

        spec = ChunkShardingSpec(
            dim=0,
            placements=[
                "rank:0/cuda:0",
                "rank:1/cuda:1",
                "rank:2/cuda:2",
                "rank:3/cuda:3",
            ],
        )

        st = sharded_tensor.rand(spec, 10, 10)
        res = torch.asin(st)
        self.assertEqual(res, torch.asin(st.local_shards()[0].tensor))

    @with_comms
    @skip_if_lt_x_gpu(4)
    @requires_nccl()
    def test_custom_op_override(self):
        t = torch.rand(10, 10).cuda(self.rank)

        from torch.distributed._shard.sharding_spec.api import custom_sharding_spec_op

        @custom_sharding_spec_op(ChunkShardingSpec, torch.nn.functional.linear)
        def my_sharded_linear(types, args, kwargs, process_group):
            return t

        spec = ChunkShardingSpec(
            dim=0,
            placements=[
                "rank:0/cuda:0",
                "rank:1/cuda:1",
                "rank:2/cuda:2",
                "rank:3/cuda:3",
            ],
        )
        m = torch.nn.Linear(32, 16).cuda(self.rank)
        shard_parameter(m, "weight", spec)

        result = m(torch.rand(15, 32).cuda(self.rank))
        self.assertEqual(t, result)

    @with_comms
    @skip_if_lt_x_gpu(4)
    @requires_nccl()
    def test_custom_op_errors(self):
        with self.assertRaisesRegex(TypeError, "expects signature"):

            @custom_sharded_op_impl(torch.nn.functional.linear)
            def my_op1(types, args, kwargs, process_group, random_param):
                pass

        with self.assertRaisesRegex(TypeError, "expects signature"):

            @custom_sharded_op_impl(torch.nn.functional.linear)
            def my_op2(types):
                pass


class TestShardMetadata(ShardedTensorTestBase):
    @with_comms
    @requires_nccl()
    def test_shard_metadata_init(self):
        pg = dist.distributed_c10d._get_default_group()

        md = ShardMetadata([10], [0])
        self.assertIsNone(md.placement)
        with self.assertRaisesRegex(ValueError, "remote device is None"):
            _parse_and_validate_remote_device(pg, md.placement)

        # String placement gets converted by ctor
        md = ShardMetadata([10], [0], "rank:0/cpu")
        self.assertEqual(md.placement, _remote_device("rank:0/cpu"))
        rank, device = _parse_and_validate_remote_device(pg, md.placement)
        self.assertEqual(0, rank)
        self.assertEqual(device, torch.device("cpu"))

    @with_comms
    @requires_nccl()
    def test_create_shard_with_no_placement(self):
        md = ShardMetadata([0], [10])
        shard = Shard(torch.zeros(10), md)
        self.assertIsNone(shard.metadata.placement)


class TestShardedTensorSubGroupInit(TestCase):
    @spawn_threads_and_init_comms(world_size=4)
    def test_sub_process_group_sharded_tensor_init(self):
        world_pg = dist.GroupMember.WORLD
        rank = dist.get_rank()

        sub_group_sz = 2
        sub_pg_ranks = [r for r in range(4) if r % sub_group_sz == rank % sub_group_sz]
        sub_pg = dist.new_group(
            sub_pg_ranks,
            backend=dist.get_backend(world_pg),
            use_local_synchronization=True,
        )
        dist.barrier(sub_pg)

        ShardedTensor._init_from_local_shards(
            [
                Shard(
                    tensor=torch.tensor([1, 2, 3], device="meta"),
                    metadata=ShardMetadata(
                        shard_offsets=[3 * (rank // sub_group_sz)],
                        shard_sizes=[3],
                        placement=f"rank:{rank}/meta",
                    ),
                )
            ],
            6,
            process_group=sub_pg,
        )

    @spawn_threads_and_init_comms(world_size=4)
    def test_sub_process_group_placement_validation(self):
        world_pg = dist.GroupMember.WORLD
        self.assertIsNotNone(world_pg)
        rank = dist.get_rank()

        sub_group_sz = 2
        sub_pg_ranks = [r for r in range(4) if r % sub_group_sz == rank % sub_group_sz]
        sub_pg = dist.new_group(
            sub_pg_ranks,
            backend=dist.get_backend(world_pg),
            use_local_synchronization=True,
        )
        dist.barrier(sub_pg)

        for r in sub_pg_ranks:
            _parse_and_validate_remote_device(
                sub_pg, _remote_device(f"rank:{r}/cuda:{r % sub_group_sz}")
            )


class TestCreateTensorNoProcessGroupMode(TestCase):
    def test_init_from_local_shards_and_global_metadata(self):
        st_metadata: ShardedTensorMetadata = ShardedTensorMetadata(
            shards_metadata=[
                ShardMetadata(
                    shard_offsets=[0, 0], shard_sizes=[2, 2], placement="rank:0/cpu"
                ),
                ShardMetadata(
                    shard_offsets=[2, 0], shard_sizes=[2, 2], placement="rank:1/cpu"
                ),
            ],
            size=torch.Size([4, 2]),
        )
        st_local_shards: List[Shard] = []
        for shard_metadata in st_metadata.shards_metadata:
            st_local_shards.append(
                Shard(
                    tensor=torch.zeros(
                        shard_metadata.shard_sizes,
                        device=shard_metadata.placement.device(),
                    ),
                    metadata=shard_metadata,
                )
            )

        ShardedTensorBase._init_from_local_shards_and_global_metadata(
            local_shards=st_local_shards,
            sharded_tensor_metadata=st_metadata,
        )

    def test_non_contiguous_local_shards(self):
        st_metadata: ShardedTensorMetadata = ShardedTensorMetadata(
            shards_metadata=[
                ShardMetadata(
                    shard_offsets=[0, 0], shard_sizes=[2, 2], placement="rank:0/cpu"
                ),
                ShardMetadata(
                    shard_offsets=[2, 0], shard_sizes=[2, 2], placement="rank:1/cpu"
                ),
            ],
            size=torch.Size([4, 2]),
        )
        st_local_shards: List[Shard] = []
        src = torch.randn(4, 2)
        for shard_metadata in st_metadata.shards_metadata:
            offsets = shard_metadata.shard_offsets
            sizes = shard_metadata.shard_sizes
            st_local_shards.append(
                Shard(
                    tensor=src[
                        offsets[0] : offsets[0] + sizes[0],
                        offsets[1] : offsets[1] + sizes[1],
                    ],
                    metadata=shard_metadata,
                )
            )

        ShardedTensorBase._init_from_local_shards_and_global_metadata(
            local_shards=st_local_shards,
            sharded_tensor_metadata=st_metadata,
        )


if __name__ == "__main__":
    run_tests()<|MERGE_RESOLUTION|>--- conflicted
+++ resolved
@@ -1362,35 +1362,23 @@
         if self.rank != 0:
             with self.assertRaisesRegex(RuntimeError, "Local rank at save time was"):
                 with load_with_process_group(pg):
-<<<<<<< HEAD
-                    torch.load(buffer)
-=======
                     # ShardedTensor weights_only is already tested in TestFSDPStateDict.test_torch_save_load
                     state_dict_deser = torch.load(buffer, weights_only=False)
->>>>>>> a179a5c6
         else:
             with self.assertRaisesRegex(
                 RuntimeError, "Local world size at save time was"
             ):
                 with load_with_process_group(pg):
-<<<<<<< HEAD
-                    torch.load(buffer)
-=======
                     # ShardedTensor weights_only is already tested in TestFSDPStateDict.test_torch_save_load
                     state_dict_deser = torch.load(buffer, weights_only=False)
->>>>>>> a179a5c6
 
         dist.destroy_process_group()
         buffer.seek(0)
         with self.assertRaisesRegex(
             RuntimeError, "Need to initialize default process group"
         ):
-<<<<<<< HEAD
-            torch.load(buffer)
-=======
             # ShardedTensor weights_only is already tested in TestFSDPStateDict.test_torch_save_load
-            state_dict_deser = torch.load(buffer, weights_only=False)
->>>>>>> a179a5c6
+            torch.load(buffer, weights_only=False)
         rpc.shutdown()
 
     @with_comms
