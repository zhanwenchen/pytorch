--- conflicted
+++ resolved
@@ -24,10 +24,7 @@
     parallelize_module,
     RowwiseParallel,
 )
-<<<<<<< HEAD
-=======
 from torch.nn.parallel.distributed import DistributedDataParallel as DDP
->>>>>>> b279034e
 from torch.testing._internal.common_distributed import (
     MultiProcessTestCase,
     run_with_native_funcol,
@@ -40,8 +37,6 @@
 
 
 DIM = 2000
-# TODO: figure out why buffer reuse conflicts with bucketing
-torch._inductor.config.allow_buffer_reuse = False
 
 
 class Net(nn.Module):
@@ -265,24 +260,16 @@
         model = Net()
         input = torch.randn([1, DIM])
         torch._dynamo.config.optimize_ddp = "python_reducer"
-<<<<<<< HEAD
-        compiled_model = torch.compile(replicate(deepcopy(model)), fullgraph=True)
-=======
         compiled_replicate_model = torch.compile(
             replicate(deepcopy(model)), fullgraph=True
         )
->>>>>>> b279034e
 
         def bwd(loss):
             with compiled_autograd.enable(compiler_fn()):
                 loss.backward()
 
         for i in range(loop):
-<<<<<<< HEAD
-            loss = compiled_model(input).sum()
-=======
             loss = compiled_replicate_model(input).sum()
->>>>>>> b279034e
             if i != loop - 1:
                 # Leave the last bwd for the run_and_get_triton_code.
                 bwd(loss)
@@ -385,11 +372,7 @@
             store=dist.FileStore(self.file_name, self.world_size),
         )
         model = Net().cuda()
-<<<<<<< HEAD
-        compiled_model = deepcopy(model)
-=======
         compiled_replicate_model = deepcopy(model)
->>>>>>> b279034e
         mesh_2d = init_device_mesh(
             "cuda", (2, self.world_size // 2), mesh_dim_names=("dp", "tp")
         )
@@ -403,14 +386,6 @@
         }
         model = parallelize_module(model, tp_mesh, parallelize_plan)
         model = replicate(model, device_mesh=dp_mesh)
-<<<<<<< HEAD
-        compiled_model = parallelize_module(compiled_model, tp_mesh, parallelize_plan)
-        compiled_model = replicate(compiled_model, device_mesh=dp_mesh)
-        compiled_model = torch.compile(compiled_model)
-        data = torch.randn([1, DIM]).cuda()
-        with compiled_autograd.enable(compiler_fn()):
-            loss = compiled_model(data).sum()
-=======
         compiled_replicate_model = parallelize_module(
             compiled_replicate_model, tp_mesh, parallelize_plan
         )
@@ -421,16 +396,11 @@
         data = torch.randn([1, DIM]).cuda()
         with compiled_autograd.enable(compiler_fn()):
             loss = compiled_replicate_model(data).sum()
->>>>>>> b279034e
             loss.backward()
 
         loss = model(data).sum()
         loss.backward()
-<<<<<<< HEAD
-        for p1, p2 in zip(model.parameters(), compiled_model.parameters()):
-=======
         for p1, p2 in zip(model.parameters(), compiled_replicate_model.parameters()):
->>>>>>> b279034e
             self.assertEqual(p1.grad, p2.grad)
 
 
