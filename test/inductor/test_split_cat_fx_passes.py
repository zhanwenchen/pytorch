# Owner(s): ["module: inductor"]

import unittest

import torch
<<<<<<< HEAD
from torch._dynamo.test_case import run_tests, TestCase
=======
>>>>>>> 22ba180e
from torch._dynamo.utils import counters, optimus_scuba_log
from torch._inductor.fx_passes.misc_patterns import numpy_compat_normalization
from torch._inductor.test_case import run_tests, TestCase
from torch.testing._internal.common_utils import IS_LINUX
from torch.testing._internal.inductor_utils import HAS_CUDA

requires_cuda = unittest.skipUnless(HAS_CUDA, "requires cuda")


def patch(f):
    f = torch._inductor.config.patch(split_cat_fx_passes=True)(f)
    return f


class TestSplitCatFxPasses(TestCase):
    @patch
    def test_split_normalization(self):
        def arg_only(x):
            return [torch.relu(s) for s in torch.split(x, 2, 1)]

        def arg_only_dim0(x):
            return [torch.relu(s) for s in torch.split(x, 2, 0)]

        def kwarg1(x):
            return [torch.relu(s) for s in torch.split(x, 2, dim=1)]

        def kwarg2(x):
            return [
                torch.relu(s) for s in torch.split(x, split_size_or_sections=2, dim=1)
            ]

        def kwarg3(x):
            return [
                torch.relu(s)
                for s in torch.split(tensor=x, split_size_or_sections=2, dim=-1)
            ]

        def list_replace(x):
            return [torch.relu(s) for s in torch.split(x, [16, 16], dim=1)]

        def multi_split(x):
            return [torch.split(s, 2, 1) for s in torch.split(x, 2, 1)]

        def unequal_split(x):
            return [torch.relu(s) for s in torch.split(x, 3, 1)]

        def arg_only_cm(x):
            return [torch.relu(s) for s in x.split(2, 1)]

        def kwarg1_cm(x):
            return [torch.relu(s) for s in x.split(2, dim=1)]

        def kwarg2_cm(x):
            return [torch.relu(s) for s in x.split(split_size=2, dim=1)]

        def multi_split_cm(x):
            return [s.split(2, 1) for s in x.split(2, 1)]

        def unequal_split_cm(x):
            return [torch.relu(s) for s in x.split(3, 1)]

        def cm_with_list(x):
            return [torch.relu(s) for s in x.split([16, 16], dim=-1)]

        args = [
            torch.randn(2, 32),
        ]
        for fn, expected_split_norm_count in [
            (arg_only, 1),
            (arg_only_dim0, 1),
            (kwarg1, 1),
            (kwarg2, 1),
            (kwarg3, 1),
            (list_replace, 0),
            (multi_split, 17),
            (unequal_split, 1),
            (arg_only_cm, 1),
            (kwarg1_cm, 1),
            (kwarg2_cm, 1),
            (multi_split_cm, 17),
            (unequal_split_cm, 1),
            (cm_with_list, 1),
        ]:
            expected = fn(*args)
            actual = torch.compile(fn)(*args)

            torch.testing.assert_close(actual, expected)
            self.assertEqual(
                counters["inductor"]["normalization_pass"],
                expected_split_norm_count,
                msg=f"for {fn}",
            )
            if expected_split_norm_count > 0:
<<<<<<< HEAD
                self.assertIn(
                    "split_cat_pattern_normalization_pass_pre_grad", optimus_scuba_log
                )
=======
                self.assertIn("normalization_pass_pre_grad", optimus_scuba_log)
>>>>>>> 22ba180e
            counters.clear()

    @patch
    def test_consecutive_split_merge(self):
        def multi_split(x):
            return [torch.split(s, 2, 1) for s in torch.split(x, 2, 1)]

        def multi_split_2(x):
            return [torch.split(s, 1, 1) for s in torch.split(x, 2, 1)]

        def multi_split_2_neg_dim(x):
            return [torch.split(s, 1, 1) for s in torch.split(x, 2, -1)]

        def multi_split_with_sizes(x):
            return [torch.split(s, 2, 1) for s in torch.split(x, [16, 16], 1)]

        def multi_split_kwarg1(x):
            return [torch.split(s, 2, dim=1) for s in torch.split(x, 2, dim=1)]

        def multi_split_kwarg2(x):
            return [
                torch.split(s, split_size_or_sections=2, dim=1)
                for s in torch.split(x, split_size_or_sections=2, dim=1)
            ]

        def unequal_multi_split(x):
            fs = torch.split(x, [10, 10, 12], dim=1)
            item0 = fs[0]
            item1 = fs[1]
            item2 = fs[2]

            final_items = []
            final_items.extend(item0.split([4, 6], 1))
            final_items.extend(item1.split([6, 4], 1))
            final_items.extend(item2.split([4, 4, 4], 1))

            return [torch.relu(s) for s in final_items]

        def unequal_multi_split_neg_index(x):
            fs = torch.split(x, [10, 10, 12], dim=1)
            item0 = fs[-3]
            item1 = fs[-2]
            item2 = fs[-1]

            final_items = []
            final_items.extend(item0.split([4, 6], 1))
            final_items.extend(item1.split([6, 4], 1))
            final_items.extend(item2.split([4, 4, 4], 1))

            return [torch.relu(s) for s in final_items]

        # Shouldn't merge
        def diff_dims(x):
            return [torch.split(s, 2, dim=0) for s in torch.split(x, 2, dim=1)]

        def some_users_not_splits(x):
            fs = torch.split(x, [10, 10, 12], dim=1)
            item0 = fs[0]
            item1 = fs[1]
            item2 = fs[2]

            final_items = []
            final_items.extend(item0.split([4, 6], 1))
            final_items.extend(item1.split([6, 4], 1))
            final_items.append(torch.sin(item2))

            return [torch.relu(s) for s in final_items]

        def split_with_cat(x):
            fs = torch.split(x, [4, 4, 24], dim=1)
            item0 = fs[0]
            item1 = fs[1]
            item2 = fs[2]

            final_items = [item0, item1]
            final_items.extend(item2.split((4, 4, 4, 4, 4, 4), 1))

            return torch.cat(final_items, dim=1)

        def duplicate_getitems(x):
            fs = torch.split(x, [10, 10, 12], dim=1)
            item0 = fs[0]
            item1_1 = fs[1]
            item1_2 = fs[1]
            item2 = fs[2]

            final_items = []
            final_items.extend(item0.split([4, 6], 1))
            final_items.extend(item1_1.split([6, 4], 1))
            final_items.extend(item1_2)
            final_items.append(torch.sin(item2))

            return [torch.relu(s) for s in final_items]

        def duplicate_getitems_neg_index(x):
            fs = torch.split(x, [10, 10, 12], dim=1)
            item0 = fs[0]
            item1_1 = fs[1]
            item1_2 = fs[-2]  # negative index
            item2 = fs[2]

            final_items = []
            final_items.extend(item0.split([4, 6], 1))
            final_items.extend(item1_1.split([6, 4], 1))
            final_items.extend(item1_2)
            final_items.append(torch.sin(item2))

            return [torch.relu(s) for s in final_items]

        def split_getitem_gap(x):
            fs = torch.split(x, [4, 4, 24], dim=1)
            item0 = fs[0]
            item2 = fs[2]

            final_items = [
                item0,
            ]
            final_items.extend(item2.split((4, 4, 4, 4, 4, 4), 1))

            return torch.cat(final_items, dim=1)

        def split_getitem_out_of_order(x):
            fs = torch.split(x, [4, 4, 4, 20], dim=1)
            item0 = fs[0]
            item2 = fs[2]
            item1 = fs[1]
            item3 = fs[3]

            final_items = [item0, item2, item1]
            final_items.extend(item3.split((4, 4, 4, 4, 4), 1))

            return torch.cat(final_items, dim=1)

        def split_partial_getitem_cat(x):
            fs = torch.split(x, [4, 4, 24], dim=1)
            item0 = fs[0]
            item2 = fs[2]

            final_items = [
                item0,
            ]
            final_items.extend(item2.split((4, 4, 4, 4, 4, 4), 1))

            return torch.cat(final_items, dim=1)

        args = [
            torch.randn(2, 32),
        ]
        for fn, expected_split_merged in [
            (multi_split, 0),
            (multi_split_2, 16),
            (multi_split_2_neg_dim, 16),
            (multi_split_with_sizes, 2),
            (multi_split_kwarg1, 0),
            (multi_split_kwarg2, 0),
            (unequal_multi_split, 3),
            (unequal_multi_split_neg_index, 3),
            (diff_dims, 0),
            (some_users_not_splits, 2),
            (split_with_cat, 1),
            (duplicate_getitems, 1),
            (duplicate_getitems_neg_index, 1),
            (split_getitem_gap, 1),
            (split_getitem_out_of_order, 1),
            (split_partial_getitem_cat, 1),
        ]:
            expected = fn(*args)
            actual = torch.compile(fn)(*args)

            torch.testing.assert_close(actual, expected)
            self.assertEqual(
                counters["inductor"]["merge_splits_pass"],
                expected_split_merged,
            )
            if expected_split_merged > 0:
<<<<<<< HEAD
                self.assertIn(
                    "split_cat_pattern_merge_splits_pass_pre_grad", optimus_scuba_log
                )
=======
                self.assertIn("merge_splits_pass_pre_grad", optimus_scuba_log)
>>>>>>> 22ba180e
            counters.clear()

    @patch
    def test_split_cat_merge(self):
        def simple_split_cat(x):
            return torch.cat(torch.split(x, 4, dim=1), dim=1)

        def simple_split_cat_argspec1(x):
            return torch.cat(torch.split(x, 4, dim=1), 1)

        def simple_split_cat_argspec2(x):
            return torch.cat(tensors=torch.split(x, 4, dim=1), dim=1)

        def simple_split_cat_argspec3(x):
            return torch.cat(torch.split(x, 4, dim=1), -2)

        def simple_split_cat_argspec4(x):
            return torch.cat(tensors=torch.split(x, 4, dim=1), dim=-2)

        def simple_split_stack(x):
            return torch.stack(torch.split(x, 4, dim=1), dim=1)

        def simple_split_stack_argspec1(x):
            return torch.stack(torch.split(x, 4, dim=1), 1)

        def simple_split_stack_argspec2(x):
            return torch.stack(tensors=torch.split(x, 4, dim=1), dim=1)

        def split_cat_addn_args(x):
            split_output = list(torch.split(x, 4, dim=1))
            return torch.cat(
                [torch.ones(2, 5, 32, 16)] + split_output + [torch.ones(2, 6, 32, 16)],
                dim=1,
            )

        def split_stack_addn_args(x):
            split_output = list(torch.split(x, 4, dim=1))
            return torch.stack(
                [torch.ones(2, 4, 32, 16)]
                + split_output
                + [torch.ones(2, 4, 32, 16), torch.ones(2, 4, 32, 16)],
                dim=1,
            )

        def split_cat_addn_args_dim2(x):
            split_output = list(torch.split(x, 4, dim=2))
            return torch.cat(
                [torch.ones(2, 32, 5, 16)] + split_output + [torch.ones(2, 32, 6, 16)],
                dim=2,
            )

        # split_dim=1, cat_dim=2
        def split_cat_dim_mismatch(x):
            split_output = list(torch.split(x, 4, dim=1))
            return torch.cat(
                [torch.ones(2, 4, 32, 16)] + split_output + [torch.ones(2, 4, 32, 16)],
                dim=2,
            )

        def split_stack_dim_mismatch(x):
            split_output = list(torch.split(x, 4, dim=1))
            return torch.stack(
                [torch.ones(2, 4, 32, 16)] + split_output + [torch.ones(2, 4, 32, 16)],
                dim=2,
            )

        # split_dim=1, cat_dim=3
        def split_cat_dim_mismatch2(x):
            split_output = list(torch.split(x, 4, dim=1))
            return torch.cat(
                [torch.ones(2, 4, 32, 16)] + split_output + [torch.ones(2, 4, 32, 16)],
                dim=3,
            )

        def split_stack_dim_mismatch2(x):
            split_output = list(torch.split(x, 4, dim=1))
            return torch.stack(
                [torch.ones(2, 4, 32, 16)] + split_output + [torch.ones(2, 4, 32, 16)],
                dim=3,
            )

        # split_dim=2, cat_dim=0
        def split_cat_dim_mismatch3(x):
            split_output = list(torch.split(x, 4, dim=2))
            return torch.cat(
                [torch.ones(2, 32, 4, 16)] + split_output + [torch.ones(2, 32, 4, 16)],
                dim=0,
            )

        def split_stack_dim_mismatch3(x):
            split_output = list(torch.split(x, 4, dim=2))
            return torch.stack(
                [torch.ones(2, 32, 4, 16)] + split_output + [torch.ones(2, 32, 4, 16)],
                dim=0,
            )

        def input_shuffling(x):
            split_output = list(torch.split(x, 4, dim=1))
            return torch.cat(
                [torch.ones(2, 4, 32, 16)]
                + [split_output[1], split_output[2], split_output[3]]
                + [torch.ones(2, 4, 32, 16)]
                + [split_output[5], split_output[6], split_output[7]]
                + [torch.ones(2, 4, 32, 16)],
                dim=1,
            )

        def input_shuffling_stack(x):
            split_output = list(torch.split(x, 4, dim=1))
            return torch.stack(
                [torch.ones(2, 4, 32, 16)]
                + [split_output[1], split_output[2], split_output[3]]
                + [torch.ones(2, 4, 32, 16)]
                + [split_output[5], split_output[6], split_output[7]]
                + [torch.ones(2, 4, 32, 16)],
                dim=1,
            )

        def input_shuffling_dim_mismatch(x):
            split_output = list(torch.split(x, 4, dim=1))
            return torch.cat(
                [torch.ones(2, 4, 32, 16)]
                + [split_output[1], split_output[2], split_output[3]]
                + [torch.ones(2, 4, 32, 16)]
                + [split_output[5], split_output[6], split_output[7]]
                + [torch.ones(2, 4, 32, 16)],
                dim=2,
            )

        def input_shuffling_dim_mismatch_stack(x):
            split_output = list(torch.split(x, 4, dim=1))
            return torch.stack(
                [torch.ones(2, 4, 32, 16)]
                + [split_output[1], split_output[2], split_output[3]]
                + [torch.ones(2, 4, 32, 16)]
                + [split_output[5], split_output[6], split_output[7]]
                + [torch.ones(2, 4, 32, 16)],
                dim=2,
            )

        def input_shuffling_multiple_output(x):
            split_output = list(torch.split(x, 4, dim=1))
            cat1 = torch.cat(
                [torch.ones(2, 4, 32, 16)]
                + [split_output[1], split_output[2], split_output[3]]
                + [torch.ones(2, 4, 32, 16)],
                dim=2,
            )
            stack1 = torch.stack(
                [
                    torch.ones(2, 4, 32, 16),
                    split_output[4],
                    split_output[5],
                    torch.ones(2, 4, 32, 16),
                ],
                dim=1,
            )

            relu1 = torch.relu(split_output[6])

            return cat1, stack1, relu1

        def input_shuffling_direct_output(x):
            split_output = list(torch.split(x, 4, dim=1))
            cat1 = torch.cat(
                [torch.ones(2, 4, 32, 16)]
                + [split_output[1], split_output[2], split_output[3]]
                + [torch.ones(2, 4, 32, 16)],
                dim=2,
            )
            stack1 = torch.stack(
                [
                    torch.ones(2, 4, 32, 16),
                    split_output[4],
                    split_output[5],
                    torch.ones(2, 4, 32, 16),
                ],
                dim=1,
            )

            return cat1, stack1, split_output[6]

        def input_shuffling_multiple_output_same_ranges(x):
            split_output = list(torch.split(x, 4, dim=1))
            cat1 = torch.cat(
                [torch.ones(2, 4, 32, 16)]
                + [split_output[1], split_output[2], split_output[3]]
                + [torch.ones(2, 4, 32, 16)],
                dim=2,
            )

            cat2 = torch.cat(
                [torch.ones(2, 4, 32, 16)]
                + [split_output[1], split_output[2], split_output[3]]
                + [torch.ones(2, 4, 32, 16)],
                dim=2,
            )
            stack1 = torch.stack(
                [
                    torch.ones(2, 4, 32, 16),
                    split_output[4],
                    split_output[5],
                    torch.ones(2, 4, 32, 16),
                ],
                dim=1,
            )

            relu1 = torch.relu(split_output[6])

            return cat1, cat2, stack1, relu1

        def unequal_split_multiple_output(x):
            split_output = list(torch.split(x, [2, 4, 4, 4, 4, 4, 8, 2], dim=1))
            cat1 = torch.cat(
                [torch.ones(2, 4, 32, 16)]
                + [split_output[1], split_output[2], split_output[3]]
                + [torch.ones(2, 4, 32, 16)],
                dim=2,
            )
            stack1 = torch.stack(
                [
                    torch.ones(2, 4, 32, 16),
                    split_output[4],
                    split_output[5],
                    torch.ones(2, 4, 32, 16),
                ],
                dim=1,
            )

            relu1 = torch.relu(split_output[6])

            return cat1, stack1, relu1

        def multi_split_cat(x1, x2):
            split_output_1 = list(torch.split(x1, 4, dim=1))
            split_output_2 = list(torch.split(x2, 4, dim=1))
            cat1 = torch.cat(
                [torch.ones(2, 4, 32, 16)]
                + [split_output_1[1], split_output_1[2], split_output_1[3]]
                + [torch.ones(2, 4, 32, 16)]
                + [split_output_2[1], split_output_2[2], split_output_2[3]]
                + [torch.ones(2, 4, 32, 16)],
                dim=2,
            )
            stack1 = torch.stack(
                [
                    torch.ones(2, 4, 32, 16),
                    split_output_1[4],
                    split_output_1[5],
                    torch.ones(2, 4, 32, 16),
                    split_output_2[4],
                    split_output_2[5],
                    torch.ones(2, 4, 32, 16),
                ],
                dim=1,
            )

            relu1 = torch.relu(split_output_1[6])
            relu2 = torch.relu(split_output_2[6])

            return cat1, stack1, relu1, relu2

        # TODO: Add more tests:
        # * Cases where replacement shouldn't happen
        default_args = [
            torch.randn(2, 32, 32, 16),
        ]
        multi_args = [
            torch.randn(2, 32, 32, 16),
            torch.randn(2, 32, 32, 16),
        ]
        for (
            fn,
            expected_split_added,
            expected_split_removed,
            expected_cat_added,
            expected_cat_removed,
            expected_sections_removed,
            args,
        ) in [
            (simple_split_cat, 0, 0, 0, 0, 0, default_args),
            (simple_split_cat_argspec1, 0, 0, 0, 0, 0, default_args),
            (simple_split_cat_argspec2, 0, 0, 0, 0, 0, default_args),
            (simple_split_cat_argspec3, 0, 1, 0, 1, 7, default_args),
            (simple_split_cat_argspec4, 0, 1, 0, 1, 7, default_args),
            (simple_split_stack, 0, 1, 0, 1, 7, default_args),
            (simple_split_stack_argspec1, 0, 1, 0, 1, 7, default_args),
            (simple_split_stack_argspec2, 0, 1, 0, 1, 7, default_args),
            (split_cat_addn_args, 0, 1, 1, 1, 7, default_args),
            (split_stack_addn_args, 0, 1, 1, 1, 7, default_args),
            (split_cat_addn_args_dim2, 0, 1, 1, 1, 7, default_args),
            (split_cat_dim_mismatch, 0, 1, 1, 1, 7, default_args),
            (split_stack_dim_mismatch, 0, 1, 1, 1, 7, default_args),
            (split_cat_dim_mismatch2, 0, 1, 1, 1, 7, default_args),
            (split_stack_dim_mismatch2, 0, 1, 1, 1, 7, default_args),
            (split_cat_dim_mismatch3, 0, 1, 1, 1, 7, default_args),
            (split_stack_dim_mismatch3, 0, 1, 1, 1, 7, default_args),
            (input_shuffling, 1, 1, 1, 1, 4, default_args),
            (input_shuffling_stack, 1, 1, 1, 1, 4, default_args),
            (input_shuffling_dim_mismatch, 1, 1, 1, 1, 4, default_args),
            (input_shuffling_dim_mismatch_stack, 1, 1, 1, 1, 4, default_args),
            (input_shuffling_multiple_output, 1, 1, 2, 2, 3, default_args),
            (input_shuffling_direct_output, 1, 1, 2, 2, 3, default_args),
            (unequal_split_multiple_output, 1, 1, 2, 2, 3, default_args),
            (multi_split_cat, 1, 1, 2, 2, 3, multi_args),
        ]:
            expected = fn(*args)
            actual = torch.compile(fn)(*args)

            torch.testing.assert_close(actual, expected)
            self.assertEqual(
                counters["inductor"]["scmerge_split_added"],
                expected_split_added,
            )
            self.assertEqual(
                counters["inductor"]["scmerge_split_removed"],
                expected_split_removed,
            )
            self.assertEqual(
                counters["inductor"]["scmerge_cat_added"],
                expected_cat_added,
            )
            self.assertEqual(
                counters["inductor"]["scmerge_cat_removed"],
                expected_cat_removed,
            )
            self.assertEqual(
                counters["inductor"]["scmerge_split_sections_removed"],
                expected_sections_removed,
            )
            counters.clear()

    @torch._inductor.config.patch(split_cat_fx_passes=False)
    def test_config_flag_is_respected(self):
        def split_with_cat(x):
            fs = torch.split(x, [4, 4, 24], dim=-1)
            item0 = fs[0]
            item1 = fs[1]
            item2 = fs[2]

            final_items = [item0, item1]
            final_items.extend(item2.split((4, 4, 4, 4, 4, 4), 1))

            return torch.cat(final_items, dim=1)

        args = [
            torch.randn(2, 32),
        ]

        expected = split_with_cat(*args)
        actual = torch.compile(split_with_cat)(*args)

        torch.testing.assert_close(actual, expected)
        self.assertEqual(
            counters["inductor"]["merge_splits_pass"],
            0,
        )
        self.assertEqual(
            counters["inductor"]["normalization_pass"],
            0,
        )

    @patch
    def test_split_cat_merge_mutation(self):
        args = [
            torch.randn(2, 32, 32, 16),
        ]

        def split_cat_mutation(x):
            splits = torch.split(x, 4, dim=1)
            splits[1].copy_(splits[0])
            return torch.cat(splits, dim=1)

        expected = split_cat_mutation(*args)
        actual = torch.compile(split_cat_mutation)(*args)

        torch.testing.assert_close(actual, expected)

        self.assertEqual(counters["inductor"]["scmerge_split_removed"], 0)
        self.assertEqual(counters["inductor"]["scmerge_cat_removed"], 0)

    @patch
    def test_split_squeeze(self):
        def split_squeeze_stack(x):
            items = list(torch.split(x, 1, dim=1))
            split_items = [torch.squeeze(s, 1) for s in items]
            return torch.stack(split_items)

        def split_squeeze_stack_callmethod(x):
            items = list(torch.split(x, 1, dim=1))
            split_items = [s.squeeze(1) for s in items]
            return torch.stack(split_items)

        def split_squeeze_stack_callmethod_none_dim(x):
            items = list(torch.split(x, 1, dim=1))
            split_items = [s.squeeze() for s in items]
            return torch.stack(split_items)

        def split_squeeze_stack_kwarg1(x):
            items = list(torch.split(x, 1, dim=1))
            split_items = [torch.squeeze(s, dim=1) for s in items]
            return torch.stack(split_items)

        def split_squeeze_stack_kwarg1_callmethod(x):
            items = list(torch.split(x, 1, dim=1))
            split_items = [s.squeeze(dim=1) for s in items]
            return torch.stack(split_items)

        def split_squeeze_multi_squeeze_users(x):
            items = list(torch.split(x, 1, dim=1))
            split_items = [torch.squeeze(s, 1) for s in items]
            return (
                torch.stack(split_items),
                torch.relu(split_items[0]),
                torch.tanh(split_items[1]),
            )

        def split_size_not_1(x):
            items = list(torch.split(x, 2, dim=1))
            split_items = [torch.squeeze(s, 1) for s in items]
            return torch.stack(split_items)

        def dim_mismatch(x):
            items = list(torch.split(x, 1, dim=1))
            split_items = [torch.squeeze(s, 0) for s in items]
            return torch.stack(split_items)

        def other_users(x):
            items = list(torch.split(x, 1, dim=1))
            split_items = [torch.squeeze(s, 1) for s in items]
            return torch.stack(split_items), torch.relu(items[0])

        def other_users_2(x):
            items = list(torch.split(x, 1, dim=1))
            split_items = [torch.squeeze(s, 1) for s in items[1:]]
            return torch.stack(split_items), torch.relu(items[0])

        def graph_should_be_topological_sorted(x):
            output = []
            for t in x.split(1):
                output.append(torch.sin(t.squeeze(dim=0)))
            output = torch.stack(output)
            return output

        args = [
            torch.randn(2, 32),
        ]
        for fn, split_squeeze_replaced in [
            (split_squeeze_stack, 1),
            (split_squeeze_stack_callmethod, 1),
            # TODO handle none dim
            (split_squeeze_stack_callmethod_none_dim, 0),
            (split_squeeze_stack_kwarg1, 1),
            (split_squeeze_stack_kwarg1_callmethod, 1),
            (split_squeeze_multi_squeeze_users, 1),
            (split_size_not_1, 0),
            (dim_mismatch, 0),
            (other_users, 0),
            (other_users_2, 0),
            (graph_should_be_topological_sorted, 1),
        ]:
            expected = fn(*args)
            actual = torch.compile(fn)(*args)

            torch.testing.assert_close(actual, expected)
            self.assertEqual(
                counters["inductor"]["split_cat_pass"],
                split_squeeze_replaced,
            )
            counters.clear()

    @patch
    def test_unbind_stack(self):
        def unbind_stack(x):
            return torch.stack(torch.unbind(x, 1), 1)

        def unbind_cat(x):
            return torch.cat(torch.unbind(x, dim=-3), 1)

        def unbind_stack_argspec1(x):
            return torch.stack(torch.unbind(input=x, dim=1), dim=1)

        def unbind_stack_argspec2(x):
            return torch.stack(tensors=torch.unbind(x, dim=1), dim=1)

        def dim_mismatch(x):
            return torch.stack(torch.unbind(x, dim=1), 0)

        def split_squeeze_stack(x):
            items = list(torch.split(x, 1, dim=1))
            split_items = [torch.squeeze(s, 1) for s in items]
            return torch.stack(split_items, 1)

        def split_squeeze_stack_callmethod(x):
            items = list(torch.split(x, 1, dim=1))
            split_items = [torch.squeeze(s, 1) for s in items]
            return torch.stack(split_items, 1)

        def other_users(x):
            items = list(torch.split(x, 1, dim=1))
            split_items = [torch.squeeze(s, 1) for s in items]
            return torch.stack(split_items, 1), torch.relu(items[0])

        def other_users_2(x):
            items = list(torch.split(x, 1, dim=1))
            split_items = [torch.squeeze(s, 1) for s in items[1:]]
            return torch.stack(split_items, 1), torch.relu(items[0])

        def unbind_cat_addn_args(x):
            split_output = list(torch.unbind(x, dim=1))

            return torch.cat(
                [torch.ones(2, 32, 16)] + split_output + [torch.ones(2, 32, 16)],
                dim=1,
            )

        def unbind_stack_addn_args(x):
            split_output = list(torch.unbind(x, dim=1))
            return torch.stack(
                [torch.ones(2, 32, 16)]
                + split_output
                + [torch.ones(2, 32, 16), torch.ones(2, 32, 16)],
                dim=1,
            )

        def unbind_cat_addn_args_dim2(x):
            split_output = list(torch.unbind(x, dim=2))
            return torch.cat(
                [torch.ones(2, 32, 16)] + split_output + [torch.ones(2, 32, 16)],
                dim=2,
            )

        # split_dim=1, cat_dim=2
        def unbind_cat_dim_mismatch(x):
            split_output = list(torch.unbind(x, dim=1))
            return torch.cat(
                [torch.ones(2, 32, 16)] + split_output + [torch.ones(2, 32, 16)],
                dim=2,
            )

        def unbind_stack_dim_mismatch(x):
            split_output = list(torch.unbind(x, dim=1))
            return torch.stack(
                [torch.ones(2, 32, 16)] + split_output + [torch.ones(2, 32, 16)],
                dim=2,
            )

        def unbind_cat_multi_users(x):
            split_output = list(torch.unbind(x, dim=1))
            return torch.cat(
                [torch.ones(2, 32, 16)] + split_output + [torch.ones(2, 32, 16)],
                dim=1,
            ), torch.stack(
                [torch.ones(2, 32, 16)]
                + split_output
                + [torch.ones(2, 32, 16), torch.ones(2, 32, 16)],
                dim=1,
            )

        def unbind_cat_multi_users_diff_dims(x):
            split_output = list(torch.unbind(x, dim=1))
            return torch.cat(
                [torch.ones(2, 32, 16)] + split_output + [torch.ones(2, 32, 16)],
                dim=1,
            ), torch.stack(
                [torch.ones(2, 32, 16)] + split_output + [torch.ones(2, 32, 16)],
                dim=2,
            )

        args = [
            torch.randn(2, 32, 32, 16),
        ]
        for (
            fn,
            expected_unbind_added,
            expected_unbind_removed,
            expected_cat_added,
            expected_cat_removed,
            expected_sections_removed,
            expected_unbind_normalized,
        ) in [
            (unbind_stack, 0, 1, 0, 1, 31, 2),
            (unbind_stack_argspec1, 0, 1, 0, 1, 31, 2),
            (unbind_stack_argspec2, 0, 1, 0, 1, 31, 2),
            (dim_mismatch, 0, 1, 0, 1, 31, 2),
            (split_squeeze_stack, 0, 1, 0, 1, 31, 2),
            (split_squeeze_stack_callmethod, 0, 1, 0, 1, 31, 2),
            (other_users, 0, 0, 0, 0, 0, 2),
            (other_users_2, 0, 0, 0, 0, 0, 2),
<<<<<<< HEAD
            (unbind_cat_addn_args, 0, 1, 1, 1, 31, 2),
            (unbind_stack_addn_args, 0, 1, 1, 1, 31, 2),
            (unbind_cat_addn_args_dim2, 0, 1, 1, 1, 31, 2),
            (unbind_cat_dim_mismatch, 0, 1, 1, 1, 31, 2),
            (unbind_stack_dim_mismatch, 0, 1, 1, 1, 31, 2),
            (unbind_cat_multi_users, 0, 1, 2, 2, 31, 3),
            (unbind_cat_multi_users_diff_dims, 0, 1, 2, 2, 31, 3),
=======
            (unbind_cat_addn_args, 0, 1, 1, 1, 31, 1),
            (unbind_stack_addn_args, 0, 1, 1, 1, 31, 2),
            (unbind_cat_addn_args_dim2, 0, 1, 1, 1, 31, 1),
            (unbind_cat_dim_mismatch, 0, 1, 1, 1, 31, 1),
            (unbind_stack_dim_mismatch, 0, 1, 1, 1, 31, 2),
            (unbind_cat_multi_users, 0, 1, 2, 2, 31, 2),
            (unbind_cat_multi_users_diff_dims, 0, 1, 2, 2, 31, 2),
>>>>>>> 22ba180e
        ]:
            expected = fn(*args)
            actual = torch.compile(fn)(*args)

            torch.testing.assert_close(actual, expected)
            self.assertEqual(
                counters["inductor"]["scmerge_split_added"],
                expected_unbind_added,
                msg=f"for {fn}",
            )
            self.assertEqual(
                counters["inductor"]["scmerge_split_removed"],
                expected_unbind_removed,
                msg=f"for {fn}",
            )
            self.assertEqual(
                counters["inductor"]["scmerge_cat_added"],
                expected_cat_added,
                msg=f"for {fn}",
            )
            self.assertEqual(
                counters["inductor"]["scmerge_cat_removed"],
                expected_cat_removed,
                msg=f"for {fn}",
            )
            self.assertEqual(
                counters["inductor"]["scmerge_split_sections_removed"],
                expected_sections_removed,
                msg=f"for {fn}",
            )
            self.assertEqual(
                counters["inductor"]["normalization_pass"],
                expected_unbind_normalized,
                msg=f"for {fn}",
            )
            self.assertEqual(
                counters["inductor"]["split_cat_norm"],
                expected_unbind_normalized,
            )
            counters.clear()

    @patch
    def test_split_cat_new_patterns(self):
        def split_cat_split(x):
            l1_out = torch.split(x, [200, 50, 50, 20, 20, 20, 20, 20, 20, 50, 30], 1)
            item0 = l1_out[0]
            item1 = l1_out[1]
            item2 = l1_out[2]
            item3 = l1_out[3]
            item4 = l1_out[4]
            item5 = l1_out[5]
            item6 = l1_out[6]
            item7 = l1_out[7]
            item8 = l1_out[8]
            item9 = l1_out[9]
            item10 = l1_out[10]
            cat_1 = torch.cat((item0, item1), 1)
            cat_2 = torch.cat((item9, item10), 1)
            l2_out = torch.split(cat_1, [50, 120, 80], 1)
            l3_out = torch.split(cat_2, [10, 20, 50], 1)
            item11 = l2_out[0]
            item12 = l2_out[1]
            item13 = l2_out[2]
            item14 = l3_out[0]
            item15 = l3_out[1]
            item16 = l3_out[2]

            output = torch.cat(
                [
                    item11,
                    item12,
                    item13,
                    item14,
                    item15,
                    item16,
                    item2,
                    item3,
                    item4,
                    item5,
                    item6,
                    item7,
                    item8,
                ],
                1,
            )
            return output

        def split_cat_split_kwarg(x):
            l1_out = torch.split(
                x, [200, 50, 50, 20, 20, 20, 20, 20, 20, 50, 30], dim=1
            )
            item0 = l1_out[0]
            item1 = l1_out[1]
            item2 = l1_out[2]
            item3 = l1_out[3]
            item4 = l1_out[4]
            item5 = l1_out[5]
            item6 = l1_out[6]
            item7 = l1_out[7]
            item8 = l1_out[8]
            item9 = l1_out[9]
            item10 = l1_out[10]
            cat_1 = torch.cat((item0, item1), dim=1)
            cat_2 = torch.cat((item9, item10), dim=1)
            l2_out = torch.split(cat_1, [50, 120, 80], dim=1)
            l3_out = torch.split(cat_2, [10, 20, 50], dim=1)
            item11 = l2_out[0]
            item12 = l2_out[1]
            item13 = l2_out[2]
            item14 = l3_out[0]
            item15 = l3_out[1]
            item16 = l3_out[2]

            output = torch.cat(
                [
                    item11,
                    item12,
                    item13,
                    item14,
                    item15,
                    item16,
                    item2,
                    item3,
                    item4,
                    item5,
                    item6,
                    item7,
                    item8,
                ],
                dim=1,
            )
            return output

        def remove_cat_node_with_all_getitmes(x):
            l1_out = torch.split(
                x, [50, 50, 200, 20, 20, 20, 20, 20, 40, 10, 50], dim=0
            )
            item0 = l1_out[0]
            item1 = l1_out[1]
            item2 = l1_out[2]
            item3 = l1_out[3]
            item4 = l1_out[4]
            item5 = l1_out[5]
            item6 = l1_out[6]
            item7 = l1_out[7]
            item8 = l1_out[8]
            item9 = l1_out[9]
            item10 = l1_out[10]
            cat = torch.cat(
                (
                    item0,
                    item1,
                    item2,
                    item3,
                    item4,
                    item5,
                    item6,
                    item7,
                    item8,
                    item9,
                    item10,
                ),
                dim=0,
            )
            cat_1 = torch.cat((item0, item1), dim=0)
            cat_2 = torch.cat((item0, item10), dim=0)
            l2_out = torch.split(cat_1, [20, 30, 50], dim=0)
            l3_out = torch.split(cat_2, [10, 60, 30], dim=0)
            item11 = l2_out[0]
            item12 = l2_out[1]
            item13 = l2_out[2]
            item14 = l3_out[0]
            item15 = l3_out[1]
            item16 = l3_out[2]

            output = torch.cat(
                [
                    item11,
                    item12,
                    item13,
                    item14,
                    item15,
                    item16,
                    item2,
                    item3,
                    item4,
                    item5,
                    item6,
                    item7,
                    item8,
                ],
                dim=0,
            )
            return torch.cat((output, cat), dim=0)

        def mutate_cat_node_with_some_getitmes(x):
            l1_out = torch.split(
                x, [50, 50, 200, 20, 20, 20, 20, 20, 40, 10, 50], dim=0
            )
            item0 = l1_out[0]
            item1 = l1_out[1]
            item2 = l1_out[2]
            item3 = l1_out[3]
            item4 = l1_out[4]
            item5 = l1_out[5]
            item6 = l1_out[6]
            item7 = l1_out[7]
            item8 = l1_out[8]
            item9 = l1_out[9]
            item10 = l1_out[10]
            cat = torch.cat(
                (
                    item6,
                    item7,
                    item8,
                    item9,
                    item10,
                    item2,
                    item3,
                    item4,
                    item5,
                ),
                dim=0,
            )
            cat_1 = torch.cat((item0, item1), dim=0)
            cat_2 = torch.cat((item0, item10), dim=0)
            l2_out = torch.split(cat_1, [20, 30, 50], dim=0)
            l3_out = torch.split(cat_2, [10, 60, 30], dim=0)
            item11 = l2_out[0]
            item12 = l2_out[1]
            item13 = l2_out[2]
            item14 = l3_out[0]
            item15 = l3_out[1]
            item16 = l3_out[2]

            output = torch.cat(
                [
                    item11,
                    item12,
                    item13,
                    item14,
                    item15,
                    item16,
                    item2,
                ],
                dim=0,
            )
            return torch.cat((output, cat), dim=0)

        args = [
            torch.randn(500, 500),
        ]
        for fn, expected_getitem_cat_merged, expected_cat_removed in [
            (split_cat_split, 2, 0),
            (split_cat_split_kwarg, 2, 0),
            (remove_cat_node_with_all_getitmes, 0, 2),
            (mutate_cat_node_with_some_getitmes, 0, 1),
        ]:
            expected = fn(*args)
            actual = torch.compile(fn)(*args)

            torch.testing.assert_close(actual, expected)
            self.assertEqual(
                counters["inductor"]["merge_getitem_cat_pass"],
                expected_getitem_cat_merged,
            )
            self.assertEqual(
<<<<<<< HEAD
                counters["inductor"]["cat_mutated"],
=======
                counters["inductor"]["mutate_cat_pass"],
>>>>>>> 22ba180e
                expected_cat_removed,
            )
            counters.clear()

    @patch
    def test_stack_tahn_unbind_merge(self):
        def stack_tahn_unbind(x):
            l1_out = torch.split(x, [20, 20, 20, 10, 10, 20, 20], 1)
            item0 = l1_out[0]
            item1 = l1_out[1]
            item2 = l1_out[2]
            item3 = l1_out[3]
            item4 = l1_out[4]
            item5 = l1_out[5]
            item6 = l1_out[6]
            stack = torch.stack(tensors=(item0, item1, item2), dim=0)
            cat_1 = torch.cat((item3, item4), 1)
            cat_2 = torch.cat((item5, item6), 1)
            tanh = torch.tanh(stack)
            unbind = torch.unbind(tanh, 0)
            return torch.cat((unbind[0], unbind[1], torch.cat((cat_1, cat_2), 1)), 1)

        args = [
            torch.randn(50, 120),
        ]
        for fn, expected_stack_tahn_unbind_merged in [
            (stack_tahn_unbind, 1),
        ]:
            expected = fn(*args)
            actual = torch.compile(fn)(*args)

            torch.testing.assert_close(actual, expected)
            self.assertEqual(
                counters["inductor"]["merge_stack_tahn_unbind_pass"],
                expected_stack_tahn_unbind_merged,
            )
<<<<<<< HEAD
            self.assertIn(
                "split_cat_pattern_merge_getitem_cat_pass_pre_grad", optimus_scuba_log
            )
=======
            self.assertIn("merge_getitem_cat_pass_pre_grad", optimus_scuba_log)
>>>>>>> 22ba180e
            counters.clear()

    def test_numpy_compat_normalization(self):
        def fn(x, y):
            a = torch.stack([x, y], axis=1)
            b = torch.mul(x, x2=y)
            c = torch.mul(x, x2=y)
            d = torch.mul(x, x2=y)
            e = torch.max(x, dim=1, keepdims=True)
            f = torch.dropout(x=x, p=0.5, train=True)
            return a, b, c, d, e, f

        fn_t = torch.fx.symbolic_trace(fn)
        numpy_compat_normalization(fn_t.graph)

        for n in fn_t.graph.nodes:
            for k in n.kwargs.keys():
                self.assertTrue(k not in {"x", "x1", "x2", "a", "axis", "keepdims"})

    @patch
    @requires_cuda
    def test_stack_normalization_axis_kwarg(self):
        def fn(x, y):
            return torch.stack([x, y], axis=1)

        x, y = (torch.rand((4, 4), device="cuda") for _ in range(2))
        expected = fn(x, y)
        actual = torch.compile(fn)(x, y)

        self.assertEqual(actual, expected)


if __name__ == "__main__":
    if IS_LINUX and HAS_CUDA:
        run_tests()<|MERGE_RESOLUTION|>--- conflicted
+++ resolved
@@ -3,10 +3,6 @@
 import unittest
 
 import torch
-<<<<<<< HEAD
-from torch._dynamo.test_case import run_tests, TestCase
-=======
->>>>>>> 22ba180e
 from torch._dynamo.utils import counters, optimus_scuba_log
 from torch._inductor.fx_passes.misc_patterns import numpy_compat_normalization
 from torch._inductor.test_case import run_tests, TestCase
@@ -100,13 +96,7 @@
                 msg=f"for {fn}",
             )
             if expected_split_norm_count > 0:
-<<<<<<< HEAD
-                self.assertIn(
-                    "split_cat_pattern_normalization_pass_pre_grad", optimus_scuba_log
-                )
-=======
                 self.assertIn("normalization_pass_pre_grad", optimus_scuba_log)
->>>>>>> 22ba180e
             counters.clear()
 
     @patch
@@ -282,13 +272,7 @@
                 expected_split_merged,
             )
             if expected_split_merged > 0:
-<<<<<<< HEAD
-                self.assertIn(
-                    "split_cat_pattern_merge_splits_pass_pre_grad", optimus_scuba_log
-                )
-=======
                 self.assertIn("merge_splits_pass_pre_grad", optimus_scuba_log)
->>>>>>> 22ba180e
             counters.clear()
 
     @patch
@@ -878,15 +862,6 @@
             (split_squeeze_stack_callmethod, 0, 1, 0, 1, 31, 2),
             (other_users, 0, 0, 0, 0, 0, 2),
             (other_users_2, 0, 0, 0, 0, 0, 2),
-<<<<<<< HEAD
-            (unbind_cat_addn_args, 0, 1, 1, 1, 31, 2),
-            (unbind_stack_addn_args, 0, 1, 1, 1, 31, 2),
-            (unbind_cat_addn_args_dim2, 0, 1, 1, 1, 31, 2),
-            (unbind_cat_dim_mismatch, 0, 1, 1, 1, 31, 2),
-            (unbind_stack_dim_mismatch, 0, 1, 1, 1, 31, 2),
-            (unbind_cat_multi_users, 0, 1, 2, 2, 31, 3),
-            (unbind_cat_multi_users_diff_dims, 0, 1, 2, 2, 31, 3),
-=======
             (unbind_cat_addn_args, 0, 1, 1, 1, 31, 1),
             (unbind_stack_addn_args, 0, 1, 1, 1, 31, 2),
             (unbind_cat_addn_args_dim2, 0, 1, 1, 1, 31, 1),
@@ -894,7 +869,6 @@
             (unbind_stack_dim_mismatch, 0, 1, 1, 1, 31, 2),
             (unbind_cat_multi_users, 0, 1, 2, 2, 31, 2),
             (unbind_cat_multi_users_diff_dims, 0, 1, 2, 2, 31, 2),
->>>>>>> 22ba180e
         ]:
             expected = fn(*args)
             actual = torch.compile(fn)(*args)
@@ -929,10 +903,6 @@
                 counters["inductor"]["normalization_pass"],
                 expected_unbind_normalized,
                 msg=f"for {fn}",
-            )
-            self.assertEqual(
-                counters["inductor"]["split_cat_norm"],
-                expected_unbind_normalized,
             )
             counters.clear()
 
@@ -1162,11 +1132,7 @@
                 expected_getitem_cat_merged,
             )
             self.assertEqual(
-<<<<<<< HEAD
-                counters["inductor"]["cat_mutated"],
-=======
                 counters["inductor"]["mutate_cat_pass"],
->>>>>>> 22ba180e
                 expected_cat_removed,
             )
             counters.clear()
@@ -1203,13 +1169,7 @@
                 counters["inductor"]["merge_stack_tahn_unbind_pass"],
                 expected_stack_tahn_unbind_merged,
             )
-<<<<<<< HEAD
-            self.assertIn(
-                "split_cat_pattern_merge_getitem_cat_pass_pre_grad", optimus_scuba_log
-            )
-=======
             self.assertIn("merge_getitem_cat_pass_pre_grad", optimus_scuba_log)
->>>>>>> 22ba180e
             counters.clear()
 
     def test_numpy_compat_normalization(self):
