--- conflicted
+++ resolved
@@ -292,14 +292,9 @@
                 "skipping cudagraphs due to graph with symbolic shapes inputs"
             ).check("x + y").run(captured_output[0])
 
-<<<<<<< HEAD
-        def test_mutation(self):
-            @torch.compile()
-=======
         @parametrize("backend", ("inductor", "cudagraphs"))
         @torch._dynamo.config.patch("cudagraph_backend_keep_input_mutation", True)
         def test_mutation_on_inp(self, backend):
->>>>>>> b279034e
             def foo(x):
                 x.add_(2)
                 return x
