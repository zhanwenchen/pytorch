--- conflicted
+++ resolved
@@ -1270,11 +1270,7 @@
             torch.randn(2, 3, requires_grad=False, device=device, dtype=dtype)
             for _ in range(2)
         ]
-<<<<<<< HEAD
-        [p.clone().detach() for p in params]
-=======
-        old_params = [p.detach().clone() for p in params]
->>>>>>> 7e3527fd
+        [p.detach().clone() for p in params]
 
         def closure():
             return torch.tensor([1], device=device, dtype=dtype)
