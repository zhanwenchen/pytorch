# Owner(s): ["module: functorch"]
import contextlib
import functools
import unittest

import torch
import torch.utils._pytree as pytree
from functorch.experimental import control_flow
from functorch.experimental.control_flow import cond, UnsupportedAliasMutationException
from torch._higher_order_ops.associative_scan import associative_scan
from torch._higher_order_ops.scan import _fake_scan, scan
from torch._higher_order_ops.while_loop import while_loop
from torch._subclasses.functional_tensor import (
    CppFunctionalizeAPI,
    FunctionalTensor,
    FunctionalTensorMode,
    PythonFunctionalizeAPI,
)
from torch.fx.experimental.proxy_tensor import make_fx
from torch.testing._internal.common_cuda import SM70OrLater
from torch.testing._internal.common_quantization import skipIfNoDynamoSupport
from torch.testing._internal.common_utils import (
    decorateIf,
    instantiate_parametrized_tests,
    IS_WINDOWS,
    parametrize,
    requires_cuda,
    run_tests,
    skipIfTorchDynamo,
    TEST_WITH_TORCHDYNAMO,
    TestCase,
    xfailIfTorchDynamo,
)


# say we have a tensor of shape [3, 4, 5, 6]
# shift_first_dim_to(t, 3) -> [4, 5, 6, 3]
def shift_first_dim_to(t, to_dim: int):
    assert to_dim >= 0 and to_dim < t.ndim
    sz_list = list(t.size())
    dims = list(range(1, to_dim + 1)) + [0] + list(range(to_dim + 1, t.ndim))
    return t.permute(*dims)


# TODO: pull these helpers from AOTAutograd later
def to_fun(t):
    if isinstance(t, torch.Tensor):
        return FunctionalTensor.to_functional(t)
    return t


def from_fun(t):
    if not isinstance(t, FunctionalTensor):
        # quick sanity assert
        if isinstance(t, torch.Tensor):
            assert not torch._is_functional_tensor(t)
        return t
    torch._sync(t)
    return torch._from_functional_tensor(t.elem)


def to_fun_old(t):
    if isinstance(t, torch.Tensor) and not torch._is_functional_tensor(t):
        out = torch._to_functional_tensor(t)
        torch._mirror_autograd_meta_to(t, out)
        return out
    return t


def from_fun_old(t):
    # quick sanity assert
    if isinstance(t, torch.Tensor):
        assert torch._is_functional_tensor(t)
        torch._sync(t)
        return torch._from_functional_tensor(t)
    return t


def _fake_map(f, x, *args):
    from functorch.experimental.control_flow import _stack_pytree, _unstack_pytree

    x_pytrees = _unstack_pytree(x)
    zs = []
    for xp in x_pytrees:
        zs.append(f(xp, *args))
    return _stack_pytree(zs)


def _fake_while_loop(cond_fn, body_fn, operands):
    while cond_fn(*operands):
        operands = body_fn(*operands)
    return operands


def _fake_associative_scan(combine_fn, xs, dim, reverse=False):
    inp_leaves, spec = pytree.tree_flatten(xs)
    result_flat = []
    num_leaves = len(inp_leaves)
    op = reversed if reverse else lambda x: x

    for ind in op(range(inp_leaves[0].size(dim))):
        r = [
            inp_leaves[leave_ind][(slice(None),) * dim + (ind,)]
            for leave_ind in range(num_leaves)
        ]
        if (ind > 0 and not reverse) or (
            ind < (inp_leaves[0].size(dim) - 1) and reverse
        ):
            r = combine_fn(
                pytree.tree_unflatten(result_flat[-1], spec),
                pytree.tree_unflatten(r, spec),
            )
        r_flat, _ = pytree.tree_flatten(r)
        result_flat.append(r_flat)

    results = [
        torch.stack([e[leave_ind] for e in op(result_flat)], dim)
        for leave_ind in range(num_leaves)
    ]
    return pytree.tree_unflatten(results, spec)


def compile_mode_helper(fct, compile_mode):
    if compile_mode == "compile":
        return torch.compile(fct, fullgraph=True, dynamic=False)
    elif compile_mode == "compile_dynamic_shape":
        return torch.compile(fct, fullgraph=True, dynamic=True)
    elif compile_mode == "eager":
        return torch.compile(fct, fullgraph=True, backend="eager")
    else:
        return fct


def get_scan_combine_fn(name, associative=True):
    def add(x: torch.Tensor, y: torch.Tensor):
        return x + y

    def adds(x: torch.Tensor, y: torch.Tensor):
        return x + x, y + y

    def mul(x: torch.Tensor, y: torch.Tensor):
        return x * y

    def div(x: torch.Tensor, y: torch.Tensor):
        return x / y

    def s5_operator(x, y):
        A_i, Bu_i = x
        A_j, Bu_j = y
        return A_j * A_i, A_j * Bu_i + Bu_j

    def tuple_fct(x, y):
        return (x[0] + y[0], x[1] * y[1])

    def complex_pointwise(x, y):
        return {
            "i": x["i"] * y["i"],
            "j": (
                [x["j"][0][0] * y["j"][0][0]],
                [{"o": x["j"][1][0]["o"] + y["j"][1][0]["o"]}],
            ),
        }

    def non_pointwise(x: torch.Tensor, y: torch.Tensor):
        W = torch.diag(torch.ones(2, device=x.device))
        return x @ W + y @ W

    if name == "add":
        fct = add
    elif name == "adds":
        fct = adds
    elif name == "mul":
        fct = mul
    elif name == "div":
        fct = div
    elif name == "s5_operator":
        fct = s5_operator
    elif name == "tuple_fct":
        fct = tuple_fct
    elif name == "complex_pointwise":
        fct = complex_pointwise
    elif name == "non_pointwise":
        fct = non_pointwise
    else:
        raise ValueError("Combine_fn name unknown!")

    if not associative:
        return lambda x, y: (fct(x, y), fct(x, y))
    else:
        return fct


def _while_loop_tests():
    def simple(x):
        def cond_fn(x):
            return x.sum() < 10

        def body_fn(x):
            return (x + 1,)

        return while_loop(cond_fn, body_fn, (x,))

    def simple_with_mutation(x):
        def cond_fn(x):
            y = x.clone().add_(1).add_(-1)
            return y.sum() < 10

        def body_fn(x):
            y = x.clone().add_(1).add_(-1)
            return (y + 1,)

        return while_loop(cond_fn, body_fn, (x,))

    def nested(out_iter, it, y):
        def cond_fn(out_iter, it, y):
            return it.sum() < 10

        def body_fn(out_iter, it, y):
            return (out_iter.clone(), it + y, y + 1)

        def outer_cond_fn(out_iter, it, y):
            return out_iter.sum() < 2

        def outer_body_fn(out_iter, it, y):
            out_iter, it, y = while_loop(cond_fn, body_fn, (out_iter, it, y))
            return (out_iter + 1, it, y)

        return while_loop(outer_cond_fn, outer_body_fn, (out_iter, it, y))

    class Nested(torch.nn.Module):
        def forward(self, ci, cj, a, b):
            def cond_fn(i1, j1, x1, y1):
                return i1 > 0

            def body_fn(i1, j1, x1, y1):
                def cond_fn_nested(i2, j2, x2, y2):
                    return j2 > 0

                def body_fn_nested(i2, j2, x2, y2):
                    return i2.clone(), j2 - 1, x2 + 3.14, y2 - 2.71

                i1, j1, x1, y1 = while_loop(
                    cond_fn_nested, body_fn_nested, [i1, j1, x1, y1]
                )
                return i1 - 1, j1.clone(), x1 * 2, y1 / 2

            return while_loop(cond_fn, body_fn, (ci, cj, a, b))

    class SimpleWithLinear(torch.nn.Module):
        def __init__(self) -> None:
            super().__init__()
            self.linear = torch.nn.Linear(2, 2)
            self.dec = torch.nn.Buffer(torch.tensor(1))

        def forward(self, iter, x):
            def cond_fn(it, x):
                return it - self.dec > 0

            def body_fn(it, x):
                return it - 1, self.linear(x)

            return while_loop(cond_fn, body_fn, (iter, x))

    class NestedWithLinear(torch.nn.Module):
        def __init__(self) -> None:
            super().__init__()
            self.mod = SimpleWithLinear()
            self.outer_linear = torch.nn.Linear(2, 2)
            self.dec = torch.nn.Buffer(torch.tensor(1))

        def forward(self, iter, x):
            def cond_fn(it, x):
                return it - self.dec > 0

            def body_fn(it, x):
                return it - 1, self.outer_linear(self.mod(it, x)[1])

            return while_loop(cond_fn, body_fn, (iter, x))

    nested2 = Nested()
    simple_with_linear = SimpleWithLinear()
    nested_with_linear = NestedWithLinear()

    x = torch.zeros(1)
    y = torch.zeros(1)
    z = torch.zeros(1)
    return {
        "simple": (simple, (x,)),
        "nested": (nested, (x, y, z)),
        "nested2": (
            nested2,
            (torch.tensor(2), torch.tensor(2), torch.ones(2, 2), torch.ones(2, 2)),
        ),
        "simple_with_mutation": (simple_with_mutation, (x,)),
        "simple_with_linear": (
            simple_with_linear,
            (torch.tensor(3), torch.randn(2, 2)),
        ),
        "nested_with_linear": (
            nested_with_linear,
            (torch.tensor(3), torch.randn(2, 2)),
        ),
    }


WHILE_LOOP_TESTS = _while_loop_tests()


def collect_meta_for_filtered_nodes(
    gm: torch.fx.GraphModule, node_names, meta_field_name
):
    ret = []
    for mod in gm.modules():
        for node in mod.graph.nodes:
            if node.name in node_names:
                for field_name in meta_field_name:
                    ret.append(node.meta.get(field_name))
    return ret


def reduce_func(*operands):
    acc = 0
    for operand in operands:
        acc += operand
    return acc


class ReduceObj:
    def __call__(self, *operands):
        return reduce_func(*operands)


class ReduceMod(torch.nn.Module):
    def _reduce(self, *operands):
        return reduce_func(*operands)

    def forward(self, *operands):
        return self._reduce(*operands)


@unittest.skipIf(IS_WINDOWS, "Windows not supported for this test")
@skipIfNoDynamoSupport
class TestControlFlow(TestCase):
    def setUp(self):
        torch._dynamo.reset()
        super().setUp()

    def test_cond_no_trace(self):
        def true_fn(x):
            return x.sin()

        def false_fn(x):
            return x.cos()

        x = torch.randn(4)
        result = cond(False, true_fn, false_fn, [x])
        self.assertEqual(result, torch.cos(x))

    @unittest.skipIf(not torch.cuda.is_available(), "Test requires CUDA.")
    def test_cond_gpu(self):
        def true_fn(x):
            return x.sin()

        def false_fn(x):
            return x.cos()

        x = torch.randn(4, device="cuda")
        pred = torch.tensor(False, device="cuda")
        result = cond(pred, true_fn, false_fn, [x])
        self.assertEqual(result, torch.cos(x))

    def test_cond_autograd_simple(self):
        def true_fn(x):
            return x.sin()

        def false_fn(x):
            return x.cos()

        for pred, fn in zip(
            [torch.tensor(False), torch.tensor(True)], [false_fn, true_fn]
        ):
            x = torch.randn(4, requires_grad=True)
            result = cond(pred, true_fn, false_fn, (x,))
            self.assertEqual(result, fn(x))

            grad_out = torch.ones_like(result)
            grads = torch.autograd.grad(result, (x,), grad_out)
            expected_grads = torch.autograd.grad(fn(x), (x,), grad_out)
            self.assertEqual(expected_grads, grads)

        def f(pred, x):
            result = cond(pred, true_fn, false_fn, (x,))
            grad_out = torch.ones_like(result)
            return torch.autograd.grad(result, (x,), grad_out)

        gm = make_fx(f, tracing_mode="symbolic")(pred, x)

        self.assertExpectedInline(
            gm.code.strip(),
            """\
def forward(self, pred_1, x_1):
    true_graph_0 = self.true_graph_0
    false_graph_0 = self.false_graph_0
    cond = torch.ops.higher_order.cond(pred_1, true_graph_0, false_graph_0, (x_1,));  true_graph_0 = false_graph_0 = None
    getitem = cond[0];  cond = None
    ones_like = torch.ops.aten.ones_like.default(getitem, pin_memory = False);  getitem = None
    true_graph_1 = self.true_graph_1
    false_graph_1 = self.false_graph_1
    cond_1 = torch.ops.higher_order.cond(pred_1, true_graph_1, false_graph_1, (ones_like, x_1));  pred_1 = true_graph_1 = false_graph_1 = ones_like = x_1 = None
    getitem_1 = cond_1[0];  cond_1 = None
    return (getitem_1,)""",  # noqa: B950
        )

    def test_cond_autograd_complex(self):
        def true_fn(x):
            return torch.abs((x**2).sin())

        def false_fn(x):
            return (x + 42).cos()

        for pred, fn in zip(
            [torch.tensor(False), torch.tensor(True)], [false_fn, true_fn]
        ):
            x = torch.randn(4, requires_grad=True)
            result = cond(pred, true_fn, false_fn, (x,))
            self.assertEqual(result, fn(x))

            grad_out = torch.ones_like(result)
            grads = torch.autograd.grad(result, (x,), grad_out)
            expected_grads = torch.autograd.grad(fn(x), (x,), grad_out)
            self.assertEqual(expected_grads, grads)

        def f(pred, x):
            result = cond(pred, true_fn, false_fn, (x,))
            grad_out = torch.ones_like(result)
            return torch.autograd.grad(result, (x,), grad_out)

        gm = make_fx(f, tracing_mode="symbolic")(pred, x)
        self.assertExpectedInline(
            gm.code.strip(),
            """\
def forward(self, pred_1, x_1):
    true_graph_0 = self.true_graph_0
    false_graph_0 = self.false_graph_0
    cond = torch.ops.higher_order.cond(pred_1, true_graph_0, false_graph_0, (x_1,));  true_graph_0 = false_graph_0 = None
    getitem = cond[0];  cond = None
    ones_like = torch.ops.aten.ones_like.default(getitem, pin_memory = False);  getitem = None
    true_graph_1 = self.true_graph_1
    false_graph_1 = self.false_graph_1
    cond_1 = torch.ops.higher_order.cond(pred_1, true_graph_1, false_graph_1, (ones_like, x_1));  pred_1 = true_graph_1 = false_graph_1 = ones_like = x_1 = None
    getitem_1 = cond_1[0];  cond_1 = None
    return (getitem_1,)""",  # noqa: B950
        )

    @skipIfTorchDynamo("Skip due to graph break when run with dynamo")
    def test_cond_autograd_nested(self):
        class Nested(torch.nn.Module):
            def forward(self, p0, p1, p2, a, b, c):
                def true_fn(x0, y0, z0):
                    def true_true_fn(x1, y1, z1):
                        return (x1 - y1 * z1) * 3.14

                    def true_false_fn(x1, y1, z1):
                        def true_false_true_fn(x2, y2, z2):
                            return (x2 * y2 * z2) / 2.71

                        def true_false_false_fn(x2, y2, z2):
                            return (x2 + y2 + z2) * 1.23

                        return torch.cond(
                            p2, true_false_true_fn, true_false_false_fn, [x1, y1, z1]
                        )

                    return torch.cond(p1, true_true_fn, true_false_fn, [x0, y0, z0])

                def false_fn(x0, y0, z0):
                    def false_true_fn(x1, y1, z1):
                        def false_true_true_fn(x2, y2, z2):
                            return (x2 - y2 - z2) + 1.23

                        def false_true_false_fn(x2, y2, z2):
                            return (x2 / y2 / z2) - 3.14

                        return torch.cond(
                            p2, false_true_true_fn, false_true_false_fn, [x1, y1, z1]
                        )

                    def false_false_fn(x1, y1, z1):
                        return (x1 - y1 * z1) / 2.71

                    return torch.cond(p1, false_true_fn, false_false_fn, [x0, y0, z0])

                return torch.cond(p0, true_fn, false_fn, [a, b, c])

        nn_module = Nested()

        def true_fn(x):
            return nn_module(
                torch.tensor(False), torch.tensor(True), torch.tensor(False), x, x, x
            )

        def false_fn(x):
            return nn_module(
                torch.tensor(True), torch.tensor(False), torch.tensor(True), x, x, x
            )

        x = torch.randn(4, requires_grad=True)

        for pred, fn in zip(
            [torch.tensor(False), torch.tensor(True)], [false_fn, true_fn]
        ):
            result = cond(pred, true_fn, false_fn, (x,))
            self.assertEqual(result, fn(x))

            grad_out = torch.ones_like(result)
            grads = torch.autograd.grad(result, (x,), grad_out)
            expected_grads = torch.autograd.grad(fn(x), (x,), grad_out)
            self.assertEqual(expected_grads, grads)

    @skipIfTorchDynamo("Skip due to graph break when run with dynamo")
    def test_cond_autograd_mixed_require_grad(self):
        def true_fn(x, y, z):
            return x * y * z

        def false_fn(x, y, z):
            return x + y + z

        x = torch.randn(4, requires_grad=True)
        y = torch.randn(4, requires_grad=False)

        for pred, fn in zip(
            [torch.tensor(False), torch.tensor(True)], [false_fn, true_fn]
        ):
            result = cond(pred, true_fn, false_fn, (x, y, x))
            self.assertEqual(result, fn(x, y, x))

            grad_out = torch.ones_like(result)
            grads = torch.autograd.grad(result, (x,), grad_out)
            expected_grads = torch.autograd.grad(fn(x, y, x), (x,), grad_out)
            self.assertEqual(expected_grads, grads)

        def f(pred, x, y, z):
            result = cond(pred, true_fn, false_fn, (x, y, z))
            grad_out = torch.ones_like(result)
            return torch.autograd.grad(result, (x,), grad_out)

        gm = make_fx(f, tracing_mode="symbolic")(pred, x, y, x)
        self.assertExpectedInline(
            gm.code.strip(),
            """\
def forward(self, pred_1, x_1, y_1, z_1):
    true_graph_0 = self.true_graph_0
    false_graph_0 = self.false_graph_0
    cond = torch.ops.higher_order.cond(pred_1, true_graph_0, false_graph_0, (z_1, y_1));  true_graph_0 = false_graph_0 = None
    getitem = cond[0];  cond = None
    ones_like = torch.ops.aten.ones_like.default(getitem, pin_memory = False);  getitem = None
    true_graph_1 = self.true_graph_1
    false_graph_1 = self.false_graph_1
    cond_1 = torch.ops.higher_order.cond(pred_1, true_graph_1, false_graph_1, (ones_like, z_1, y_1));  pred_1 = true_graph_1 = false_graph_1 = ones_like = z_1 = y_1 = None
    getitem_1 = cond_1[0]
    getitem_2 = cond_1[1];  cond_1 = getitem_2 = None
    return (getitem_1,)""",  # noqa: B950
        )

    @skipIfTorchDynamo("Skip due to graph break when run with dynamo")
    def test_cond_autograd_grad_through_cond(self):
        nn_module = torch.nn.Linear(4, 4)

        def true_fn(x):
            return nn_module(x)

        def false_fn(X):
            return x * nn_module(x)

        x = torch.randn(4, requires_grad=True)

        for pred, fn in zip(
            [torch.tensor(False), torch.tensor(True)], [false_fn, true_fn]
        ):
            result = cond(pred, true_fn, false_fn, (x,))
            self.assertEqual(result, fn(x))

            grad_out = torch.ones_like(result)
            grads = torch.autograd.grad(result, (nn_module.weight,), grad_out)
            expected_grads = torch.autograd.grad(
                fn(
                    x,
                ),
                (nn_module.weight,),
                grad_out,
            )
            self.assertEqual(expected_grads, grads)

        def f(pred, x):
            result = cond(pred, true_fn, false_fn, (x,))
            grad_out = torch.ones_like(result)
            return torch.autograd.grad(result, (nn_module.weight,), grad_out)

        # need to set _allow_non_fake_inputs = True because model parameters don't
        # get fakified.
        gm = make_fx(f, tracing_mode="symbolic", _allow_non_fake_inputs=True)(pred, x)
        self.assertExpectedInline(
            gm.code.strip(),
            """\
def forward(self, pred_1, x_1):
    true_graph_0 = self.true_graph_0
    false_graph_0 = self.false_graph_0
    _param_constant0 = self._param_constant0
    _param_constant1 = self._param_constant1
    _tensor_constant0 = self._tensor_constant0
    cond = torch.ops.higher_order.cond(pred_1, true_graph_0, false_graph_0, (_param_constant0, _param_constant1, x_1, _tensor_constant0));  true_graph_0 = false_graph_0 = _param_constant0 = _param_constant1 = _tensor_constant0 = None
    getitem = cond[0];  cond = None
    ones_like = torch.ops.aten.ones_like.default(getitem, pin_memory = False);  getitem = None
    true_graph_1 = self.true_graph_1
    false_graph_1 = self.false_graph_1
    _param_constant0_1 = self._param_constant0
    _param_constant1_1 = self._param_constant1
    _tensor_constant0_1 = self._tensor_constant0
    cond_1 = torch.ops.higher_order.cond(pred_1, true_graph_1, false_graph_1, (ones_like, _param_constant0_1, _param_constant1_1, x_1, _tensor_constant0_1));  pred_1 = true_graph_1 = false_graph_1 = ones_like = _param_constant0_1 = _param_constant1_1 = x_1 = _tensor_constant0_1 = None
    getitem_1 = cond_1[0];  getitem_1 = None
    getitem_2 = cond_1[1]
    getitem_3 = cond_1[2];  getitem_3 = None
    getitem_4 = cond_1[3];  cond_1 = getitem_4 = None
    return (getitem_2,)""",  # noqa: B950
        )

    def test_cond_in_forloop(self):
        def for_loop_fake(x):
            for i in range(3):
                x = x * x + 1
            return x

        def for_loop_test(x):
            for i in range(3):
                pred = i < 3

                def true_fn(x):
                    return x * x + 1

                def false_fn(x):
                    return x

                x = cond(pred, true_fn, false_fn, (x,))

            return x

        x = torch.ones(4, requires_grad=True)
        x_new = for_loop_test(x)
        x_exp = for_loop_fake(x)

        self.assertEqual(x_new, x_exp)

        grad_out = torch.ones_like(x_new)
        grads = torch.autograd.grad(x_new, (x,), grad_out)
        expected_grads = torch.autograd.grad(x_exp, (x,), grad_out)
        self.assertEqual(expected_grads, grads)

        def f(x):
            x_new = for_loop_test(x)
            grad_out = torch.ones_like(x_new)
            return torch.autograd.grad(x_new, (x,), grad_out)

        gm = make_fx(f, tracing_mode="symbolic")(x)
        self.assertExpectedInline(
            gm.code.strip(),
            """\
def forward(self, x_1):
    mul = torch.ops.aten.mul.Tensor(x_1, x_1)
    add = torch.ops.aten.add.Tensor(mul, 1);  mul = None
    mul_1 = torch.ops.aten.mul.Tensor(add, add)
    add_1 = torch.ops.aten.add.Tensor(mul_1, 1);  mul_1 = None
    mul_2 = torch.ops.aten.mul.Tensor(add_1, add_1)
    add_2 = torch.ops.aten.add.Tensor(mul_2, 1);  mul_2 = None
    ones_like = torch.ops.aten.ones_like.default(add_2, pin_memory = False);  add_2 = None
    mul_3 = torch.ops.aten.mul.Tensor(ones_like, add_1)
    mul_4 = torch.ops.aten.mul.Tensor(ones_like, add_1);  ones_like = add_1 = None
    add_3 = torch.ops.aten.add.Tensor(mul_4, mul_3);  mul_4 = mul_3 = None
    mul_5 = torch.ops.aten.mul.Tensor(add_3, add)
    mul_6 = torch.ops.aten.mul.Tensor(add_3, add);  add_3 = add = None
    add_4 = torch.ops.aten.add.Tensor(mul_6, mul_5);  mul_6 = mul_5 = None
    mul_7 = torch.ops.aten.mul.Tensor(add_4, x_1)
    mul_8 = torch.ops.aten.mul.Tensor(add_4, x_1);  add_4 = x_1 = None
    add_5 = torch.ops.aten.add.Tensor(mul_8, mul_7);  mul_8 = mul_7 = None
    return (add_5,)""",  # noqa: B950
        )

    @skipIfTorchDynamo("Skip due to graph break when run with dynamo")
    def test_cond_autograd_pytree_not_all_inputs_used(self):
        def true_fn(x):
            return x["t"][0] + x["t"][1]["b"]

        def false_fn(x):
            return x["t"][0] * (x["t"][2][0] / x["t"][1]["b"])

        a = torch.randn(4, requires_grad=True)
        b = torch.randn(4, requires_grad=True)
        c = torch.randn(4, requires_grad=True)

        for pred, fn in zip(
            [torch.tensor(False), torch.tensor(True)], [false_fn, true_fn]
        ):
            result = cond(pred, true_fn, false_fn, ({"t": [a, {"b": b}, (c,)]},))
            self.assertEqual(result, fn({"t": [a, {"b": b}, (c,)]}))

            grad_out = torch.ones_like(result)
            if pred:
                with self.assertRaisesRegex(Exception, r"."):
                    grads = torch.autograd.grad(result, (a, b, c), grad_out)
                    expected_grads = torch.autograd.grad(
                        fn({"t": [a, {"b": b}, (c,)]}), (a, b, c), grad_out
                    )
                    self.assertEqual(expected_grads, grads)

        def f(pred, a, b, c):
            result = cond(pred, true_fn, false_fn, ({"t": [a, {"b": b}, (c,)]},))
            grad_out = torch.ones_like(result)
            return torch.autograd.grad(result, (a, b), grad_out)

        gm = make_fx(f, tracing_mode="symbolic", _allow_non_fake_inputs=True)(
            pred, a, b, c
        )
        self.assertExpectedInline(
            gm.code.strip(),
            """\
def forward(self, pred_1, a_1, b_1, c_1):
    true_graph_0 = self.true_graph_0
    false_graph_0 = self.false_graph_0
    cond = torch.ops.higher_order.cond(pred_1, true_graph_0, false_graph_0, (a_1, b_1, c_1));  true_graph_0 = false_graph_0 = None
    getitem = cond[0];  cond = None
    ones_like = torch.ops.aten.ones_like.default(getitem, pin_memory = False);  getitem = None
    true_graph_1 = self.true_graph_1
    false_graph_1 = self.false_graph_1
    cond_1 = torch.ops.higher_order.cond(pred_1, true_graph_1, false_graph_1, (ones_like, a_1, b_1, c_1));  pred_1 = true_graph_1 = false_graph_1 = ones_like = a_1 = b_1 = c_1 = None
    getitem_1 = cond_1[0]
    getitem_2 = cond_1[1]
    getitem_3 = cond_1[2];  cond_1 = getitem_3 = None
    return (getitem_1, getitem_2)""",  # noqa: B950
        )
        # Forward
        self.assertExpectedInline(
            gm.true_graph_0.code.strip(),
            """\
def forward(self, arg0_1, arg1_1, arg2_1):
    add = torch.ops.aten.add.Tensor(arg0_1, arg1_1);  arg0_1 = arg1_1 = None
    return (add,)""",
        )
        # Backward
        self.assertExpectedInline(
            gm.true_graph_1.code.strip(),
            """\
def forward(self, arg0_1, arg1_1, arg2_1, arg3_1):
    add = torch.ops.aten.add.Tensor(arg1_1, arg2_1);  arg1_1 = arg2_1 = add = None
    clone = torch.ops.aten.clone.default(arg0_1)
    clone_1 = torch.ops.aten.clone.default(arg0_1);  arg0_1 = None
    return [clone, clone_1, None]""",
        )

    def test_cond_autograd_pytree_input(self):
        def true_fn(x):
            return x["t"][0] + x["t"][1]["b"] * x["t"][2][0]

        def false_fn(x):
            return x["t"][0] * (x["t"][2][0] / x["t"][1]["b"])

        a = torch.randn(4, requires_grad=True)
        b = torch.randn(4, requires_grad=True)
        c = torch.randn(4, requires_grad=True)

        for pred, fn in zip(
            [torch.tensor(False), torch.tensor(True)], [false_fn, true_fn]
        ):
            result = cond(pred, true_fn, false_fn, ({"t": [a, {"b": b}, (c,)]},))
            self.assertEqual(result, fn({"t": [a, {"b": b}, (c,)]}))

            grad_out = torch.ones_like(result)
            grads = torch.autograd.grad(result, (a, b), grad_out)
            expected_grads = torch.autograd.grad(
                fn({"t": [a, {"b": b}, (c,)]}), (a, b), grad_out
            )
            self.assertEqual(expected_grads, grads)

        def f(pred):
            result = cond(pred, true_fn, false_fn, ({"t": [a, {"b": b}, (c,)]},))
            grad_out = torch.ones_like(result)
            return torch.autograd.grad(result, (a, b), grad_out)

        # need to set _allow_non_fake_inputs = True because model parameters don't
        # get fakified.
        gm = make_fx(f, tracing_mode="symbolic", _allow_non_fake_inputs=True)(pred)
        self.assertExpectedInline(
            gm.code.strip(),
            """\
def forward(self, pred_1):
    true_graph_0 = self.true_graph_0
    false_graph_0 = self.false_graph_0
    _tensor_constant0 = self._tensor_constant0
    _tensor_constant1 = self._tensor_constant1
    _tensor_constant2 = self._tensor_constant2
    cond = torch.ops.higher_order.cond(pred_1, true_graph_0, false_graph_0, (_tensor_constant0, _tensor_constant1, _tensor_constant2));  true_graph_0 = false_graph_0 = _tensor_constant0 = _tensor_constant1 = _tensor_constant2 = None
    getitem = cond[0];  cond = None
    ones_like = torch.ops.aten.ones_like.default(getitem, pin_memory = False);  getitem = None
    true_graph_1 = self.true_graph_1
    false_graph_1 = self.false_graph_1
    _tensor_constant0_1 = self._tensor_constant0
    _tensor_constant1_1 = self._tensor_constant1
    _tensor_constant2_1 = self._tensor_constant2
    cond_1 = torch.ops.higher_order.cond(pred_1, true_graph_1, false_graph_1, (ones_like, _tensor_constant0_1, _tensor_constant1_1, _tensor_constant2_1));  pred_1 = true_graph_1 = false_graph_1 = ones_like = _tensor_constant0_1 = _tensor_constant1_1 = _tensor_constant2_1 = None
    getitem_1 = cond_1[0]
    getitem_2 = cond_1[1]
    getitem_3 = cond_1[2];  cond_1 = getitem_3 = None
    return (getitem_1, getitem_2)""",  # noqa: B950
        )

    def test_cond_autograd_different_pytree_output(self):
        def true_fn(x):
            return x["t"][0], {"r": x["t"][2][0] / x["t"][1]["b"]}, [x["t"][2][0]]

        def false_fn(x):
            return {"res": [x["t"][0] * x["t"][1]["b"], x["t"][2][0]]}

        a = torch.randn(4, requires_grad=True)
        b = torch.randn(4, requires_grad=True)
        c = torch.randn(4, requires_grad=True)

        for pred, fn in zip(
            [torch.tensor(False), torch.tensor(True)], [false_fn, true_fn]
        ):
            with self.assertRaisesRegex(
                torch._dynamo.exc.UncapturedHigherOrderOpError,
                "Cond doesn't work unless it is captured completely with torch.compile",
            ):
                cond(pred, true_fn, false_fn, ({"t": [a, {"b": b}, (c,)]},))

    @skipIfTorchDynamo("Skip due to graph break when run with dynamo")
    def test_cond_autograd_same_pytree_output(self):
        def true_fn(x):
            return {"res": [x["t"][0], (x["t"][2][0],)]}

        def false_fn(x):
            return {"res": [x["t"][1]["b"], (x["t"][2][0],)]}

        a = torch.randn(4, requires_grad=True)
        b = torch.randn(4, requires_grad=True)
        c = torch.randn(4, requires_grad=True)

        for pred, fn in zip(
            [torch.tensor(False), torch.tensor(True)], [false_fn, true_fn]
        ):
            result = cond(pred, true_fn, false_fn, ({"t": [a, {"b": b}, (c,)]},))
            result_exp = fn({"t": [a, {"b": b}, (c,)]})
            self.assertEqual(result, result_exp)

            result_flat, _ = pytree.tree_flatten(result)
            result_exp_flat, _ = pytree.tree_flatten(result_exp)

            grad_out = [torch.ones_like(g) for g in result_flat]
            expected_grads = torch.autograd.grad(result_exp_flat, (c,), grad_out)
            grads = torch.autograd.grad(result_flat, (c,), grad_out)
            self.assertEqual(expected_grads, grads)

        def f(pred):
            result = cond(pred, true_fn, false_fn, ({"t": [a, {"b": b}, (c,)]},))
            return result

        gm = make_fx(f, tracing_mode="symbolic", _allow_non_fake_inputs=True)(pred)
        self.assertExpectedInline(
            gm.code.strip(),
            """\
def forward(self, pred_1):
    true_graph_0 = self.true_graph_0
    false_graph_0 = self.false_graph_0
    _tensor_constant0 = self._tensor_constant0
    _tensor_constant1 = self._tensor_constant1
    _tensor_constant2 = self._tensor_constant2
    cond = torch.ops.higher_order.cond(pred_1, true_graph_0, false_graph_0, (_tensor_constant0, _tensor_constant1, _tensor_constant2));  pred_1 = true_graph_0 = false_graph_0 = _tensor_constant0 = _tensor_constant1 = _tensor_constant2 = None
    getitem = cond[0]
    getitem_1 = cond[1];  cond = None
    view = torch.ops.aten.view.default(getitem, [4]);  getitem = None
    view_1 = torch.ops.aten.view.default(getitem_1, [4]);  getitem_1 = None
    return {'res': [view, (view_1,)]}""",  # noqa: B950
        )

    @skipIfTorchDynamo("Skip due to graph break when run with dynamo")
    def test_cond_autograd_torch_nn_module(self):
        nn_module_true = torch.nn.Linear(4, 4)

        def true_fn(x):
            return nn_module_true(torch.abs((x**2).sin()))

        nn_module_false = torch.nn.GRUCell(4, 4)

        def false_fn(x):
            return nn_module_false((x + 42).cos())

        for pred, fn in zip(
            [torch.tensor(False), torch.tensor(True)], [false_fn, true_fn]
        ):
            x = torch.randn(4, requires_grad=True)
            result = cond(pred, true_fn, false_fn, (x,))
            self.assertEqual(result, fn(x))

            grad_out = torch.ones_like(result)
            grads = torch.autograd.grad(result, (x,), grad_out)
            expected_grads = torch.autograd.grad(fn(x), (x,), grad_out)
            self.assertEqual(expected_grads, grads)

        def f(pred, x):
            result = cond(pred, true_fn, false_fn, (x,))
            grad_out = torch.ones_like(result)
            return torch.autograd.grad(result, (x,), grad_out)

        gm = make_fx(f)(pred, x)
        self.assertExpectedInline(
            gm.code.strip(),
            """\
def forward(self, pred_1, x_1):
    true_graph_0 = self.true_graph_0
    false_graph_0 = self.false_graph_0
    _param_constant0 = self._param_constant0
    _param_constant1 = self._param_constant1
    _param_constant2 = self._param_constant2
    _param_constant3 = self._param_constant3
    _param_constant4 = self._param_constant4
    _param_constant5 = self._param_constant5
    cond = torch.ops.higher_order.cond(pred_1, true_graph_0, false_graph_0, (x_1, _param_constant0, _param_constant1, _param_constant2, _param_constant3, _param_constant4, _param_constant5));  true_graph_0 = false_graph_0 = _param_constant0 = _param_constant1 = _param_constant2 = _param_constant3 = _param_constant4 = _param_constant5 = None
    getitem = cond[0];  cond = None
    ones_like = torch.ops.aten.ones_like.default(getitem, pin_memory = False);  getitem = None
    true_graph_1 = self.true_graph_1
    false_graph_1 = self.false_graph_1
    _param_constant0_1 = self._param_constant0
    _param_constant1_1 = self._param_constant1
    _param_constant2_1 = self._param_constant2
    _param_constant3_1 = self._param_constant3
    _param_constant4_1 = self._param_constant4
    _param_constant5_1 = self._param_constant5
    cond_1 = torch.ops.higher_order.cond(pred_1, true_graph_1, false_graph_1, (ones_like, x_1, _param_constant0_1, _param_constant1_1, _param_constant2_1, _param_constant3_1, _param_constant4_1, _param_constant5_1));  pred_1 = true_graph_1 = false_graph_1 = ones_like = x_1 = _param_constant0_1 = _param_constant1_1 = _param_constant2_1 = _param_constant3_1 = _param_constant4_1 = _param_constant5_1 = None
    getitem_1 = cond_1[0]
    getitem_2 = cond_1[1];  getitem_2 = None
    getitem_3 = cond_1[2];  getitem_3 = None
    getitem_4 = cond_1[3];  getitem_4 = None
    getitem_5 = cond_1[4];  getitem_5 = None
    getitem_6 = cond_1[5];  getitem_6 = None
    getitem_7 = cond_1[6];  cond_1 = getitem_7 = None
    return (getitem_1,)""",  # noqa: B950
        )

    def test_cond_autograd_user_nn_module(self):
        class User_nn_module(torch.nn.Module):
            def __init__(self) -> None:
                super().__init__()

            def forward(self, input):
                return input * input

        nn_module_true = User_nn_module()

        def true_fn(x):
            return nn_module_true(torch.abs((x**2).sin()))

        nn_module_false = torch.nn.ReLU(inplace=False)

        def false_fn(x):
            return nn_module_false((x + 42).cos())

        for pred, fn in zip(
            [torch.tensor(False), torch.tensor(True)], [false_fn, true_fn]
        ):
            x = torch.randn(4, requires_grad=True)
            result = cond(pred, true_fn, false_fn, (x,))
            self.assertEqual(result, fn(x))

            grad_out = torch.ones_like(result)
            grads = torch.autograd.grad(result, (x,), grad_out)
            expected_grads = torch.autograd.grad(fn(x), (x,), grad_out)
            self.assertEqual(expected_grads, grads)

        def f(pred, x):
            result = cond(pred, true_fn, false_fn, (x,))
            grad_out = torch.ones_like(result)
            return torch.autograd.grad(result, (x,), grad_out)

        gm = make_fx(f)(pred, x)
        self.assertExpectedInline(
            gm.code.strip(),
            """\
def forward(self, pred_1, x_1):
    true_graph_0 = self.true_graph_0
    false_graph_0 = self.false_graph_0
    cond = torch.ops.higher_order.cond(pred_1, true_graph_0, false_graph_0, (x_1,));  true_graph_0 = false_graph_0 = None
    getitem = cond[0];  cond = None
    ones_like = torch.ops.aten.ones_like.default(getitem, pin_memory = False);  getitem = None
    true_graph_1 = self.true_graph_1
    false_graph_1 = self.false_graph_1
    cond_1 = torch.ops.higher_order.cond(pred_1, true_graph_1, false_graph_1, (ones_like, x_1));  pred_1 = true_graph_1 = false_graph_1 = ones_like = x_1 = None
    getitem_1 = cond_1[0];  cond_1 = None
    return (getitem_1,)""",  # noqa: B950
        )

    def test_cond_autograd_inner_fn(self):
        def true_fn(x):
            return torch.abs((x**2).sin())

        def false_fn(x):
            def inner_fn(x):
                return x**2

            return torch.abs(inner_fn(x).sin())

        x = torch.randn(4, requires_grad=True)
        pred = torch.tensor(False)
        fn = false_fn
        result_false = cond(pred, true_fn, false_fn, (x,))
        self.assertEqual(result_false, fn(x))

        grad_out = torch.ones_like(result_false)
        grads_false = torch.autograd.grad(result_false, (x,), grad_out)
        expected_grads = torch.autograd.grad(fn(x), (x,), grad_out)
        self.assertEqual(expected_grads, grads_false)

        pred = torch.tensor(True)
        fn = true_fn
        result_true = cond(pred, true_fn, false_fn, (x,))
        self.assertEqual(result_true, fn(x))
        self.assertEqual(result_false, result_true)

        grad_out = torch.ones_like(result_true)
        grads_true = torch.autograd.grad(result_true, (x,), grad_out)
        expected_grads = torch.autograd.grad(fn(x), (x,), grad_out)
        self.assertEqual(expected_grads, grads_true)
        self.assertEqual(grads_false, grads_true)

        def f(pred, x):
            result = cond(pred, true_fn, false_fn, (x,))
            grad_out = torch.ones_like(result)
            return torch.autograd.grad(result, (x,), grad_out)

        gm = make_fx(f)(pred, x)
        self.assertExpectedInline(
            gm.code.strip(),
            """\
def forward(self, pred_1, x_1):
    true_graph_0 = self.true_graph_0
    false_graph_0 = self.false_graph_0
    cond = torch.ops.higher_order.cond(pred_1, true_graph_0, false_graph_0, (x_1,));  true_graph_0 = false_graph_0 = None
    getitem = cond[0];  cond = None
    ones_like = torch.ops.aten.ones_like.default(getitem, pin_memory = False);  getitem = None
    true_graph_1 = self.true_graph_1
    false_graph_1 = self.false_graph_1
    cond_1 = torch.ops.higher_order.cond(pred_1, true_graph_1, false_graph_1, (ones_like, x_1));  pred_1 = true_graph_1 = false_graph_1 = ones_like = x_1 = None
    getitem_1 = cond_1[0];  cond_1 = None
    return (getitem_1,)""",  # noqa: B950
        )

    def test_cond_autograd_inner_tensor(self):
        def true_fn(x):
            return torch.abs((x**2).sin())

        def false_fn(x):
            y = torch.ones(4, requires_grad=False) * 42
            return (x * y).cos()

        for pred, fn in zip(
            [torch.tensor(False), torch.tensor(True)], [false_fn, true_fn]
        ):
            x = torch.randn(4, requires_grad=True)
            result = cond(pred, true_fn, false_fn, (x,))
            self.assertEqual(result, fn(x))

            grad_out = torch.ones_like(result)
            grads = torch.autograd.grad(result, (x,), grad_out)
            expected_grads = torch.autograd.grad(fn(x), (x,), grad_out)
            self.assertEqual(expected_grads, grads)

        def f(pred, x):
            result = cond(pred, true_fn, false_fn, (x,))
            grad_out = torch.ones_like(result)
            return torch.autograd.grad(result, (x,), grad_out)

        gm = make_fx(f, tracing_mode="symbolic")(pred, x)
        self.assertExpectedInline(
            gm.code.strip(),
            """\
def forward(self, pred_1, x_1):
    true_graph_0 = self.true_graph_0
    false_graph_0 = self.false_graph_0
    cond = torch.ops.higher_order.cond(pred_1, true_graph_0, false_graph_0, (x_1,));  true_graph_0 = false_graph_0 = None
    getitem = cond[0];  cond = None
    ones_like = torch.ops.aten.ones_like.default(getitem, pin_memory = False);  getitem = None
    true_graph_1 = self.true_graph_1
    false_graph_1 = self.false_graph_1
    cond_1 = torch.ops.higher_order.cond(pred_1, true_graph_1, false_graph_1, (ones_like, x_1));  pred_1 = true_graph_1 = false_graph_1 = ones_like = x_1 = None
    getitem_1 = cond_1[0];  cond_1 = None
    return (getitem_1,)""",  # noqa: B950
        )

    @unittest.skipIf(not torch.cuda.is_available(), "Test requires CUDA.")
    def test_cond_autograd_gpu(self):
        def true_fn(x):
            return x.sin()

        def false_fn(x):
            return x.cos()

        for pred, fn in zip(
            [torch.tensor(False, device="cuda"), torch.tensor(True, device="cuda")],
            [false_fn, true_fn],
        ):
            x = torch.randn(4, requires_grad=True, device="cuda")
            result = cond(pred, true_fn, false_fn, (x,))
            self.assertEqual(result, fn(x))

            grad_out = torch.ones_like(result)
            grads = torch.autograd.grad(result, (x,), grad_out)
            expected_grads = torch.autograd.grad(fn(x), (x,), grad_out)
            self.assertEqual(expected_grads, grads)

    @unittest.skipIf(not torch.cuda.is_available(), "Test requires CUDA.")
    def test_map_gpu(self):
        def f(x, y):
            return x + y

        xs = torch.ones(3, 2, 2, device="cuda")
        y = torch.ones(2, device="cuda")
        res = control_flow.map(f, xs, y)
        expected = _fake_map(f, xs, y)
        self.assertEqual(expected, res)

    @unittest.skipIf(not torch.cuda.is_available(), "Test requires CUDA.")
    def test_while_loop_gpu(self):
        def cond_fn(x):
            return x.sum() < 10

        def body_fn(x):
            return (x + 1,)

        x = torch.zeros(1, device="cuda")
        res = while_loop(cond_fn, body_fn, (x,))
        expected = _fake_while_loop(cond_fn, body_fn, (x,))
        self.assertEqual(expected, res)

    def test_map_illegal_inputs(self):
        def f(x, y):
            return x[0] + x[1] + y

        with self.assertRaisesRegex(
            RuntimeError,
            r"Mapped xs can only consist of tensors\. Got xs \[3, tensor\(\[1\., 1\.\]\)\]\.",
        ):
            _ = control_flow.map(f, (3, torch.ones(2)), torch.ones(2))

        with self.assertRaisesRegex(
            RuntimeError, r"Leading dimensions of mapped xs cannot be 0\."
        ):
            _ = control_flow.map(
                f, (torch.ones(0, 1, 2), torch.ones(0, 1, 2)), torch.ones(2)
            )

        with self.assertRaisesRegex(
            RuntimeError,
            r"Leading dimensions of mapped xs must be consistent\. "
            r"Got shapes \[torch\.Size\(\[3, 4, 5\]\), torch\.Size\(\[4, 4, 5\]\)\]\.",
        ):
            _ = control_flow.map(
                f, (torch.ones(3, 4, 5), torch.ones(4, 4, 5)), torch.ones(5)
            )

    def test_map_illegal_outputs(self):
        def f(x, y):
            return x.item()

        def f1(x, y):
            return y.size()

        def f2(x, y):
            return None

        x = torch.ones([3])
        y = torch.ones([1, 2, 3])
        with self.assertRaisesRegex(
            RuntimeError, r"Expect outputs of map only contains tensors or None\."
        ):
            _ = control_flow.map(f, x, y)

        with self.assertRaisesRegex(
            RuntimeError, r"Expect outputs of map only contains tensors or None\."
        ):
            out = control_flow.map(f1, x, y)

        # return None is OK
        _ = control_flow.map(f2, x, y)

    def test_map_list_in_out(self):
        def f(x, y):
            return [[x[0][0] + y]]

        xs = [[torch.ones(3, 2, 2)]]
        y = torch.ones(2)
        res = control_flow.map(f, xs, y)
        expected = _fake_map(f, xs, y)
        self.assertEqual(len(res), 1)
        self.assertEqual(len(res[0]), 1)
        self.assertEqual(expected, res)

    def test_map_dict_in_out(self):
        def f(x, y):
            return {"c": x["a"]["b"] + y}

        xs = {"a": {"b": torch.ones(3, 2, 2)}}
        y = torch.ones(2)
        res = control_flow.map(f, xs, y)
        expected = _fake_map(f, xs, y)
        self.assertEqual(len(res), 1)
        self.assertTrue("c" in res)
        self.assertEqual(expected, res)

    def test_map_autograd_simple(self):
        def f(x, y):
            return x.sin().cos() * y.cos().sin()

        xs = torch.ones(3, 2, 2, requires_grad=True)
        y = torch.ones(2, requires_grad=True)
        res = control_flow.map(f, xs, y)
        expected_res = _fake_map(f, xs, y)
        grad_out = torch.ones_like(res)
        grads = torch.autograd.grad(res, (xs, y), grad_out)
        expected_grads = torch.autograd.grad(expected_res, (xs, y), grad_out)
        self.assertEqual(expected_res, res)
        self.assertEqual(expected_grads, grads)

    def test_map_autograd_simple_partial_grad(self):
        def f(x, y):
            return x.sin().cos() * y.cos().sin()

        xs = torch.ones(3, 2, 2, requires_grad=True)
        # Disable the gradient computation for y
        y = torch.ones(2, requires_grad=False)
        res = control_flow.map(f, xs, y)
        expected_res = _fake_map(f, xs, y)
        grad_out = torch.ones_like(res)
        grads = torch.autograd.grad(res, (xs,), grad_out)
        expected_grads = torch.autograd.grad(expected_res, (xs,), grad_out)
        self.assertEqual(expected_res, res)
        self.assertEqual(expected_grads, grads)

    def test_map_autograd_no_grad_output(self):
        def f(x, y):
            return x[0].sin().cos() + y, y.cos().sin()

        xs = [torch.ones(3, 2, 2, requires_grad=True), torch.ones(3, 3)]
        # Disable the gradient computation for y
        y = torch.ones(2, requires_grad=False)
        res = control_flow.map(f, xs, y)
        expected_res = _fake_map(f, xs, y)
        grad_out = torch.ones_like(res[0])
        grads = torch.autograd.grad(res[0], (xs[0],), grad_out)
        expected_grads = torch.autograd.grad(expected_res[0], (xs[0],), grad_out)
        self.assertEqual(expected_res, res)
        self.assertEqual(expected_grads, grads)

    def test_map_autograd_nested_list(self):
        import torch.utils._pytree as pytree

        def f(x, y):
            a, b = x
            c, d = a
            return [[b.sin() * c.cos()], d.sin() * y.cos()]

        def fwbw(map_op, f, x, y):
            z = map_op(f, x, y)
            flat_x = pytree.tree_leaves(x)
            flat_z = pytree.tree_leaves(z)
            grads = torch.autograd.grad(
                flat_z, flat_x, [torch.ones_like(z) for z in flat_z]
            )
            return z, grads

        x = [
            [
                torch.randn(3, 2, 2, requires_grad=True),
                torch.randn(3, 2, 1, requires_grad=True),
            ],
            torch.ones(3, 1, 2, requires_grad=True),
        ]
        y = torch.ones(1, requires_grad=True)
        true_outs = fwbw(control_flow.map, f, x, y)
        fake_outs = fwbw(_fake_map, f, x, y)
        self.assertEqual(true_outs, fake_outs)

    @unittest.skipIf(not SM70OrLater, "triton")
    @requires_cuda
    @parametrize("reverse", [False, True])
    @parametrize("compile_mode", ["none", "compile", "compile_dynamic_shape"])
    @parametrize("combine_mode", ["pointwise", "generic"])
    @parametrize("device", [torch.device("cpu"), torch.device("cuda")])
    # Skipping the combination of combine_mode=pointwise and device=cpu
    # as the current implementation of pointwise does only support CUDA device
    @decorateIf(
        unittest.skip,
        lambda params: (
            params["combine_mode"] == "pointwise"
            and params["device"] == torch.device("cpu")
        ),
    )
    def test_associative_scan_compile(
        self, combine_mode, reverse, compile_mode, device
    ):
        x = torch.randn(3, 10, 2, device=device)

        scan_fct = compile_mode_helper(associative_scan, compile_mode)

        for op, op_pt in [
            (get_scan_combine_fn("add", True), torch.cumsum),
            (get_scan_combine_fn("mul", True), torch.cumprod),
        ]:
            result = scan_fct(op, x, 0, reverse=reverse, combine_mode=combine_mode)
            result_exp = _fake_associative_scan(op, xs=x, dim=0, reverse=reverse)
            self.assertEqual(result, result_exp)
            if not reverse:
                result_exp_PT = op_pt(x, 0)
                self.assertEqual(result, result_exp_PT)

        # Jax Examples
        x = torch.arange(0, 4, device=device)
        cumsum1 = scan_fct(
            get_scan_combine_fn("add", True),
            x,
            0,
            reverse=reverse,
            combine_mode=combine_mode,
        )
        cumsum_exp = _fake_associative_scan(
            get_scan_combine_fn("add", True), x, 0, reverse=reverse
        )
        if not reverse:
            self.assertEqual(
                cumsum1, torch.tensor([0.0, 1.0, 3.0, 6.0], dtype=torch.int64)
            )
        else:
            self.assertEqual(
                cumsum1, torch.tensor([6.0, 6.0, 5.0, 3.0], dtype=torch.int64)
            )
        self.assertEqual(cumsum1, cumsum_exp)

    def test_scan_y_less_ndim_then_dim(self):
        def combine_fn(carry, x):
            return carry @ x, (carry @ x).sum()

        init = torch.randn(4, 3)
        xs = torch.randn(3, 3, 2)
        dim = 2
        out = scan(combine_fn, init, xs, dim=dim)
        exp_out = _fake_scan(combine_fn, init, xs, dim=dim)
        self.assertEqual(out, exp_out)

    @requires_cuda
    @parametrize("reverse", [False, True])
    @parametrize("compile_mode", ["none", "eager", "compile", "compile_dynamic_shape"])
    @parametrize("device", [torch.device("cpu"), torch.device("cuda")])
    @parametrize("autograd", [False, True])
    def test_scan_compile(self, reverse, compile_mode, device, autograd):
        def add2(x: torch.Tensor, y: torch.Tensor):
            return x * y, x + y

        x = torch.randn(2, 2, 2, device=device, requires_grad=autograd)

        scan_fct = compile_mode_helper(scan, compile_mode)

        for op, op_pt, init in [
            (
                get_scan_combine_fn("add", False),
                torch.cumsum,
                torch.zeros(2, 2, device=device, requires_grad=autograd),
            ),
            (
                get_scan_combine_fn("mul", False),
                torch.cumprod,
                torch.ones(2, 2, device=device, requires_grad=autograd),
            ),
        ]:
            result = scan_fct(op, init, x, dim=0, reverse=reverse)
            result_exp = _fake_scan(op, init=init, xs=x, dim=0, reverse=reverse)
            self.assertEqual(result, result_exp)
            if not reverse:
                result_exp_PT = op_pt(x, 0)
                self.assertEqual(result[1], result_exp_PT)

            if autograd:
                result_flatten, _ = pytree.tree_flatten(result)
                result_exp_flatten, _ = pytree.tree_flatten(result_exp)
                grad_out = [torch.ones_like(el) for el in result_exp_flatten]
                expected_grads = torch.autograd.grad(
                    result_exp_flatten, (init, x), grad_out
                )
                grads = torch.autograd.grad(result_flatten, (init, x), grad_out)
                self.assertEqual(grads, expected_grads)

        # Jax Examples
        x = torch.arange(0, 4, device=device, dtype=torch.int64)
        init = torch.zeros(1, device=device, dtype=torch.int64)
        cumsum1 = scan_fct(
            get_scan_combine_fn("add", False),
            init,
            x,
            dim=0,
            reverse=reverse,
        )
        cumsum_exp = _fake_scan(
            get_scan_combine_fn("add", False),
            init=init,
            xs=x,
            dim=0,
            reverse=reverse,
        )
        if not reverse:
            self.assertEqual(
                cumsum1[1],
                torch.tensor([[0.0], [1.0], [3.0], [6.0]], dtype=torch.int64),
            )
            self.assertEqual(cumsum1[0], torch.tensor([6.0], dtype=torch.int64))
        else:
            self.assertEqual(
                cumsum1[1],
                torch.tensor([[6.0], [6.0], [5.0], [3.0]], dtype=torch.int64),
            )
            self.assertEqual(cumsum1[0], torch.tensor([6.0], dtype=torch.int64))
        self.assertEqual(cumsum1, cumsum_exp)

        # Different carry computation as output computation
        x = torch.arange(1, 5, device=device, dtype=torch.int64)
        init = torch.ones(1, device=device, dtype=torch.int64)
        result = scan_fct(add2, init, x, dim=0, reverse=reverse)
        result_exp = _fake_scan(add2, init=init, xs=x, dim=0, reverse=reverse)
        if not reverse:
            self.assertEqual(
                result[1],
                torch.tensor([[2.0], [3.0], [5.0], [10.0]], dtype=torch.int64),
            )
            self.assertEqual(result[0], torch.tensor([24.0], dtype=torch.int64))
        else:
            self.assertEqual(
                result[1],
                torch.tensor([[25.0], [14.0], [7.0], [5.0]], dtype=torch.int64),
            )
            self.assertEqual(result[0], torch.tensor([24.0], dtype=torch.int64))
        self.assertEqual(result, result_exp)

        # Non associative operation
        x = torch.arange(
            0, 5, device=device, dtype=torch.float32, requires_grad=autograd
        )
        init = torch.ones(1, device=device, dtype=torch.float32, requires_grad=autograd)
        result = scan_fct(
            get_scan_combine_fn("div", False),
            init,
            x,
            dim=0,
            reverse=reverse,
        )
        result_exp = _fake_scan(
            get_scan_combine_fn("div", False),
            init=init,
            xs=x,
            dim=0,
            reverse=reverse,
        )
        self.assertEqual(result, result_exp)

<<<<<<< HEAD
        if autograd:
            result_flatten, _ = pytree.tree_flatten(result)
            result_exp_flatten, _ = pytree.tree_flatten(result_exp)
            grad_out = [torch.ones_like(el) for el in result_exp_flatten]
            expected_grads = torch.autograd.grad(
                result_exp_flatten, (init, x), grad_out
            )
            grads = torch.autograd.grad(result_flatten, (init, x), grad_out)
            self.assertEqual(grads, expected_grads)

    # TODO: provide an implementation for all compile modes and re-enable all test
    @requires_cuda
    @parametrize("reverse", [False, True])
    # @parametrize("compile_mode", ["none", "eager"])
=======
    @requires_cuda
    @parametrize("reverse", [False, True])
>>>>>>> 72e3b19d
    @parametrize("compile_mode", ["none", "eager", "compile", "compile_dynamic_shape"])
    @parametrize("device", [torch.device("cpu"), torch.device("cuda")])
    @parametrize(
        "dtype",
        [
            torch.float16,
            torch.float32,
            torch.int32,
            torch.int64,
            torch.complex64,
        ],
    )
    # Skipping the combination of dtype=torch.complex64 and compiled_mode
    # is compile or compile_with_dynamic due to inductor failure.
    @decorateIf(
        unittest.skip,
        lambda params: (
            (
                params["compile_mode"] == "compile"
                or params["compile_mode"] == "compile_dynamic_shape"
            )
            and params["dtype"] == torch.complex64
        ),
    )
    def test_scan_dtype(self, reverse, compile_mode, device, dtype):
        scan_fct = compile_mode_helper(scan, compile_mode)

        # Check all outputs and carries on the correct device and with torch.float32
        x = torch.randn(3, 10, 2, device=device).to(dtype=dtype)
        op, init = (
            get_scan_combine_fn("adds"),
            torch.zeros(10, 2, device=device, dtype=dtype),
        )
        result = scan_fct(op, init, x, dim=0, reverse=reverse)
        result_exp = _fake_scan(op, init=init, xs=x, dim=0, reverse=reverse)
        self.assertEqual(result, result_exp)
        self.assertEqual(
            [[r.device.type for r in res] for res in result],
            [[device.type for _ in res] for res in result],
        )
        self.assertEqual(
            [[r.dtype for r in res] for res in result],
            [[dtype for _ in res] for res in result],
        )

        # Check all outputs and carries on the correct device and
        # carry.dtype torch.float32 and output.dtype torch.float16
        x = torch.randn(3, 10, 2, device=device).to(dtype=dtype)
        op, init = (
            get_scan_combine_fn("adds"),
            torch.zeros(10, 2, device=device, dtype=torch.float32),
        )
        result = scan_fct(op, init, x, dim=0, reverse=reverse)
        result_exp = _fake_scan(op, init=init, xs=x, dim=0, reverse=reverse)
        self.assertEqual(result, result_exp)
        self.assertEqual(
            [[r.dtype for r in res] for res in result],
            [
                [torch.float32 for _ in range(len(result[0]))],
                [dtype for _ in range(len(result[1]))],
            ],
        )

        # Check all outputs and carries on the correct device and
        # carry.dtype torch.int64 and output.dtype torch.float32
        x = torch.randn(3, 10, 2, device=device)
        op, init = (
            get_scan_combine_fn("adds"),
            torch.zeros(10, 2, device=device, dtype=dtype),
        )
        result = scan_fct(op, init, x, dim=0, reverse=reverse)
        result_exp = _fake_scan(op, init=init, xs=x, dim=0, reverse=reverse)
        self.assertEqual(result, result_exp)
        self.assertEqual(
            [[r.dtype for r in res] for res in result],
            [
                [dtype for _ in range(len(result[0]))],
                [torch.float32 for _ in range(len(result[1]))],
            ],
        )

    @unittest.skipIf(not SM70OrLater, "triton")
    @requires_cuda
    @parametrize("reverse", [False, True])
    @parametrize("combine_mode", ["pointwise", "generic"])
    @parametrize("device", [torch.device("cpu"), torch.device("cuda")])
    # Skipping the combination of combine_mode=pointwise and device=cpu
    # as the current implementation of pointwise does only support CUDA device
    @decorateIf(
        unittest.skip,
        lambda params: (
            params["combine_mode"] == "pointwise"
            and params["device"] == torch.device("cpu")
        ),
    )
    def test_associative_scan_dim(self, combine_mode, reverse, device):
        import random

        num_dims = [random.randint(2, 5) for _ in range(10)]
        for num_dim in num_dims:
            shapes = [random.randint(1, 10) for _ in range(num_dim)]
            rnd_scan_dim = random.randint(0, num_dim - 1)
            x = torch.randn(*shapes, device=device)

            for op, op_pt in [
                (get_scan_combine_fn("add", True), torch.cumsum),
                (get_scan_combine_fn("mul", True), torch.cumprod),
            ]:
                result = associative_scan(
                    op, x, rnd_scan_dim, reverse=reverse, combine_mode=combine_mode
                )
                result_exp = _fake_associative_scan(
                    op, x, rnd_scan_dim, reverse=reverse
                )
                self.assertEqual(result, result_exp)
                if not reverse:
                    result_exp_PT = op_pt(x, rnd_scan_dim)
                    self.assertEqual(result, result_exp_PT)

    @requires_cuda
    @parametrize("reverse", [False, True])
    @parametrize("compile_mode", ["none", "eager", "compile", "compile_dynamic_shape"])
    # @parametrize("compile_mode", ["none", "eager"])
    @parametrize("device", [torch.device("cpu"), torch.device("cuda")])
    def test_scan_dim(self, reverse, compile_mode, device):
        import random

        scan_fct = compile_mode_helper(scan, compile_mode)

        num_dims = [random.randint(2, 5) for _ in range(10)]
        for num_dim in num_dims:
            torch.compiler.reset()
            shapes = [random.randint(1, 10) for _ in range(num_dim)]
            rnd_scan_dim = random.randint(0, num_dim - 1)
            x = torch.randn(*shapes, device=device)
            init_shapes = shapes[:rnd_scan_dim] + shapes[rnd_scan_dim + 1 :]

            for op, op_pt, init in [
                (
                    get_scan_combine_fn("add", False),
                    torch.cumsum,
                    torch.zeros(*init_shapes, device=device),
                ),
                # (
                #     get_scan_combine_fn("mul", False),
                #     torch.cumprod,
                #     torch.ones(*init_shapes, device=device),
                # ),
            ]:
                result = scan_fct(op, init, x, dim=rnd_scan_dim, reverse=reverse)
                result_exp = _fake_scan(
                    op, init=init, xs=x, dim=rnd_scan_dim, reverse=reverse
                )
                self.assertEqual(result, result_exp)
                if not reverse:
                    result_exp_PT = op_pt(x, rnd_scan_dim)
                    res_list = list(result)
                    res_list[1] = shift_first_dim_to(res_list[1], rnd_scan_dim)
                    self.assertEqual(res_list[1], result_exp_PT)

    @unittest.skipIf(not SM70OrLater, "triton")
    @requires_cuda
    @parametrize("combine_mode", ["pointwise", "generic"])
    @parametrize("reverse", [False, True])
    @parametrize("device", [torch.device("cpu"), torch.device("cuda")])
    # Skipping the combination of combine_mode=pointwise and device=cpu
    # as the current implementation of pointwise does only support CUDA device
    @decorateIf(
        unittest.skip,
        lambda params: (
            params["combine_mode"] == "pointwise"
            and params["device"] == torch.device("cpu")
        ),
    )
    def test_associative_scan_binary_operator(self, combine_mode, reverse, device):
        state_dim = 20
        timesteps = 10
        projected_inputs = torch.randn(
            timesteps, state_dim, requires_grad=True, device=device
        )
        A = torch.randn(state_dim, requires_grad=True, device=device)
        elements = (A.repeat((timesteps, 1)), projected_inputs)

        result1 = associative_scan(
            get_scan_combine_fn("s5_operator", True),
            elements,
            0,
            combine_mode=combine_mode,
            reverse=reverse,
        )
        expected_result = _fake_associative_scan(
            get_scan_combine_fn("s5_operator", True), elements, 0, reverse=reverse
        )
        self.assertEqual(
            result1,
            expected_result,
        )
        self.assertEqual([r.device.type for r in result1], [device.type] * len(result1))

    @requires_cuda
    @parametrize("reverse", [False, True])
    @parametrize("device", [torch.device("cpu"), torch.device("cuda")])
    @parametrize("autograd", [False, True])
    def test_scan_binary_operator(self, reverse, device, autograd):
        state_dim = 20
        timesteps = 10
        projected_inputs = torch.randn(
            timesteps, state_dim, requires_grad=autograd, device=device
        )
        A = torch.randn(state_dim, requires_grad=autograd, device=device)
        elements = (A.repeat((timesteps, 1)), projected_inputs)
        init = tuple(
            [torch.ones_like(torch._ops.ops.aten.slice(elements[0], 0, 0, 1, 1), requires_grad=autograd)]
            + [
                torch.zeros_like(
                    torch._ops.ops.aten.slice(projected_inputs, 0, 0, 1, 1)
                , requires_grad=autograd)
            ]
        )

        result = scan(
            get_scan_combine_fn("s5_operator", False),
            init,
            elements,
            dim=0,
            reverse=reverse,
        )
        expected_result = _fake_scan(
            get_scan_combine_fn("s5_operator", False),
            init=init,
            xs=elements,
            dim=0,
            reverse=reverse,
        )
        self.assertEqual(result, expected_result)
        
        if autograd:
            init_flatten, _ = pytree.tree_flatten(init)
            elements_flatten, _ = pytree.tree_flatten(elements)
            
            result_flatten, _ = pytree.tree_flatten(result)
            result_exp_flatten, _ = pytree.tree_flatten(expected_result)
            grad_out = [torch.ones_like(el) for el in result_exp_flatten]
            expected_grads = torch.autograd.grad(result_exp_flatten, (*init_flatten, *elements_flatten), grad_out)
            grads = torch.autograd.grad(result_flatten, (*init_flatten, *elements_flatten), grad_out)
            self.assertEqual(grads, expected_grads)

    @unittest.skipIf(not SM70OrLater, "triton")
    @requires_cuda
    @parametrize("combine_mode", ["pointwise", "generic"])
    @parametrize("reverse", [False, True])
    @parametrize("device", [torch.device("cpu"), torch.device("cuda")])
    # Skipping the combination of combine_mode=pointwise and device=cpu
    # as the current implementation of pointwise does only support CUDA device
    @decorateIf(
        unittest.skip,
        lambda params: (
            params["combine_mode"] == "pointwise"
            and params["device"] == torch.device("cpu")
        ),
    )
    def test_associative_scan_tuple(self, combine_mode, reverse, device):
        x = torch.randn(3, 2, 2, device=device)
        y = torch.randn(3, 2, 2, device=device)
        inp = (x, y)

        result1 = associative_scan(
            get_scan_combine_fn("tuple_fct", True),
            inp,
            0,
            reverse=reverse,
            combine_mode=combine_mode,
        )
        expected_result = _fake_associative_scan(
            get_scan_combine_fn("tuple_fct", True), inp, 0, reverse=reverse
        )
        self.assertEqual(result1, expected_result)

    @requires_cuda
    @parametrize("reverse", [False, True])
    @parametrize("device", [torch.device("cpu"), torch.device("cuda")])
    def test_scan_tuple(self, reverse, device):
        x = torch.randn(3, 2, 2, device=device)
        y = torch.randn(3, 2, 2, device=device)
        inp = (x, y)
        init = tuple(torch._ops.ops.aten.slice(e, 0, 0, 1, 1) for e in inp)

        result_same = scan(
            get_scan_combine_fn("tuple_fct", False),
            init,
            inp,
            dim=0,
            reverse=reverse,
        )
        expected_result = _fake_scan(
            get_scan_combine_fn("tuple_fct", False),
            init=init,
            xs=inp,
            dim=0,
            reverse=reverse,
        )
        self.assertEqual(result_same, expected_result)

        def fct_different_output_tuple(x, y):
            return ((x[0] + y[0], x[1] * y[1]), (x[1] * y[1]))

        inp = (x, y)
        init = tuple(torch._ops.ops.aten.slice(e, 0, 0, 1, 1) for e in inp)

        result_diff = scan(
            fct_different_output_tuple, init, inp, dim=0, reverse=reverse
        )
        expected_result = _fake_scan(
            fct_different_output_tuple, init=init, xs=inp, dim=0, reverse=reverse
        )
        self.assertEqual(result_diff, expected_result)
        self.assertEqual(result_diff[1], result_same[1][1])

    @unittest.skipIf(not SM70OrLater, "triton")
    @requires_cuda
    @parametrize("device", [torch.device("cpu"), torch.device("cuda")])
    def test_associative_scan_wrong_pytree(self, device):
        def fct_wrong_pytree(x, y):
            return {
                "i": x["i"] * y["j"][0][0],
                "k": 0.0,
                "j": ([x["j"][1][0]["o"]], [{"o": torch.sin(x["i"])}]),
            }

        x = torch.randn(3, 2, 2, device=device)
        y = torch.randn(3, 2, 2, device=device)
        z = torch.randn(3, 2, 2, device=device)
        inp = {"i": x, "j": ([y], [{"o": z}])}

        with self.assertRaisesRegex(
            # Should be: RuntimeError,
            # r"The number of leaves of the pytree of the output of the operator
            # needs to match the lenght of the pytree of the input",
            torch._dynamo.exc.Unsupported,
            "Observed exception.*",
        ):
            result = associative_scan(fct_wrong_pytree, inp, 0, combine_mode="generic")

    @unittest.skipIf(not SM70OrLater, "triton")
    @requires_cuda
    @parametrize("combine_mode", ["pointwise", "generic"])
    @parametrize("reverse", [False, True])
    @parametrize("device", [torch.device("cpu"), torch.device("cuda")])
    # Skipping the combination of combine_mode=pointwise and device=cpu
    # as the current implementation of pointwise does only support CUDA device
    @decorateIf(
        unittest.skip,
        lambda params: (
            params["combine_mode"] == "pointwise"
            and params["device"] == torch.device("cpu")
        ),
    )
    def test_associative_scan_complex_pytree(self, combine_mode, reverse, device):
        def fct_pointwise(x, y):
            return {
                "i": x["i"] * y["i"],
                "j": (
                    [x["j"][0][0] * y["j"][0][0]],
                    [{"o": x["j"][1][0]["o"] + y["j"][1][0]["o"]}],
                ),
            }

        x = torch.randn(3, 2, 2, device=device)
        y = torch.randn(3, 2, 2, device=device)
        z = torch.randn(3, 2, 2, device=device)
        inp = {"i": x, "j": ([y], [{"o": z}])}

        result = associative_scan(
            get_scan_combine_fn("complex_pointwise", True),
            inp,
            0,
            combine_mode=combine_mode,
            reverse=reverse,
        )
        expected_result = _fake_associative_scan(
            get_scan_combine_fn("complex_pointwise", True), inp, 0, reverse=reverse
        )
        self.assertEqual(result, expected_result)

    @requires_cuda
    @parametrize("device", [torch.device("cpu"), torch.device("cuda")])
    def test_scan_wrong_pytree(self, device):
        # Init and input have same pytree
        def fct_wrong_pytree(x, y):
            return (
                {
                    "i": x["i"] * y["j"][0][0],
                    "k": 0.0,
                    "j": ([x["j"][1][0]["o"]], [{"o": torch.sin(x["i"])}]),
                },
                {
                    "i": x["i"] * y["j"][0][0],
                    "k": 0.0,
                    "j": ([x["j"][1][0]["o"]], [{"o": torch.sin(x["i"])}]),
                },
            )

        x = torch.randn(3, 2, 2, device=device)
        y = torch.randn(3, 2, 2, device=device)
        z = torch.randn(3, 2, 2, device=device)
        inp = {"i": x, "j": ([y], [{"o": z}])}
        inp_flat, inp_spec = pytree.tree_flatten(inp)
        init_flat = [torch._ops.ops.aten.slice(e, 0, 0, 1, 1) for e in inp_flat]
        init = pytree.tree_unflatten(init_flat, inp_spec)

        with self.assertRaisesRegex(
            # Should be: RuntimeError,
            # r"The number of leaves of the pytree of the new carry produced by
            # the operator needs to match the length of the pytree of the init",
            torch._dynamo.exc.Unsupported,
            "Observed exception.*",
        ):
            result = scan(fct_wrong_pytree, init, inp, dim=0)

    @requires_cuda
    @parametrize("reverse", [False, True])
    @parametrize("device", [torch.device("cpu"), torch.device("cuda")])
    def test_scan_complex_pytree(self, reverse, device):
        # Init and input have same pytree

        x = torch.randn(3, 2, 2, device=device)
        y = torch.randn(3, 2, 2, device=device)
        z = torch.randn(3, 2, 2, device=device)
        inp = {"i": x, "j": ([y], [{"o": z}])}
        inp_flat, inp_spec = pytree.tree_flatten(inp)
        init_flat = [torch._ops.ops.aten.slice(e, 0, 0, 1, 1) for e in inp_flat]
        init = pytree.tree_unflatten(init_flat, inp_spec)

        result = scan(
            get_scan_combine_fn("complex_pointwise", False),
            init,
            inp,
            dim=0,
            reverse=reverse,
        )
        expected_result = _fake_scan(
            get_scan_combine_fn("complex_pointwise", False),
            init=init,
            xs=inp,
            dim=0,
            reverse=reverse,
        )
        self.assertEqual(result, expected_result)

    @unittest.skipIf(not SM70OrLater, "triton")
    @requires_cuda
    @parametrize("combine_mode", ["pointwise", "generic"])
    @parametrize("compile_mode", ["none", "compile", "compile_dynamic_shape"])
    @parametrize("reverse", [False, True])
    @parametrize("device", [torch.device("cpu"), torch.device("cuda")])
    # Skipping the combination of combine_mode=pointwise and device=cpu
    # as the current implementation of pointwise does only support CUDA device
    @decorateIf(
        unittest.skip,
        lambda params: (
            params["combine_mode"] == "pointwise"
            and params["device"] == torch.device("cpu")
        ),
    )
    def test_associative_scan_downstream_scan_matmul(
        self, combine_mode, compile_mode, reverse, device
    ):
        # Chain with matmul
        def chain_fct(inp):
            W = torch.ones(2, 5, device=device)
            o = associative_scan(
                get_scan_combine_fn("add", True),
                inp,
                1,
                reverse=reverse,
                combine_mode=combine_mode,
            )
            return o @ W

        fct_cmp = compile_mode_helper(chain_fct, compile_mode)

        inp = torch.randn(3, 10, 2, device=device)
        expected_result = _fake_associative_scan(
            get_scan_combine_fn("add", True), inp, 1, reverse=reverse
        ) @ torch.ones(2, 5, device=device)
        result1 = fct_cmp(inp)
        self.assertEqual(result1, expected_result)

    @unittest.skipIf(not SM70OrLater, "triton")
    @requires_cuda
    @parametrize("combine_mode", ["pointwise", "generic"])
    @parametrize("compile_mode", ["none", "compile", "compile_dynamic_shape"])
    @parametrize("reverse", [False, True])
    @parametrize("device", [torch.device("cpu"), torch.device("cuda")])
    # Skipping the combination of combine_mode=pointwise and device=cpu
    # as the current implementation of pointwise does only support CUDA device
    @decorateIf(
        unittest.skip,
        lambda params: (
            params["combine_mode"] == "pointwise"
            and params["device"] == torch.device("cpu")
        ),
    )
    def test_associative_scan_downstream_scan_scan(
        self, combine_mode, compile_mode, reverse, device
    ):
        # Chain with scan
        def chain_fct_same_dim(inp):
            o1 = associative_scan(
                get_scan_combine_fn("add", True),
                inp,
                1,
                combine_mode=combine_mode,
                reverse=reverse,
            )
            o2 = associative_scan(
                get_scan_combine_fn("add", True),
                o1,
                1,
                combine_mode=combine_mode,
                reverse=reverse,
            )
            return o2

        fct_cmp = compile_mode_helper(chain_fct_same_dim, compile_mode)

        inp = torch.randn(3, 10, 2, device=device)

        expected_result = _fake_associative_scan(
            get_scan_combine_fn("add", True),
            _fake_associative_scan(
                get_scan_combine_fn("add", True), inp, 1, reverse=reverse
            ),
            1,
            reverse=reverse,
        )
        result1 = fct_cmp(inp)
        self.assertEqual(result1, expected_result)

    @unittest.skipIf(not SM70OrLater, "triton")
    @requires_cuda
    @parametrize("combine_mode", ["pointwise", "generic"])
    @parametrize("compile_mode", ["none", "compile", "compile_dynamic_shape"])
    @parametrize("reverse", [False, True])
    @parametrize("device", [torch.device("cpu"), torch.device("cuda")])
    # Skipping the combination of combine_mode=pointwise and device=cpu
    # as the current implementation of pointwise does only support CUDA device
    @decorateIf(
        unittest.skip,
        lambda params: (
            params["combine_mode"] == "pointwise"
            and params["device"] == torch.device("cpu")
        ),
    )
    def test_associative_scan_downstream_scan_scan_different_dim(
        self, combine_mode, compile_mode, reverse, device
    ):
        # Chain with scan on different dim
        def chain_fct_different_dim(inp):
            o1 = associative_scan(
                get_scan_combine_fn("add", True),
                inp,
                1,
                combine_mode=combine_mode,
                reverse=reverse,
            )
            o2 = associative_scan(
                get_scan_combine_fn("add", True),
                o1,
                0,
                combine_mode=combine_mode,
                reverse=reverse,
            )
            return o2

        fct_cmp = compile_mode_helper(chain_fct_different_dim, compile_mode)

        inp = torch.randn(3, 10, 2, device=device)
        expected_result = _fake_associative_scan(
            get_scan_combine_fn("add", True),
            _fake_associative_scan(
                get_scan_combine_fn("add", True), inp, 1, reverse=reverse
            ),
            0,
            reverse=reverse,
        )
        result1 = fct_cmp(inp)
        self.assertEqual(result1, expected_result)

    @requires_cuda
<<<<<<< HEAD
    # @parametrize("compile_mode", ["none", "eager"])
    # @parametrize("compile_mode", ["compile"])
=======
>>>>>>> 72e3b19d
    @parametrize("compile_mode", ["none", "eager", "compile", "compile_dynamic_shape"])
    @parametrize("reverse", [False, True])
    @parametrize("device", [torch.device("cpu"), torch.device("cuda")])
    def test_scan_downstream_scan_matmul(self, compile_mode, reverse, device):
        inp = torch.randn(3, 10, 2, device=device)
        init = torch.randn(3, 2, device=device)

        for ind in range(2):
            # Chain with matmul
            def chain_fct(inp):
                W = torch.ones(2, 5, device=device)
                o = scan(
                    get_scan_combine_fn("add", False),
                    init,
                    inp,
                    dim=1,
                    reverse=reverse,
                )
                return o[ind] @ W

            fct_cmp = compile_mode_helper(chain_fct, compile_mode)

            expected_result = _fake_scan(
                get_scan_combine_fn("add", False),
                init=init,
                xs=inp,
                dim=1,
                reverse=reverse,
            )[ind] @ torch.ones(2, 5, device=device)
            result1 = fct_cmp(inp)
            self.assertEqual(result1, expected_result)

<<<<<<< HEAD
    # TODO: provide an implementation for all compile modes and re-enable all test
    @requires_cuda
    # @parametrize("compile_mode", ["none", "eager"])
    @parametrize("compile_mode", ["none", "eager", "compile", "compile_dynamic_shape"])
    @parametrize("reverse", [False, True])
    @parametrize("device", [torch.device("cpu"), torch.device("cuda")])
    def test_scan_downstream_scan_scan(self, compile_mode, reverse, device):
        inp = torch.randn(3, 10, 2, device=device)
        init = torch.randn(3, 2, device=device)

        # Chain with scan
        def chain_fct_same_dim(inp):
            o1 = scan(
                get_scan_combine_fn("add", False),
                init,
                inp,
                dim=1,
                reverse=reverse,
            )
            o2 = scan(
                get_scan_combine_fn("add", False),
                init,
                o1[1],
                dim=1,
                reverse=reverse,
            )
            return o2

        fct_cmp = compile_mode_helper(chain_fct_same_dim, compile_mode)

        expected_result = _fake_scan(
            get_scan_combine_fn("add", False),
            init=init,
            xs=_fake_scan(
                get_scan_combine_fn("add", False),
                init=init,
                xs=inp,
                dim=1,
                reverse=reverse,
            )[1],
            dim=1,
            reverse=reverse,
        )
        result1 = fct_cmp(inp)
        self.assertEqual(result1, expected_result)

    # TODO: provide an implementation for all compile modes and re-enable all test
    @requires_cuda
    # @parametrize("compile_mode", ["none", "eager"])
=======
    @requires_cuda
>>>>>>> 72e3b19d
    @parametrize("compile_mode", ["none", "eager", "compile", "compile_dynamic_shape"])
    @parametrize("reverse", [False, True])
    @parametrize("device", [torch.device("cpu"), torch.device("cuda")])
    def test_scan_downstream_scan_scan_dim(self, compile_mode, reverse, device):
        inp = torch.randn(3, 10, 2, device=device)
        init = torch.randn(3, 2, device=device)

        # Chain with scan on different dim
        init2 = torch.randn(1, 10, 2, device=device)

        def chain_fct_different_dim(inp):
            o1 = scan(
                get_scan_combine_fn("add", False),
                init,
                inp,
                dim=1,
                reverse=reverse,
            )
            o1 = pytree.tree_map(lambda t: shift_first_dim_to(t, 1), o1)
            o2 = scan(
                get_scan_combine_fn("add", False),
                init2,
                o1[1],
                dim=0,
                reverse=reverse,
            )
            return o2

        fct_cmp = compile_mode_helper(chain_fct_different_dim, compile_mode)

        xs = _fake_scan(
            get_scan_combine_fn("add", False),
            init=init,
            xs=inp,
            dim=1,
            reverse=reverse,
        )[1]
        xs = pytree.tree_map(lambda t: shift_first_dim_to(t, 1), xs)
        expected_result = _fake_scan(
            get_scan_combine_fn("add", False),
            init=init2,
            xs=xs,
            dim=0,
            reverse=reverse,
        )
        result1 = fct_cmp(inp)
        self.assertEqual(result1, expected_result)

    @unittest.skipIf(not SM70OrLater, "triton")
    @requires_cuda
    @parametrize("reverse", [False, True])
    @parametrize("device", [torch.device("cpu"), torch.device("cuda")])
    # Skipping the combination of associative_scan and device=cpu
    # as the current implementation of pointwise does only support CUDA device
    @decorateIf(
        unittest.skip,
        lambda params: (params["device"] == torch.device("cpu")),
    )
    def test_associative_scan_non_pointwise(self, reverse, device):
        x = torch.randn(3, 10, 2, device=device)
        # Expected to fail, as the pointwise combine_mode does not allow non-pointwise operations
        with self.assertRaisesRegex(
            Exception,
            "For combine_mode='pointwise', the combine_fn needs to be pointwise",
        ):
            out = associative_scan(
                get_scan_combine_fn("non_pointwise", True),
                x,
                0,
                reverse=reverse,
                combine_mode="pointwise",
            )

    @unittest.skipIf(not SM70OrLater, "triton")
    @requires_cuda
    @parametrize("reverse", [False, True])
    @parametrize("device", [torch.device("cpu"), torch.device("cuda")])
    # Skipping the combination of associative_scan and device=cpu
    # as the current implementation of pointwise does only support CUDA device
    @decorateIf(
        unittest.skip,
        lambda params: (params["device"] == torch.device("cpu")),
    )
    def test_associative_scan_non_pointwise_generic(self, reverse, device):
        x = torch.randn(3, 10, 2, device=device)
        result_expected = _fake_associative_scan(
            get_scan_combine_fn("non_pointwise", True), x, 0, reverse=reverse
        )
        result1 = associative_scan(
            get_scan_combine_fn("non_pointwise", True),
            x,
            0,
            reverse=reverse,
            combine_mode="generic",
        )
        self.assertEqual(result1, result_expected)

    @requires_cuda
    @parametrize("reverse", [False, True])
    @parametrize("device", [torch.device("cpu"), torch.device("cuda")])
    def test_scan_non_pointwise(self, reverse, device):
        x = torch.randn(3, 10, 2, device=device)
        init = torch.randn(10, 2, device=device)
        result_expected = _fake_scan(
            get_scan_combine_fn("non_pointwise", False),
            init=init,
            xs=x,
            dim=0,
            reverse=reverse,
        )

        out = scan(
            get_scan_combine_fn("non_pointwise", False),
            init,
            x,
            dim=0,
            reverse=reverse,
        )
        self.assertEqual(out, result_expected)

    @requires_cuda
    @parametrize("reverse", [False, True])
    @parametrize("device", [torch.device("cpu"), torch.device("cuda")])
    def test_scan_compile_cnt(self, reverse, device):
        dim = 1

        from torch._dynamo.testing import CompileCounter

        # Tests rely on automatic_dynamic = True
        with torch._dynamo.config.patch(automatic_dynamic_shapes=True):
            cnt = CompileCounter()
            x = torch.randn(3, 2, 5, device=device)
            init = torch.randn(3, 5, device=device)
            # First compilation step
            torch.compile(scan, backend=cnt)(
                get_scan_combine_fn("add", False),
                init,
                x,
                dim=dim,
                reverse=reverse,
            )
            self.assertEqual(cnt.frame_count, 1)

            x = torch.randn(3, 20, 5, device=device)
            init = torch.randn(3, 5, device=device)
            # Recompilation due to first different size
            torch.compile(scan, backend=cnt)(
                get_scan_combine_fn("add", False),
                init,
                x,
                dim=dim,
                reverse=reverse,
            )
            self.assertEqual(cnt.frame_count, 2)

            x = torch.randn(3, 40, 5, device=device)
            init = torch.randn(3, 5, device=device)
            # No recompilation, because of dynamic shape
            torch.compile(scan, backend=cnt)(
                get_scan_combine_fn("add", False),
                init,
                x,
                dim=dim,
                reverse=reverse,
            )
            self.assertEqual(cnt.frame_count, 2)

            x = torch.randn(3, 40, 5, device=device)
            init = torch.randn(3, 40, device=device)
            # Recompilation because of dim change
            torch.compile(scan, backend=cnt)(
                get_scan_combine_fn("add", False),
                init,
                x,
                dim=2,
                reverse=reverse,
            )
            self.assertEqual(cnt.frame_count, 3)

            x = torch.randn(3, 40, 20, device=device)
            init = torch.randn(3, 40, device=device)
            # Recompilation due to first different size on new dim
            torch.compile(scan, backend=cnt)(
                get_scan_combine_fn("add", False),
                init,
                x,
                dim=2,
                reverse=reverse,
            )
            self.assertEqual(cnt.frame_count, 4)

            x = torch.randn(3, 40, 40, device=device)
            init = torch.randn(3, 40, device=device)
            # No recompilation, because of dynamic shape on new dim
            torch.compile(scan, backend=cnt)(
                get_scan_combine_fn("add", False),
                init,
                x,
                dim=2,
                reverse=reverse,
            )
            self.assertEqual(cnt.frame_count, 4)

            x = torch.randn(3, 60, 40, device=device)
            init = torch.randn(3, 40, device=device)
            # Recompilation because of dim change
            torch.compile(scan, backend=cnt)(
                get_scan_combine_fn("add", False),
                init,
                x,
                dim=1,
                reverse=reverse,
            )
            self.assertEqual(cnt.frame_count, 5)

            x = torch.randn(3, 60, 40, device=device)
            init = torch.randn(3, 40, device=device)
            # Recompilation because of reverse change
            torch.compile(scan, backend=cnt)(
                get_scan_combine_fn("add", False),
                init,
                x,
                dim=1,
                reverse=not reverse,
            )
            self.assertEqual(cnt.frame_count, 6)

            x = torch.randn(3, 60, 40, device=device)
            init = torch.randn(3, 40, device=device)
            # No recompilation, as nothing changed
            torch.compile(scan, backend=cnt)(
                get_scan_combine_fn("add", False),
                init,
                x,
                dim=1,
                reverse=not reverse,
            )
            self.assertEqual(cnt.frame_count, 6)

            x = torch.randn(3, 120, 80, device=device)
            init = torch.randn(3, 80, device=device)
            # No recompilation, final test
            torch.compile(scan, backend=cnt)(
                get_scan_combine_fn("add", False),
                init,
                x,
                dim=1,
                reverse=reverse,
            )
            self.assertEqual(cnt.frame_count, 6)

    @requires_cuda
    @parametrize("reverse", [False, True])
<<<<<<< HEAD
    # @parametrize("compile_mode", ["none", "eager"])
=======
>>>>>>> 72e3b19d
    @parametrize("compile_mode", ["none", "eager", "compile", "compile_dynamic_shape"])
    @parametrize("device", [torch.device("cpu"), torch.device("cuda")])
    def test_scan_init_scanned_0(self, reverse, compile_mode, device):
        scan_fct = compile_mode_helper(scan, compile_mode)

        # Only init and no input
        x = torch.randn(3, 1, 2, device=device)
        init = torch.randn(3, 2, device=device)
        dim = 1

        # Scan dimension is 0
        init = torch._ops.ops.aten.slice(x, dim, 0, 1, 1)
        inp = torch._ops.ops.aten.slice(x, dim, 1, None, 1)
        with self.assertRaisesRegex(
            # Should be: RuntimeError, "Input leaves must have a scan dimension > 0"
            torch._dynamo.exc.Unsupported,
            "Observed exception.*",
        ):
            result_init = scan_fct(
                get_scan_combine_fn("add", False),
                init,
                inp,
                dim=dim,
                reverse=reverse,
            )

    @requires_cuda
    @parametrize("reverse", [False, True])
<<<<<<< HEAD
    # @parametrize("compile_mode", ["none", "eager"])
=======
>>>>>>> 72e3b19d
    @parametrize("compile_mode", ["none", "eager", "compile", "compile_dynamic_shape"])
    @parametrize("device", [torch.device("cpu"), torch.device("cuda")])
    def test_scan_init_non_tensor(self, reverse, compile_mode, device):
        scan_fct = compile_mode_helper(scan, compile_mode)

        x = torch.randn(3, 1, 2, device=device)
        dim = 1

        # Init is a float and not a tensor
        init = 1.0
        with self.assertRaisesRegex(
            # Should be: RuntimeError, "Init leaves must be a Tensor"
            torch._dynamo.exc.Unsupported,
            "Observed exception.*",
        ):
            result_init = scan_fct(
                get_scan_combine_fn("add", False), init, x, dim=dim, reverse=reverse
            )

    @requires_cuda
    @parametrize("reverse", [False, True])
<<<<<<< HEAD
    # @parametrize("compile_mode", ["none", "eager"])
=======
>>>>>>> 72e3b19d
    @parametrize("compile_mode", ["none", "eager", "compile", "compile_dynamic_shape"])
    @parametrize("device", [torch.device("cpu"), torch.device("cuda")])
    def test_scan_init_wrong_shape(self, reverse, compile_mode, device):
        scan_fct = compile_mode_helper(scan, compile_mode)

        # Only init and no input
        x = torch.randn(3, 1, 2, device=device)
        dim = 1

        # Init wrong shape (Other dim different)
        inp = torch._ops.ops.aten.slice(x, dim, 1, None, 1)
        init = torch._ops.ops.aten.slice(x, dim, 0, 1, 1)
        init = torch.tile(init, (1, 2, 1))
        with self.assertRaisesRegex(
            # Should be: RuntimeError, "The size of tensor a.*"
            torch._dynamo.exc.Unsupported,
            "Observed exception.*",
        ):
            result_init = scan_fct(
                get_scan_combine_fn("add", False),
                init,
                inp,
                dim=dim,
                reverse=reverse,
            )

    @requires_cuda
    @parametrize("reverse", [False, True])
<<<<<<< HEAD
    # @parametrize("compile_mode", ["none", "eager"])
=======
>>>>>>> 72e3b19d
    @parametrize("compile_mode", ["none", "eager", "compile", "compile_dynamic_shape"])
    @parametrize("device", [torch.device("cpu"), torch.device("cuda")])
    def test_scan_init_wrong_pytree(self, reverse, compile_mode, device):
        def add_one_carry(x: torch.Tensor, y: torch.Tensor):
            return x[0], x

        scan_fct = compile_mode_helper(scan, compile_mode)

        # Only init and no input
        x = torch.randn(3, 1, 2, device=device)
        dim = 1

        # Init wrong pytree
        inp = torch._ops.ops.aten.slice(x, dim, 1, None, 1)
        init = (
            torch._ops.ops.aten.slice(x, dim, 0, 1, 1),
            torch._ops.ops.aten.slice(x, dim, 0, 1, 1),
        )

        with self.assertRaisesRegex(
            # Should be: RuntimeError: The number of leaves of the pytree of the new carry produced
            # by the operator needs to match the length of the pytree of the init
            torch._dynamo.exc.Unsupported,
            "Observed exception.*",
        ):
            result_init = scan_fct(add_one_carry, init, inp, dim=dim, reverse=reverse)

    @requires_cuda
    @parametrize("reverse", [False, True])
<<<<<<< HEAD
    # @parametrize("compile_mode", ["none", "eager"])
=======
>>>>>>> 72e3b19d
    @parametrize("compile_mode", ["none", "eager", "compile", "compile_dynamic_shape"])
    @parametrize("device", [torch.device("cpu"), torch.device("cuda")])
    @parametrize("autograd", [False, True])
    def test_scan_init2(self, reverse, compile_mode, device, autograd):
        scan_fct = compile_mode_helper(scan, compile_mode)

        # Only init and no input
        x = torch.randn(3, 1, 2, device=device, requires_grad=autograd)
        dim = 1
        op, op_pt = (get_scan_combine_fn("add", False), torch.cumsum)

        # Only init given
        init = torch._ops.ops.aten.slice(x, dim, 0, 1, 1)
        result = scan_fct(op, init, [], dim=dim, reverse=reverse)
        result_exp = _fake_scan(op, init=init, xs=[], dim=dim, reverse=reverse)
        result_init = scan_fct(op, init, [], dim=dim, reverse=reverse)
        self.assertEqual(result, result_exp)
        self.assertEqual(result_init, result_exp)
        self.assertEqual(result_init[0], init)
        
        if autograd:
            result_flat = pytree.tree_leaves(result)
            result_exp_flat = pytree.tree_leaves(result_exp)
            grad_out = [torch.ones_like(r) for r in result_exp_flat]
            expected_grads = torch.autograd.grad(result_exp_flat, (init,), grad_out)
            grads = torch.autograd.grad(result_flat, (init,), grad_out)
            self.assertEqual(grads, expected_grads)
        
        x = torch.randn(3, 5, 2, device=device, requires_grad=autograd)
        dim = 0

        op, op_pt = (get_scan_combine_fn("add", False), torch.cumsum)
        inp = torch._ops.ops.aten.slice(x, dim, 1, None, 1)

        # Init tensor scalar
        init = torch.ones(1, device=device, requires_grad=autograd)

        def add_scalar_carry(x: torch.Tensor, y: torch.Tensor):
            return x + 1.0, x + y

        result_init = scan_fct(add_scalar_carry, init, inp, dim=dim, reverse=reverse)
        result_exp = _fake_scan(
            add_scalar_carry, init=init, xs=inp, dim=dim, reverse=reverse
        )
        self.assertEqual(result_init, result_exp)
        self.assertEqual(result_init[0], torch.tensor([3.0], device=device))
        
        if autograd:
            result_flat = pytree.tree_leaves(result_init)
            result_exp_flat = pytree.tree_leaves(result_exp)
            grad_out = [torch.ones_like(r) for r in result_exp_flat]
            expected_grads = torch.autograd.grad(result_exp_flat, (init,inp), grad_out)
            grads = torch.autograd.grad(result_flat, (init,inp), grad_out)
            self.assertEqual(grads, expected_grads)

        # Init tensor entirely different shape than inp
        init = torch.randn(7, 8, device=device)

        def add_scalar_carry2(x: torch.Tensor, y: torch.Tensor):
            return x + 1.0, x[: y.shape[0], : y.shape[1]] + y

        result_init = scan_fct(add_scalar_carry2, init, inp, dim=dim, reverse=reverse)
        result_exp = _fake_scan(
            add_scalar_carry2, init=init, xs=inp, dim=dim, reverse=reverse
        )
        self.assertEqual(result_init, result_exp)

        # Init with two timestep on dim axis. Should work as y has always 1 on dim axis and
        # hence automatic broadcasting should work
        # I.e., the input shape is 2x5x2, but the carry at each iteration is 2x5x2,
        # thus the output of each iteration is 2x5x2, which results in the total output
        # to be 4x5x2
        init = torch._ops.ops.aten.slice(x, dim, 0, 2, 1)
        result_init = scan_fct(op, init, inp, dim=dim, reverse=reverse)
        result_exp = _fake_scan(op, init=init, xs=inp, dim=dim, reverse=reverse)
        self.assertEqual(result_init, result_exp)
        self.assertEqual(result_init[0].shape, torch.Size([2, 5, 2]))
        
        if autograd:
            result_flat = pytree.tree_leaves(result_init)
            result_exp_flat = pytree.tree_leaves(result_exp)
            grad_out = [torch.ones_like(r) for r in result_exp_flat]
            expected_grads = torch.autograd.grad(result_exp_flat, (init,inp), grad_out)
            grads = torch.autograd.grad(result_flat, (init,inp), grad_out)
            self.assertEqual(grads, expected_grads)

        init = torch.tile(init, (1, 2, 1))

        def add_scalar_carry_sliced_out(x: torch.Tensor, y: torch.Tensor):
            return x + 1.0, x[:, :1, :] + y

        result_init = scan_fct(
            add_scalar_carry_sliced_out, init, inp, dim=dim, reverse=reverse
        )
        result_exp = _fake_scan(
            add_scalar_carry_sliced_out, init=init, xs=inp, dim=dim, reverse=reverse
        )
        self.assertEqual(result_init, result_exp)
        self.assertEqual(result_init[0].shape, torch.Size([2, 10, 2]))
        self.assertEqual(result_init[1].shape, torch.Size([2, 2, 5, 2]))
        
        if autograd:
            result_flat = pytree.tree_leaves(result_init)
            result_exp_flat = pytree.tree_leaves(result_exp)
            grad_out = [torch.ones_like(r) for r in result_exp_flat]
            expected_grads = torch.autograd.grad(result_exp_flat, (init,inp), grad_out)
            grads = torch.autograd.grad(result_flat, (init,inp), grad_out)
            self.assertEqual(grads, expected_grads)

        # Correct case
        op, op_pt = (get_scan_combine_fn("add", False), torch.cumsum)
        x = torch.randn(3, 2, 2, device=device)
        dim = 1

        if reverse:
            init = torch.zeros_like(torch.select_copy(x, -1, 0))
            inp = torch._ops.ops.aten.slice(x, dim, 0, -1, 1)
        else:
            init = torch.zeros_like(torch.select_copy(x, 1, 0))
            inp = torch._ops.ops.aten.slice(x, dim, 1, None, 1)

        result = scan_fct(op, init, x, dim=dim, reverse=reverse)
        result_exp = _fake_scan(op, init=init, xs=x, dim=dim, reverse=reverse)

        self.assertEqual(result, result_exp)
        if not reverse:
            result_exp_PT = op_pt(x, dim)
            result = list(result)
            result[1] = pytree.tree_map(lambda t: shift_first_dim_to(t, dim), result[1])
            self.assertEqual(result[1], result_exp_PT)
            
        if autograd:
            result_flat = pytree.tree_leaves(result)
            result_exp_flat = pytree.tree_leaves(result_exp)
            grad_out = [torch.ones_like(r) for r in result_exp_flat]
            expected_grads = torch.autograd.grad(result_exp_flat, (init,x), grad_out)
            grads = torch.autograd.grad(result_flat, (init,x), grad_out)
            self.assertEqual(grads, expected_grads)

    @requires_cuda
    @parametrize("reverse", [False, True])
    @parametrize("device", [torch.device("cpu"), torch.device("cuda")])
    def test_scan_carry_wrong_pytree(self, reverse, device):
        def fct_pointwise_carry_wrong_pytree(x, y):
            return (
                (
                    x["i"],
                    {
                        "i": x["i"] * y["i"],
                        "j": (
                            [x["j"][0][0] * y["j"][0][0]],
                            [{"o": x["j"][1][0]["o"] + y["j"][1][0]["o"]}],
                        ),
                    },
                ),
                {
                    "i": x["i"] * y["i"],
                    "j": (
                        [x["j"][0][0] * y["j"][0][0]],
                        [{"o": x["j"][1][0]["o"] + y["j"][1][0]["o"]}],
                    ),
                },
            )

        x = torch.randn(3, 2, 2, device=device)
        y = torch.randn(3, 2, 2, device=device)
        z = torch.randn(3, 2, 2, device=device)
        inp = {"i": x, "j": ([y], [{"o": z}])}
        inp_flat, inp_spec = pytree.tree_flatten(inp)
        init_flat = [torch._ops.ops.aten.slice(e, 0, 0, 1, 1) for e in inp_flat]
        init = pytree.tree_unflatten(init_flat, inp_spec)

        # Wrong pytree of the carry produced by the operation
        with self.assertRaisesRegex(
            # Should be: RuntimeError: The number of leaves of the pytree of the new carry
            # produced by the operator needs to match the length of the pytree of the init
            torch._dynamo.exc.Unsupported,
            "Observed exception.*",
        ):
            result = scan(
                fct_pointwise_carry_wrong_pytree,
                init,
                inp,
                dim=0,
                reverse=reverse,
            )

    @requires_cuda
    @parametrize("reverse", [False, True])
    @parametrize("device", [torch.device("cpu"), torch.device("cuda")])
    def test_scan_init_wrong_pytree_complex(self, reverse, device):
        x = torch.randn(3, 2, 2, device=device)
        y = torch.randn(3, 2, 2, device=device)
        z = torch.randn(3, 2, 2, device=device)

        # Wrong pytree fed to the function
        init = {
            "i": torch._ops.ops.aten.slice(x, 0, 0, 1, 1),
            "j": (
                {"a": torch._ops.ops.aten.slice(x, 0, 0, 1, 1)},
                [torch._ops.ops.aten.slice(y, 0, 0, 1, 1)],
                [{"o": torch._ops.ops.aten.slice(z, 0, 0, 1, 1)}],
            ),
        }
        inp = {
            "i": torch._ops.ops.aten.slice(x, 0, 0, None, 1),
            "j": (
                [torch._ops.ops.aten.slice(y, 0, 0, None, 1)],
                [{"o": torch._ops.ops.aten.slice(z, 0, 0, None, 1)}],
            ),
        }
        with self.assertRaisesRegex(
            Exception,
            ".*",
        ):
            result = scan(
                get_scan_combine_fn("complex_pointwise", False),
                init,
                inp,
                dim=0,
                reverse=reverse,
            )

    @requires_cuda
    @parametrize("reverse", [False, True])
    @parametrize("compile_mode", ["none", "eager", "compile", "compile_dynamic_shape"])
    @parametrize("device", [torch.device("cpu"), torch.device("cuda")])
    @parametrize("autograd", [False, True])
    def test_scan_init_pytree_complex(self, reverse, compile_mode, device, autograd):
        def fct_pointwise_different_output(x, y):
            return (
                {
                    "i": x["i"] * y["i"],
                    "j": (
                        [x["j"][0][0] * y["j"][0][0]],
                        [{"o": x["j"][1][0]["o"] + y["j"][1][0]["o"]}],
                    ),
                },
                (
                    y["i"] * 2,
                    {
                        "o": x["i"] * y["i"],
                        "j": (
                            [x["j"][0][0] * y["j"][0][0]],
                            [{"o": x["j"][1][0]["o"] + y["j"][1][0]["o"]}],
                        ),
                    },
                ),
            )

        def fct_pointwise_different_carry(x, y):
            return (
                {
                    "i": x["i"] * y["i"],
                    "j": (
                        x["i"] * 2,
                        [x["j"][1][0] * y["j"][0][0]],
                        [{"o": x["j"][2][0]["o"] + y["j"][1][0]["o"]}],
                    ),
                },
                (
                    y["i"] * 2,
                    {
                        "o": x["i"] * y["i"] + x["j"][0][0],
                        "j": (
                            [x["j"][1][0] * y["j"][0][0]],
                            [{"o": x["j"][2][0]["o"] + y["j"][1][0]["o"]}],
                        ),
                    },
                ),
            )
            
        scan_fct = compile_mode_helper(scan, compile_mode)

        x = torch.randn(3, 2, 2, device=device, requires_grad=autograd)
        y = torch.randn(3, 2, 2, device=device, requires_grad=autograd)
        z = torch.randn(3, 2, 2, device=device, requires_grad=autograd)

        if reverse:
            init_start, init_end = -1, None
            inp_start, inp_end = 0, -1
        else:
            init_start, init_end = 0, 1
            inp_start, inp_end = 1, None

        # Regular case
        init = {
            "i": torch._ops.ops.aten.slice(x, 0, init_start, init_end, 1),
            "j": (
                [torch._ops.ops.aten.slice(y, 0, init_start, init_end, 1)],
                [{"o": torch._ops.ops.aten.slice(z, 0, init_start, init_end, 1)}],
            ),
        }
        inp = {
            "i": torch._ops.ops.aten.slice(x, 0, inp_start, inp_end, 1),
            "j": (
                [torch._ops.ops.aten.slice(y, 0, inp_start, inp_end, 1)],
                [{"o": torch._ops.ops.aten.slice(z, 0, inp_start, inp_end, 1)}],
            ),
        }
        result = scan_fct(
            get_scan_combine_fn("complex_pointwise", False),
            init,
            inp,
            dim=0,
            reverse=reverse,
        )
        expected_result = _fake_scan(
            get_scan_combine_fn("complex_pointwise", False),
            init,
            inp,
            dim=0,
            reverse=reverse,
        )
        self.assertEqual(result, expected_result)
        
        if autograd:
            result_flat = pytree.tree_leaves(result)
            result_exp_flat = pytree.tree_leaves(expected_result)
            init_flat = pytree.tree_leaves(init)
            inp_flat = pytree.tree_leaves(inp)
            
            grad_out = [torch.ones_like(r) for r in result_exp_flat]
            expected_grads = torch.autograd.grad(result_exp_flat, (*init_flat,*inp_flat), grad_out)
            grads = torch.autograd.grad(result_flat, (*init_flat,*inp_flat), grad_out)
            self.assertEqual(grads, expected_grads)
        
        # Pytree of output is different
        result = scan_fct(fct_pointwise_different_output, init, inp, dim=0, reverse=reverse)
        expected_result = _fake_scan(
            fct_pointwise_different_output, init=init, xs=inp, dim=0, reverse=reverse
        )
        self.assertEqual(result, expected_result)

        # Pytree of carry is different
        init = {
            "i": torch._ops.ops.aten.slice(x, 0, init_start, init_end, 1),
            "j": (
                torch._ops.ops.aten.slice(x, 0, init_start, init_end, 1),
                [torch._ops.ops.aten.slice(y, 0, init_start, init_end, 1)],
                [{"o": torch._ops.ops.aten.slice(z, 0, init_start, init_end, 1)}],
            ),
        }
        inp = {
            "i": torch._ops.ops.aten.slice(x, 0, inp_start, inp_end, 1),
            "j": (
                [torch._ops.ops.aten.slice(y, 0, inp_start, inp_end, 1)],
                [{"o": torch._ops.ops.aten.slice(z, 0, inp_start, inp_end, 1)}],
            ),
        }
        result = scan_fct(fct_pointwise_different_carry, init, inp, dim=0, reverse=reverse)
        expected_result = _fake_scan(
            fct_pointwise_different_carry, init=init, xs=inp, dim=0, reverse=reverse
        )
        self.assertEqual(result, expected_result)
        
        if autograd:
            result_flat = pytree.tree_leaves(result)
            result_exp_flat = pytree.tree_leaves(expected_result)
            init_flat = pytree.tree_leaves(init)
            inp_flat = pytree.tree_leaves(inp)
            
            grad_out = [torch.ones_like(r) for r in result_exp_flat]
            expected_grads = torch.autograd.grad(result_exp_flat, (*init_flat,*inp_flat), grad_out)
            grads = torch.autograd.grad(result_flat, (*init_flat,*inp_flat), grad_out)
            self.assertEqual(grads, expected_grads)

    def test_scan_RNN(self):
        dim = 1
        device = torch.device("cpu")

        rnn = torch.nn.RNN(
            input_size=5,
            hidden_size=7,
        )
        rnn = rnn.to(device=device)
        x = torch.randn(1, 2, 5, device=device)
        h = torch.randn(1, 2, 7, device=device)

        new_state_dict = {
            "weight_ih_l0": torch.ones_like(rnn.weight_ih_l0),
            "bias_ih_l0": torch.ones_like(rnn.bias_ih_l0),
            "weight_hh_l0": torch.ones_like(rnn.weight_hh_l0),
            "bias_hh_l0": torch.ones_like(rnn.bias_hh_l0),
        }
        rnn.load_state_dict(new_state_dict)

        def RNN(x: torch.Tensor, y: torch.Tensor):
            W_ih = torch.ones((5, 7), device=device)
            b_ih = torch.ones((7), device=device)
            W_hh = torch.ones((7, 7), device=device)
            b_hh = torch.ones((7), device=device)
            c_new = y @ W_ih + b_ih
            h_new = torch.tanh(c_new + x @ W_hh + b_hh)
            return h_new, h_new

        expected_result = rnn(
            torch.permute(x, (1, 0, 2)), torch.unsqueeze(h[:, 0, :], 0)
        )
        expected_result_state = torch.permute(expected_result[1], (1, 0, 2))
        result = scan(RNN, init=torch.select_copy(h, dim, 0), xs=x, dim=dim)
        self.assertEqual(result[0].unsqueeze(0), expected_result_state)
        self.assertEqual(result[1], expected_result[0])

    @skipIfNoDynamoSupport
    def test_scan_simple_graph_no_carry(self):
        x = torch.randn(3, 10, 2, device=torch.device("cpu"))
        init = torch.randn(1, 10, 2, device=torch.device("cpu"))

        def f(fct, init, xs):
            return scan(fct, init, xs, dim=0, reverse=True)

        # Wrong number of returns from function
        with self.assertRaisesRegex(
            # Should be: RuntimeError: The pytree of the new carry produced
            # by the operator needs to match the pytree of the init
            torch._dynamo.exc.Unsupported,
            "Observed exception.*",
        ):
            gm = make_fx(f, tracing_mode="symbolic")(
                get_scan_combine_fn("add", True), init, x
            )

    @skipIfNoDynamoSupport
    def test_scan_simple_graph_wrong_carry(self):
        def add_wrong_carry(x: torch.Tensor, y: torch.Tensor):
            return (x + y)[0, :], x + y

        x = torch.randn(3, 10, 2, device=torch.device("cpu"))
        init = torch.randn(1, 10, 2, device=torch.device("cpu"))

        def f(fct, init, xs):
            return scan(fct, init, xs, dim=0, reverse=True)

        # Wrong carry shape
        with self.assertRaisesRegex(
            # Should be: RuntimeError: The pytree of the new carry produced by
            # the operator needs to match the pytree of the init
            torch._dynamo.exc.Unsupported,
            "Observed exception.*",
        ):
            gm = make_fx(f, tracing_mode="symbolic")(add_wrong_carry, init, x)

    @skipIfNoDynamoSupport
    def test_scan_simple_graph_wrong_dtype(self):
        def add_wrong_dtype(x: torch.Tensor, y: torch.Tensor):
            return torch.ones_like(x + y, dtype=torch.int64), x + y

        x = torch.randn(3, 10, 2, device=torch.device("cpu"))
        init = torch.randn(1, 10, 2, device=torch.device("cpu"))

        def f(fct, init, xs):
            return scan(fct, init, xs, dim=0, reverse=True)

        # Wrong dtype
        with self.assertRaisesRegex(
            # Should be: RuntimeError: Expected the init and
            # the new carry produced by the operator to be a tensor of
            # torch.int64 but got torch.float32 and torch.int64
            torch._dynamo.exc.UncapturedHigherOrderOpError,
            ".*",
        ):
            gm = make_fx(f, tracing_mode="symbolic")(add_wrong_dtype, init, x)

    @skipIfNoDynamoSupport
    def test_scan_simple_graph(self):
        from torch._dynamo.testing import EagerAndRecordGraphs

        x = torch.randn(3, 10, 2, device=torch.device("cpu"))
        init = torch.randn(1, 10, 2, device=torch.device("cpu"))

        def f(fct, init, xs):
            return scan(fct, init, xs, dim=0, reverse=True)

        # Correct case
        gm = make_fx(f, tracing_mode="symbolic")(
            get_scan_combine_fn("add", False), init, x
        )
        self.assertExpectedInline(
            gm.code.strip(),
            """\
def forward(self, fct_1, init_1, xs_1):
    select = torch.ops.aten.select.int(xs_1, 0, 0)
    add = torch.ops.aten.add.Tensor(init_1, select);  add = None
    add_1 = torch.ops.aten.add.Tensor(init_1, select);  select = add_1 = None
    clone = torch.ops.aten.clone.default(init_1);  clone = None
    select_copy = torch.ops.aten.select_copy.int(xs_1, 0, 0);  select_copy = None
    scan_combine_graph_0 = self.scan_combine_graph_0
    scan = torch.ops.higher_order.scan(scan_combine_graph_0, [init_1], [xs_1], 0, True, []);  scan_combine_graph_0 = init_1 = xs_1 = None
    getitem = scan[0]
    getitem_1 = scan[1];  scan = None
    return (getitem, getitem_1)""",  # noqa: B950
        )

        # Check graph
        backend = EagerAndRecordGraphs()
        torch.compile(f, backend=backend)(get_scan_combine_fn("add", False), init, x)
        gm = backend.graphs[0]

        self.assertExpectedInline(
            gm.code.strip(),
            """\
def forward(self, L_init_ : torch.Tensor, L_xs_ : torch.Tensor):
    l_init_ = L_init_
    l_xs_ = L_xs_
    select = l_xs_.select(0, 0)
    out_l = l_init_ + select;  out_l = None
    add_1 = l_init_ + select;  select = add_1 = None
    child = l_init_.clone();  child = None
    child_1 = torch.select_copy(l_xs_, 0, 0);  child_1 = None
    scan_combine_fn_0 = self.scan_combine_fn_0
    scan = torch.ops.higher_order.scan(scan_combine_fn_0, [l_init_], [l_xs_], 0, True, []);  scan_combine_fn_0 = l_init_ = l_xs_ = None
    getitem = scan[0]
    getitem_1 = scan[1];  scan = None
    return (getitem, getitem_1)""",  # noqa: B950
        )


@unittest.skipIf(IS_WINDOWS, "Windows not supported for this test")
@skipIfNoDynamoSupport
class TestControlFlowTraced(TestCase):
    def setUp(self):
        torch._dynamo.reset()
        super().setUp()

    def _check_tracing(self, fn, args, allow_non_fake_inputs=False):
        graphs = {}
        eager_res = fn(*args)
        for tracing_mode in ["symbolic", "real", "fake"]:
            graph = make_fx(
                fn,
                tracing_mode=tracing_mode,
                _allow_non_fake_inputs=allow_non_fake_inputs,
            )(*args)
            graphs[tracing_mode] = graph
            self.assertEqual(graph(*args), eager_res)
        return graphs

    def _check_compile(self, fn, args, *, backend="eager"):
        eager_res = fn(*args)
        compiled_fn = torch.compile(fn, backend=backend)
        self.assertEqual(compiled_fn(*args), eager_res)

    def test_cond_traced_not_nested(self):
        def true_fn(x):
            return x.sin()

        def false_fn(x):
            return x.cos()

        def f(x, y):
            return cond(y, true_fn, false_fn, [x])

        x = torch.randn(4)
        graph = make_fx(f)(x, torch.tensor(False))
        result_true = graph.forward(x, torch.tensor(True))
        result_false = graph.forward(x, torch.tensor(False))
        self.assertFalse(torch.allclose(result_true, result_false))
        self.assertEqual(result_true, torch.sin(x))
        self.assertEqual(result_false, torch.cos(x))

        graph = make_fx(f, tracing_mode="symbolic")(x, torch.tensor(False))
        self.assertEqual(graph(x, torch.tensor(True)), f(x, torch.tensor(True)))

    @skipIfTorchDynamo("Graph is not captured by backend if test with dynamo")
    def test_cond_simple_with_linear_compile_check_graph(self):
        from torch._dynamo.testing import EagerAndRecordGraphs

        def true_fn(x):
            return x.sin()

        def false_fn(x):
            return x.cos()

        x = torch.randn(4, requires_grad=True)

        def f(pred, x):
            result = cond(pred, true_fn, false_fn, (x,))
            grad_out = torch.ones_like(result)
            return torch.autograd.grad(result, (x,), grad_out)

        backend = EagerAndRecordGraphs()
        torch.compile(f, backend=backend)(torch.tensor(False), x)
        self.assertEqual(len(backend.graphs), 2)
        gm = backend.graphs[0]

        self.assertExpectedInline(
            gm.code.strip(),
            """\
def forward(self, L_pred_ : torch.Tensor, L_x_ : torch.Tensor):
    l_pred_ = L_pred_
    l_x_ = L_x_
    cond_true_0 = self.cond_true_0
    cond_false_0 = self.cond_false_0
    cond = torch.ops.higher_order.cond(l_pred_, cond_true_0, cond_false_0, [l_x_]);  l_pred_ = cond_true_0 = cond_false_0 = l_x_ = None
    result = cond[0];  cond = None
    grad_out = torch.ones_like(result)
    return (result, grad_out)""",  # noqa: B950
        )

        self.assertExpectedInline(
            gm.cond_true_0.code.strip(),
            """\
def forward(self, l_x_):
    l_x__1 = l_x_
    sin = l_x__1.sin();  l_x__1 = None
    return (sin,)""",  # noqa: B950
        )
        self.assertExpectedInline(
            gm.cond_false_0.code.strip(),
            """\
def forward(self, l_x_):
    l_x__1 = l_x_
    cos = l_x__1.cos();  l_x__1 = None
    return (cos,)""",  # noqa: B950
        )

        backward_gm = backend.graphs[1]
        self.assertExpectedInline(
            backward_gm.code.strip(),
            """\
def forward(self, L_ctx_saved_tensors_0_ : torch.Tensor, L_ctx_pred : torch.Tensor, L_flat_grads_0_ : torch.Tensor):
    l_ctx_saved_tensors_0_ = L_ctx_saved_tensors_0_
    l_ctx_pred = L_ctx_pred
    l_flat_grads_0_ = L_flat_grads_0_
    cond_true_0 = self.cond_true_0
    cond_false_0 = self.cond_false_0
    cond = torch.ops.higher_order.cond(l_ctx_pred, cond_true_0, cond_false_0, [l_ctx_saved_tensors_0_, l_flat_grads_0_]);  l_ctx_pred = cond_true_0 = cond_false_0 = l_ctx_saved_tensors_0_ = l_flat_grads_0_ = None
    getitem = cond[0];  cond = None
    return (getitem,)""",  # noqa: B950
        )

    def test_while_loop_nested_traced(self):
        fn, inp = WHILE_LOOP_TESTS["nested"]
        graphs = self._check_tracing(fn, inp)
        self.assertExpectedInline(
            graphs["symbolic"].code.strip("\n"),
            """\
def forward(self, out_iter_1, it_1, y_1):
    while_loop_cond_graph_0 = self.while_loop_cond_graph_0
    while_loop_body_graph_0 = self.while_loop_body_graph_0
    while_loop = torch.ops.higher_order.while_loop(while_loop_cond_graph_0, while_loop_body_graph_0, (out_iter_1, it_1, y_1), ());  while_loop_cond_graph_0 = while_loop_body_graph_0 = out_iter_1 = it_1 = y_1 = None
    getitem = while_loop[0]
    getitem_1 = while_loop[1]
    getitem_2 = while_loop[2];  while_loop = None
    return (getitem, getitem_1, getitem_2)
    """,  # noqa: B950
        )
        self.assertExpectedInline(
            graphs["symbolic"].while_loop_cond_graph_0.code.strip("\n"),
            """\
def forward(self, arg0_1, arg1_1, arg2_1):
    sum_1 = torch.ops.aten.sum.default(arg0_1);  arg0_1 = None
    lt = torch.ops.aten.lt.Scalar(sum_1, 2);  sum_1 = None
    return lt
    """,
        )
        self.assertExpectedInline(
            graphs["symbolic"].while_loop_body_graph_0.code.strip("\n"),
            """\
def forward(self, arg0_1, arg1_1, arg2_1):
    while_loop_cond_graph_0 = self.while_loop_cond_graph_0
    while_loop_body_graph_0 = self.while_loop_body_graph_0
    while_loop = torch.ops.higher_order.while_loop(while_loop_cond_graph_0, while_loop_body_graph_0, (arg0_1, arg1_1, arg2_1), ());  while_loop_cond_graph_0 = while_loop_body_graph_0 = arg0_1 = arg1_1 = arg2_1 = None
    getitem = while_loop[0]
    getitem_1 = while_loop[1]
    getitem_2 = while_loop[2];  while_loop = None
    add = torch.ops.aten.add.Tensor(getitem, 1);  getitem = None
    return (add, getitem_1, getitem_2)
    """,  # noqa: B950
        )

    def _wrap_with_functionalize(self, fn, func_type):
        mode = None
        if func_type == "cpp":
            fn = CppFunctionalizeAPI().functionalize(fn)
        elif func_type == "python":
            fn = PythonFunctionalizeAPI().functionalize(fn)
            mode = FunctionalTensorMode()
        elif func_type == "functorch":
            fn = torch.func.functionalize(fn)
        else:
            assert func_type == "no"
        return fn, mode

    @parametrize("func_type", ["no", "cpp", "python", "functorch"])
    def test_while_loop_simple_functionalize_check_graph(self, func_type):
        fn, inp = WHILE_LOOP_TESTS["simple_with_mutation"]
        fn, mode = self._wrap_with_functionalize(fn, func_type)
        mode = mode if mode is not None else contextlib.nullcontext()
        with mode:
            graphs = self._check_tracing(fn, inp)
        if func_type == "no":
            self.assertExpectedInline(
                graphs["symbolic"].code.strip("\n"),
                """\
def forward(self, x_1):
    while_loop_cond_graph_0 = self.while_loop_cond_graph_0
    while_loop_body_graph_0 = self.while_loop_body_graph_0
    while_loop = torch.ops.higher_order.while_loop(while_loop_cond_graph_0, while_loop_body_graph_0, (x_1,), ());  while_loop_cond_graph_0 = while_loop_body_graph_0 = x_1 = None
    getitem = while_loop[0];  while_loop = None
    return (getitem,)
    """,  # noqa: B950
            )
            self.assertExpectedInline(
                graphs["symbolic"].while_loop_cond_graph_0.code.strip("\n"),
                """\
def forward(self, arg0_1):
    clone = torch.ops.aten.clone.default(arg0_1);  arg0_1 = None
    add_ = torch.ops.aten.add_.Tensor(clone, 1);  clone = None
    add__1 = torch.ops.aten.add_.Tensor(add_, -1);  add_ = None
    sum_1 = torch.ops.aten.sum.default(add__1);  add__1 = None
    lt = torch.ops.aten.lt.Scalar(sum_1, 10);  sum_1 = None
    return lt
    """,
            )
            self.assertExpectedInline(
                graphs["symbolic"].while_loop_body_graph_0.code.strip("\n"),
                """\
def forward(self, arg0_1):
    clone = torch.ops.aten.clone.default(arg0_1);  arg0_1 = None
    add_ = torch.ops.aten.add_.Tensor(clone, 1);  clone = None
    add__1 = torch.ops.aten.add_.Tensor(add_, -1);  add_ = None
    add = torch.ops.aten.add.Tensor(add__1, 1);  add__1 = None
    return (add,)
    """,
            )
        elif func_type == "python":
            self.assertExpectedInline(
                graphs["symbolic"].code.strip("\n"),
                """\
def forward(self, arg0_1):
    while_loop_cond_graph_0 = self.while_loop_cond_graph_0
    while_loop_body_graph_0 = self.while_loop_body_graph_0
    while_loop = torch.ops.higher_order.while_loop(while_loop_cond_graph_0, while_loop_body_graph_0, (arg0_1,), ());  while_loop_cond_graph_0 = while_loop_body_graph_0 = arg0_1 = None
    getitem = while_loop[0];  while_loop = None
    return (getitem,)
    """,  # noqa: B950
            )
            self.assertExpectedInline(
                graphs["symbolic"].while_loop_cond_graph_0.code.strip("\n"),
                """\
def forward(self, arg0_1):
    clone = torch.ops.aten.clone.default(arg0_1);  arg0_1 = None
    add = torch.ops.aten.add.Tensor(clone, 1);  clone = None
    add_1 = torch.ops.aten.add.Tensor(add, -1);  add = None
    sum_1 = torch.ops.aten.sum.default(add_1);  add_1 = None
    lt = torch.ops.aten.lt.Scalar(sum_1, 10);  sum_1 = None
    return lt
    """,
            )
            self.assertExpectedInline(
                graphs["symbolic"].while_loop_body_graph_0.code.strip("\n"),
                """\
def forward(self, arg0_1):
    clone = torch.ops.aten.clone.default(arg0_1);  arg0_1 = None
    add = torch.ops.aten.add.Tensor(clone, 1);  clone = None
    add_1 = torch.ops.aten.add.Tensor(add, -1);  add = None
    add_2 = torch.ops.aten.add.Tensor(add_1, 1);  add_1 = None
    return (add_2,)
    """,
            )
        else:
            self.assertExpectedInline(
                graphs["symbolic"].code.strip("\n"),
                """\
def forward(self, x_1):
    while_loop_cond_graph_0 = self.while_loop_cond_graph_0
    while_loop_body_graph_0 = self.while_loop_body_graph_0
    while_loop = torch.ops.higher_order.while_loop(while_loop_cond_graph_0, while_loop_body_graph_0, (x_1,), ());  while_loop_cond_graph_0 = while_loop_body_graph_0 = x_1 = None
    getitem = while_loop[0];  while_loop = None
    return (getitem,)
    """,  # noqa: B950
            )
            self.assertExpectedInline(
                graphs["symbolic"].while_loop_cond_graph_0.code.strip("\n"),
                """\
def forward(self, arg0_1):
    clone = torch.ops.aten.clone.default(arg0_1);  arg0_1 = None
    add = torch.ops.aten.add.Tensor(clone, 1);  clone = None
    add_1 = torch.ops.aten.add.Tensor(add, -1);  add = None
    sum_1 = torch.ops.aten.sum.default(add_1);  add_1 = None
    lt = torch.ops.aten.lt.Scalar(sum_1, 10);  sum_1 = None
    return lt
    """,
            )
            self.assertExpectedInline(
                graphs["symbolic"].while_loop_body_graph_0.code.strip("\n"),
                """\
def forward(self, arg0_1):
    clone = torch.ops.aten.clone.default(arg0_1);  arg0_1 = None
    add = torch.ops.aten.add.Tensor(clone, 1);  clone = None
    add_1 = torch.ops.aten.add.Tensor(add, -1);  add = None
    add_2 = torch.ops.aten.add.Tensor(add_1, 1);  add_1 = None
    return (add_2,)
    """,
            )

    @parametrize("func_type", ["no", "cpp", "python", "functorch"])
    @parametrize("while_loop_test", list(WHILE_LOOP_TESTS.keys()))
    def test_while_loop_functionalize(self, func_type, while_loop_test):
        # simple_with_linear doesn't work becaue parameters and buffers
        # are not inputs so they're not wrapped by functionalization and tracing.
        if while_loop_test not in ("simple_with_linear", "nested_with_linear"):
            fn, inp = WHILE_LOOP_TESTS[while_loop_test]
            fn, mode = self._wrap_with_functionalize(fn, func_type)
            mode = mode if mode is not None else contextlib.nullcontext()
            with mode:
                self._check_tracing(fn, inp)

    @parametrize("while_loop_test", list(WHILE_LOOP_TESTS.keys()))
    def test_while_loop_tracing(self, while_loop_test):
        fn, inp = WHILE_LOOP_TESTS[while_loop_test]
        allow_non_fake_inputs = (
            False
            if while_loop_test not in ("simple_with_linear", "nested_with_linear")
            else True
        )
        self._check_tracing(fn, inp, allow_non_fake_inputs)

    @parametrize("backend", ["eager", "aot_eager"])
    @parametrize("while_loop_test", list(WHILE_LOOP_TESTS.keys()))
    def test_while_loop_compile(self, backend, while_loop_test):
        fn, inp = WHILE_LOOP_TESTS[while_loop_test]
        self._check_compile(fn, inp, backend=backend)

    @skipIfTorchDynamo("Graph is not captured by backend if test with dynamo")
    def test_while_loop_simple_with_linear_compile_check_graph(self):
        fn, inp = WHILE_LOOP_TESTS["simple_with_linear"]
        from torch._dynamo.testing import EagerAndRecordGraphs

        backend = EagerAndRecordGraphs()
        torch.compile(fn, backend=backend)(*inp)
        self.assertEqual(len(backend.graphs), 1)
        gm = backend.graphs[0]
        if torch._dynamo.config.inline_inbuilt_nn_modules:
            self.assertExpectedInline(
                gm.code.strip(),
                """\
def forward(self, L_iter_ : torch.Tensor, L_x_ : torch.Tensor, L_self_buffers_dec_ : torch.Tensor, L_self_modules_linear_parameters_weight_ : torch.nn.parameter.Parameter, L_self_modules_linear_parameters_bias_ : torch.nn.parameter.Parameter):
    l_iter_ = L_iter_
    l_x_ = L_x_
    l_self_buffers_dec_ = L_self_buffers_dec_
    l_self_modules_linear_parameters_weight_ = L_self_modules_linear_parameters_weight_
    l_self_modules_linear_parameters_bias_ = L_self_modules_linear_parameters_bias_
    cond_fn_0 = self.cond_fn_0
    body_fn_0 = self.body_fn_0
    while_loop = torch.ops.higher_order.while_loop(cond_fn_0, body_fn_0, (l_iter_, l_x_), (l_self_buffers_dec_, l_self_modules_linear_parameters_bias_, l_self_modules_linear_parameters_weight_));  cond_fn_0 = body_fn_0 = l_iter_ = l_x_ = l_self_buffers_dec_ = l_self_modules_linear_parameters_bias_ = l_self_modules_linear_parameters_weight_ = None
    getitem = while_loop[0]
    getitem_1 = while_loop[1];  while_loop = None
    return (getitem, getitem_1)""",  # noqa: B950
            )
            self.assertExpectedInline(
                gm.cond_fn_0.code.strip(),
                """\
def forward(self, l_iter_, l_x_, l_self_buffers_dec__cond_fn, l_self_modules_linear_parameters_bias__body_fn, l_self_modules_linear_parameters_weight__body_fn):
    sub = l_iter_ - l_self_buffers_dec__cond_fn;  l_iter_ = l_self_buffers_dec__cond_fn = None
    gt = sub > 0;  sub = None
    return gt""",  # noqa: B950
            )
            self.assertExpectedInline(
                gm.body_fn_0.code.strip(),
                """\
def forward(self, l_iter_, l_x_, l_self_buffers_dec__cond_fn, l_self_modules_linear_parameters_bias__body_fn, l_self_modules_linear_parameters_weight__body_fn):
    child = l_iter_ - 1;  l_iter_ = None
    child_1 = torch._C._nn.linear(l_x_, l_self_modules_linear_parameters_weight__body_fn, l_self_modules_linear_parameters_bias__body_fn);  l_x_ = l_self_modules_linear_parameters_weight__body_fn = l_self_modules_linear_parameters_bias__body_fn = None
    return (child, child_1)""",  # noqa: B950
            )
        else:
            self.assertExpectedInline(
                gm.code.strip(),
                """\
def forward(self, L_iter_ : torch.Tensor, L_x_ : torch.Tensor):
    l_iter_ = L_iter_
    l_x_ = L_x_
    l__self___dec = self.L__self___dec
    l__self___linear_weight = self.L__self___linear_weight
    l__self___linear_bias = self.L__self___linear_bias
    cond_fn_0 = self.cond_fn_0
    body_fn_0 = self.body_fn_0
    while_loop = torch.ops.higher_order.while_loop(cond_fn_0, body_fn_0, (l_iter_, l_x_), (l__self___dec, l__self___linear_bias, l__self___linear_weight));  cond_fn_0 = body_fn_0 = l_iter_ = l_x_ = l__self___dec = l__self___linear_bias = l__self___linear_weight = None
    getitem = while_loop[0]
    getitem_1 = while_loop[1];  while_loop = None
    return (getitem, getitem_1)""",  # noqa: B950
            )
            self.assertExpectedInline(
                gm.cond_fn_0.code.strip(),
                """\
def forward(self, l_iter_, l_x_, l__self___dec_cond_fn, l__self___linear_bias_body_fn, l__self___linear_weight_body_fn):
    sub = l_iter_ - l__self___dec_cond_fn;  l_iter_ = l__self___dec_cond_fn = None
    gt = sub > 0;  sub = None
    return gt""",  # noqa: B950
            )
            self.assertExpectedInline(
                gm.body_fn_0.code.strip(),
                """\
def forward(self, l_iter_, l_x_, l__self___dec_cond_fn, l__self___linear_bias_body_fn, l__self___linear_weight_body_fn):
    child = l_iter_ - 1;  l_iter_ = None
    child_1 = torch._C._nn.linear(l_x_, l__self___linear_weight_body_fn, l__self___linear_bias_body_fn);  l_x_ = l__self___linear_weight_body_fn = l__self___linear_bias_body_fn = None
    return (child, child_1)""",  # noqa: B950
            )

    def test_while_loop_nested2_traced(self):
        fn, inp = WHILE_LOOP_TESTS["nested2"]
        graphs = self._check_tracing(fn, inp)
        gm = graphs["symbolic"]
        outer_body = gm.while_loop_body_graph_0
        outer_cond = gm.while_loop_cond_graph_0
        inner_body = outer_body.while_loop_body_graph_0
        inner_cond = outer_body.while_loop_cond_graph_0
        self.assertExpectedInline(
            gm.code.strip("\n"),
            """\
def forward(self, arg0_1, arg1_1, arg2_1, arg3_1):
    while_loop_cond_graph_0 = self.while_loop_cond_graph_0
    while_loop_body_graph_0 = self.while_loop_body_graph_0
    while_loop = torch.ops.higher_order.while_loop(while_loop_cond_graph_0, while_loop_body_graph_0, (arg0_1, arg1_1, arg2_1, arg3_1), ());  while_loop_cond_graph_0 = while_loop_body_graph_0 = arg0_1 = arg1_1 = arg2_1 = arg3_1 = None
    getitem = while_loop[0]
    getitem_1 = while_loop[1]
    getitem_2 = while_loop[2]
    getitem_3 = while_loop[3];  while_loop = None
    return (getitem, getitem_1, getitem_2, getitem_3)
    """,  # noqa: B950
        )
        self.assertExpectedInline(
            outer_body.code.strip("\n"),
            """\
def forward(self, arg0_1, arg1_1, arg2_1, arg3_1):
    while_loop_cond_graph_0 = self.while_loop_cond_graph_0
    while_loop_body_graph_0 = self.while_loop_body_graph_0
    while_loop = torch.ops.higher_order.while_loop(while_loop_cond_graph_0, while_loop_body_graph_0, (arg0_1, arg1_1, arg2_1, arg3_1), ());  while_loop_cond_graph_0 = while_loop_body_graph_0 = arg0_1 = arg1_1 = arg2_1 = arg3_1 = None
    getitem = while_loop[0]
    getitem_1 = while_loop[1]
    getitem_2 = while_loop[2]
    getitem_3 = while_loop[3];  while_loop = None
    sub = torch.ops.aten.sub.Tensor(getitem, 1);  getitem = None
    clone = torch.ops.aten.clone.default(getitem_1);  getitem_1 = None
    mul = torch.ops.aten.mul.Tensor(getitem_2, 2);  getitem_2 = None
    div = torch.ops.aten.div.Tensor(getitem_3, 2);  getitem_3 = None
    return (sub, clone, mul, div)
    """,  # noqa: B950
        )
        self.assertExpectedInline(
            outer_body.code.strip("\n"),
            """\
def forward(self, arg0_1, arg1_1, arg2_1, arg3_1):
    while_loop_cond_graph_0 = self.while_loop_cond_graph_0
    while_loop_body_graph_0 = self.while_loop_body_graph_0
    while_loop = torch.ops.higher_order.while_loop(while_loop_cond_graph_0, while_loop_body_graph_0, (arg0_1, arg1_1, arg2_1, arg3_1), ());  while_loop_cond_graph_0 = while_loop_body_graph_0 = arg0_1 = arg1_1 = arg2_1 = arg3_1 = None
    getitem = while_loop[0]
    getitem_1 = while_loop[1]
    getitem_2 = while_loop[2]
    getitem_3 = while_loop[3];  while_loop = None
    sub = torch.ops.aten.sub.Tensor(getitem, 1);  getitem = None
    clone = torch.ops.aten.clone.default(getitem_1);  getitem_1 = None
    mul = torch.ops.aten.mul.Tensor(getitem_2, 2);  getitem_2 = None
    div = torch.ops.aten.div.Tensor(getitem_3, 2);  getitem_3 = None
    return (sub, clone, mul, div)
    """,  # noqa: B950
        )
        self.assertExpectedInline(
            inner_body.code.strip("\n"),
            """\
def forward(self, arg0_1, arg1_1, arg2_1, arg3_1):
    clone = torch.ops.aten.clone.default(arg0_1);  arg0_1 = None
    sub = torch.ops.aten.sub.Tensor(arg1_1, 1);  arg1_1 = None
    add = torch.ops.aten.add.Tensor(arg2_1, 3.14);  arg2_1 = None
    sub_1 = torch.ops.aten.sub.Tensor(arg3_1, 2.71);  arg3_1 = None
    return (clone, sub, add, sub_1)
    """,
        )
        self.assertExpectedInline(
            inner_cond.code.strip("\n"),
            """\
def forward(self, arg0_1, arg1_1, arg2_1, arg3_1):
    gt = torch.ops.aten.gt.Scalar(arg1_1, 0);  arg1_1 = None
    return gt
    """,
        )

    def test_cond_nested_traced(self):
        def true_nested(y):
            return y * y

        def false_nested(y):
            return y + y

        def true_fn(x, pred2):
            z = cond(pred2, true_nested, false_nested, [x])
            return x + z

        def false_fn(x, _):
            return x.cos()

        def f(x, pred, pred2):
            return cond(pred, true_fn, false_fn, [x, pred2])

        x = torch.randn(4)
        graph = make_fx(f)(x, torch.tensor(False), torch.tensor(False))

        result_true_true = graph.forward(
            x, torch.tensor(True), torch.tensor(True)
        )  # True + True -> x * x
        result_true_false = graph.forward(
            x, torch.tensor(True), torch.tensor(False)
        )  # True + True -> x + x
        result_false_true = graph.forward(
            x, torch.tensor(False), torch.tensor(True)
        )  # False + either -> cos
        result_false_false = graph.forward(
            x, torch.tensor(False), torch.tensor(False)
        )  # False + either -> cos

        self.assertNotEqual(result_true_true, result_true_false)
        self.assertFalse(torch.allclose(result_false_true, result_true_true))

        self.assertEqual(result_false_true, result_false_false)

        self.assertEqual(result_true_true, (x * x) + x)
        self.assertEqual(result_true_false, x + x + x)

        self.assertEqual(result_false_true, torch.cos(x))

        graph = make_fx(f, tracing_mode="symbolic")(
            x, torch.tensor(False), torch.tensor(False)
        )
        self.assertEqual(
            graph(x, torch.tensor(True), torch.tensor(True)),
            f(x, torch.tensor(True), torch.tensor(True)),
        )

    def test_cond_functionalized(self):
        def true_fn(x):
            y = x.sin()
            y.add_(4)
            return x.sin().max() + y.sum()

        def false_fn(x):
            return x.cos().min()

        def f(x):
            pred = x.shape[0] == 1
            return cond(pred, true_fn, false_fn, [x])

        example_inputs = (torch.ones(4, 5),)
        functional_f = torch.func.functionalize(f)
        self.assertEqual(functional_f(*example_inputs), f(*example_inputs))

        graph_module = make_fx(torch.func.functionalize(f), tracing_mode="symbolic")(
            *example_inputs
        )
        self.assertEqual(graph_module(*example_inputs), f(*example_inputs))

        all_ops_in_true_branch = []
        for node in graph_module.true_graph_0.graph.nodes:
            if node.op == "call_function":
                all_ops_in_true_branch.append(node.target)

        self.assertFalse(any(op._schema.is_mutable for op in all_ops_in_true_branch))

        self.assertEqual(graph_module(*example_inputs), f(*example_inputs))

    def test_cond_accepts_torch_function_as_inputs(self):
        a = torch.randn(3, 4)
        b = torch.randn(3, 4)

        def f(a, b):
            return cond(a.sum() > 0, torch.add, torch.mul, (a, b))

        gm = self._check_tracing(f, (a, b))["symbolic"]
        self.assertExpectedInline(
            gm.code.strip(),
            """\
def forward(self, a_1, b_1):
    sum_1 = torch.ops.aten.sum.default(a_1)
    gt = torch.ops.aten.gt.Scalar(sum_1, 0);  sum_1 = None
    true_graph_0 = self.true_graph_0
    false_graph_0 = self.false_graph_0
    cond = torch.ops.higher_order.cond(gt, true_graph_0, false_graph_0, [a_1, b_1]);  gt = true_graph_0 = false_graph_0 = a_1 = b_1 = None
    getitem = cond[0];  cond = None
    return getitem""",  # noqa: B950
        )
        self.assertExpectedInline(
            gm.true_graph_0.code.strip(),
            """\
def forward(self, arg0_1, arg1_1):
    add = torch.ops.aten.add.Tensor(arg0_1, arg1_1);  arg0_1 = arg1_1 = None
    return (add,)""",
        )
        self.assertExpectedInline(
            gm.false_graph_0.code.strip(),
            """\
def forward(self, arg0_1, arg1_1):
    mul = torch.ops.aten.mul.Tensor(arg0_1, arg1_1);  arg0_1 = arg1_1 = None
    return (mul,)""",
        )

    def test_cond_retrace_functionalized(self):
        def true_fn(x):
            return x.sin()

        def false_fn(x):
            return x.cos()

        def f(x):
            return cond(x.all(), true_fn, false_fn, (x,))

        inp = torch.ones(1, 2)
        gm_non_functional = make_fx(f, tracing_mode="real")(inp)
        gm_functional = make_fx(
            torch.func.functionalize(gm_non_functional), tracing_mode="real"
        )(inp)
        self.assertEqual(gm_functional(torch.zeros(1, 2)), f(torch.zeros(1, 2)))

    def test_cond_subgraph_same_shape_env_as_parent(self):
        def true_fn(x):
            return x.sin() + 10

        def false_fn(x):
            return x.cos() - 20

        def f(x, pred):
            y = cond(pred, true_fn, false_fn, [x])
            z = torch.add(y, y)
            return z

        symbolic_traced_graph = self._check_tracing(
            f, (torch.ones(4), torch.Tensor([True]))
        )["symbolic"]
        graph_shape_env = symbolic_traced_graph.shape_env

        def _node_shape_env_iter(gm):
            for node in symbolic_traced_graph.graph.nodes:
                if node.op == "call_function":
                    val = node.meta.get("val")
                    if isinstance(val, tuple):
                        for v in val:
                            yield v.fake_mode.shape_env
                    else:
                        yield val.fake_mode.shape_env

        for shape_env in _node_shape_env_iter(symbolic_traced_graph):
            self.assertTrue(shape_env is graph_shape_env)

        for shape_env in _node_shape_env_iter(symbolic_traced_graph.true_graph_0):
            self.assertTrue(shape_env is graph_shape_env)

        for shape_env in _node_shape_env_iter(symbolic_traced_graph.false_graph_0):
            self.assertTrue(shape_env is graph_shape_env)

    def test_cond_functionalized_nested(self):
        def true_true_fn(x):
            y = x.cos()
            y.add_(4)
            return x.sin().max() + y.sin().max()

        def true_false_fn(x):
            return x.cos().min()

        def true_fn(x):
            pred = x.shape[0] == 1
            return cond(pred, true_true_fn, true_false_fn, [x])

        def false_fn(x):
            return x.sum()

        def f(x):
            pred = x.shape[0] == 1
            return cond(pred, true_fn, false_fn, [x])

        example_inputs = (torch.ones(4, 5),)
        functional_f = torch.func.functionalize(f)
        self.assertEqual(functional_f(*example_inputs), f(*example_inputs))

        graph_module = make_fx(torch.func.functionalize(f), tracing_mode="symbolic")(
            *example_inputs
        )
        self.assertEqual(graph_module(*example_inputs), f(*example_inputs))

        gm_true_true_branch = graph_module.true_graph_0.true_graph_0

        self.assertEqual(graph_module(*example_inputs), f(*example_inputs))

        all_ops = []
        for node in gm_true_true_branch.graph.nodes:
            if node.op == "call_function":
                all_ops.append(node.target)

        self.assertFalse(any(op._schema.is_mutable for op in all_ops))

    def test_cond_functionalized_data_dependent_pred(self):
        def true_fn(x):
            return x.sin().sum()

        def false_fn(x):
            return x.cos().sum()

        def f(x):
            pred = x.nonzero().shape[0] == 1
            return cond(pred, true_fn, false_fn, [x])

        example_inputs = (torch.ones(4, 5),)
        functional_f = torch.func.functionalize(f)
        self.assertEqual(functional_f(*example_inputs), f(*example_inputs))

        graph_module = make_fx(torch.func.functionalize(f))(*example_inputs)
        self.assertEqual(graph_module(*example_inputs), f(*example_inputs))

    # https://github.com/pytorch/pytorch/issues/126988
    def test_cond_functionalized_input_mutation_on_true_brancte(self):
        def true_fn(x):
            view_x = x.view(x.shape)
            view_x.add_(1)
            return view_x.sin().sum()

        def false_fn(x):
            return x.cos().sum()

        def f(x):
            pred = x.shape[0] == 4
            return cond(pred, true_fn, false_fn, [x])

        example_inputs = (torch.ones(4, 5),)
        # torch.cond inlines into one of the branches because the predicate
        # is a constant.
        gm = make_fx(torch.func.functionalize(f))(*example_inputs)
        self.assertExpectedInline(
            gm.code.strip(),
            """\
def forward(self, x_1):
    view = torch.ops.aten.view.default(x_1, [4, 5])
    add = torch.ops.aten.add.Tensor(view, 1);  view = None
    view_1 = torch.ops.aten.view.default(add, [4, 5]);  add = None
    view_2 = torch.ops.aten.view.default(view_1, [4, 5])
    sin = torch.ops.aten.sin.default(view_2);  view_2 = None
    sum_1 = torch.ops.aten.sum.default(sin);  sin = None
    copy_ = torch.ops.aten.copy_.default(x_1, view_1);  x_1 = view_1 = copy_ = None
    return sum_1""",
        )

        # torch.cond triggers the check of the branches because the predicate
        # is a SymBool.
        with self.assertRaisesRegex(
            UnsupportedAliasMutationException, "One of torch.cond branch"
        ):
            make_fx(torch.func.functionalize(f), tracing_mode="symbolic")(
                *example_inputs
            )

    # https://github.com/pytorch/pytorch/issues/126988
    def test_cond_functionalized_input_mutation_on_false_branch(self):
        def true_fn(x):
            return x.sin().sum()

        def false_fn(x):
            view_x = x.view(x.shape)
            view_x.add_(1)
            return view_x.cos().sum()

        def f(x):
            pred = x.shape[0] == 4
            return cond(pred, true_fn, false_fn, [x])

        example_inputs = (torch.ones(5, 5),)
        gm = make_fx(torch.func.functionalize(f))(*example_inputs)
        # torch.cond inlines into one of the branches because the predicate
        # is a constant.
        self.assertExpectedInline(
            gm.code.strip(),
            """\
def forward(self, x_1):
    view = torch.ops.aten.view.default(x_1, [5, 5])
    add = torch.ops.aten.add.Tensor(view, 1);  view = None
    view_1 = torch.ops.aten.view.default(add, [5, 5]);  add = None
    view_2 = torch.ops.aten.view.default(view_1, [5, 5])
    cos = torch.ops.aten.cos.default(view_2);  view_2 = None
    sum_1 = torch.ops.aten.sum.default(cos);  cos = None
    copy_ = torch.ops.aten.copy_.default(x_1, view_1);  x_1 = view_1 = copy_ = None
    return sum_1""",
        )

        # torch.cond triggers the check of the branches because the predicate
        # is a SymBool.
        with self.assertRaisesRegex(
            UnsupportedAliasMutationException, "One of torch.cond branch"
        ):
            make_fx(torch.func.functionalize(f), tracing_mode="symbolic")(
                *example_inputs
            )

    # https://github.com/pytorch/pytorch/issues/126988
    def test_cond_functionalized_output_alias_input(self):
        def true_fn(x):
            return x

        def false_fn(x):
            view_x = x.view(x.shape)
            return view_x

        def f(x):
            pred = x.shape[0] == 4
            return cond(pred, true_fn, false_fn, [x])

        example_inputs = (torch.ones(5, 5),)
        gm = make_fx(torch.func.functionalize(f))(*example_inputs)
        # torch.cond inlines into one of the branches because the predicate
        # is a constant.
        self.assertExpectedInline(
            gm.code.strip(),
            """\
def forward(self, x_1):
    view = torch.ops.aten.view.default(x_1, [5, 5]);  x_1 = None
    return view""",
        )

        # torch.cond triggers the check of the branches because the predicate
        # is a SymBool.
        with self.assertRaisesRegex(
            UnsupportedAliasMutationException, "One of torch.cond branch"
        ):
            make_fx(torch.func.functionalize(f), tracing_mode="symbolic")(
                *example_inputs
            )

    # https://github.com/pytorch/pytorch/issues/126988
    def test_cond_functionalized_nested_input_mutation(self):
        def true_true_fn(x):
            x.add_(4)
            return x.sin().max()

        def true_false_fn(x):
            return x.cos().min()

        def true_fn(x):
            pred = x.shape[0] == 1
            return cond(pred, true_true_fn, true_false_fn, [x])

        def false_fn(x):
            return x.sum()

        def f(x):
            pred = x.shape[0] == 1
            return cond(pred, true_fn, false_fn, [x])

        example_inputs = (torch.ones(4, 5),)
        with self.assertRaisesRegex(
            UnsupportedAliasMutationException, "One of torch.cond branch"
        ):
            make_fx(torch.func.functionalize(f), tracing_mode="symbolic")(
                *example_inputs
            )

    # https://github.com/pytorch/pytorch/issues/126988
    def test_cond_functionalized_nested_input_mutation_with_aot_func(self):
        def true_true_fn(x):
            x.add_(4)
            return x.sin().max()

        def true_false_fn(x):
            return x.cos().min()

        def true_fn(x):
            pred = x.shape[0] == 1
            return cond(pred, true_true_fn, true_false_fn, [x])

        def false_fn(x):
            return x.sum()

        def f(x):
            pred = x.shape[0] == 1
            return cond(pred, true_fn, false_fn, [x])

        example_input = torch.ones(4, 5)
        try:
            example_input_func = to_fun_old(example_input)
            torch._enable_functionalization(reapply_views=False)
            f(example_input_func)

            with self.assertRaisesRegex(
                UnsupportedAliasMutationException, "One of torch.cond branch"
            ):
                make_fx(f, tracing_mode="symbolic")(example_input_func)
        finally:
            torch._disable_functionalization()

        def f_wrapper(func):
            @functools.wraps(func)
            def wrapper(*args, **kwargs):
                torch._enable_functionalization(reapply_views=False)
                try:
                    return func(*args, **kwargs)
                finally:
                    torch._disable_functionalization()

            return wrapper

        with self.assertRaisesRegex(
            UnsupportedAliasMutationException, "One of torch.cond branch"
        ):
            make_fx(f_wrapper(f), tracing_mode="symbolic")(example_input_func)

    # https://github.com/pytorch/pytorch/issues/126988
    @xfailIfTorchDynamo
    def test_cond_functionalized_input_aliasing_with_aot_func(self):
        def true_fn(x):
            return x

        def false_fn(x):
            view_x = x.view(x.shape)
            return view_x

        def f(x):
            pred = x.sum() > 0
            return cond(pred, true_fn, false_fn, [x])

        example_input = torch.ones(5, 5)
        try:
            example_input_func = to_fun_old(example_input)
            torch._enable_functionalization(reapply_views=False)
            with self.assertRaisesRegex(
                UnsupportedAliasMutationException,
                "One of torch.cond branch might be aliasing",
            ):
                f(example_input_func)
        finally:
            torch._disable_functionalization()

        def f_wrapper(func):
            @functools.wraps(func)
            def wrapper(*args, **kwargs):
                torch._enable_functionalization(reapply_views=False)
                try:
                    func_args = pytree.tree_map(
                        lambda x: torch._to_functional_tensor(x)
                        if isinstance(x, torch.Tensor)
                        else x,
                        args,
                    )
                    func_kwargs = pytree.tree_map(
                        lambda x: torch._to_functional_tensor(x)
                        if isinstance(x, torch.Tensor)
                        else x,
                        kwargs,
                    )
                    return func(*func_args, **func_kwargs)
                finally:
                    torch._disable_functionalization()

            return wrapper

        with self.assertRaisesRegex(
            UnsupportedAliasMutationException,
            "One of torch.cond branch might be aliasing",
        ):
            make_fx(f_wrapper(f), tracing_mode="symbolic")(example_input)

    def test_cond_functionalized_aot_func_check_functional(self):
        def true_fn(x):
            return x.cos()

        def false_fn(x):
            y = x.sin()
            y.add_(5)
            return y

        def f(x):
            pred = x.shape[0] == 4
            return cond(pred, true_fn, false_fn, [x])

        example_input = torch.ones(5, 5)

        def f_wrapper(func):
            @functools.wraps(func)
            def wrapper(*args, **kwargs):
                torch._enable_functionalization(reapply_views=False)
                try:
                    func_args = pytree.tree_map(
                        lambda x: to_fun_old(x) if isinstance(x, torch.Tensor) else x,
                        args,
                    )
                    func_kwargs = pytree.tree_map(
                        lambda x: to_fun_old(x) if isinstance(x, torch.Tensor) else x,
                        kwargs,
                    )
                    return pytree.tree_map(
                        from_fun_old, func(*func_args, **func_kwargs)
                    )
                finally:
                    torch._disable_functionalization()

            return wrapper

        result_gm = make_fx(f_wrapper(f), tracing_mode="symbolic")(example_input)
        for node in result_gm.true_graph_0.graph.nodes:
            if node.op == "call_function":
                self.assertTrue(not node.target._schema.is_mutable)

        for node in result_gm.false_graph_0.graph.nodes:
            if node.op == "call_function":
                self.assertTrue(not node.target._schema.is_mutable)

        self.assertEqual(result_gm(torch.ones(5, 5)), f(torch.ones(5, 5)))

    def test_cond_nested_traced_other_inputs(self):
        def true_nested(y):
            return y * y

        def false_nested(y):
            return y + y

        def true_fn(k, pred2):
            z = cond(pred2, true_nested, false_nested, [k])
            return torch.add(torch.tensor([0.25, 0.25]), z)

        def false_fn(k, _):
            return k.cos()

        def f(k, pred, pred2):
            return cond(pred, true_fn, false_fn, [k, pred2])

        x = torch.tensor([0.5, 0.5])
        graph = make_fx(f)(x, torch.tensor(False), torch.tensor(False))

        a = torch.tensor([1.0, 1.0])
        result_true_true = graph.forward(a, torch.tensor(True), torch.tensor(True))
        self.assertEqual(result_true_true, (a * a) + torch.tensor([0.25, 0.25]))

        b = torch.tensor([2.0, 2.0])
        result_true_true = graph.forward(b, torch.tensor(True), torch.tensor(True))
        self.assertEqual(result_true_true, (b * b) + torch.tensor([0.25, 0.25]))

    def test_cond_nested_traced_multi(self):
        def true_a(y):
            return y * y

        def false_a(y):
            return y + y

        def true_b(y, z):
            return y + z

        def false_b(y, z):
            return y * z

        def f(x, pred, pred2):
            a_out = cond(pred, true_a, false_a, [x])
            b_out = cond(pred2, true_b, false_b, [x, x])
            return a_out + b_out

        x = torch.randn(4)
        graph = make_fx(f)(x, torch.tensor(False), torch.tensor(False))

        self.assertExpectedInline(
            graph.code.strip(),
            """\
def forward(self, x_1, pred_1, pred2_1):
    true_graph_0 = self.true_graph_0
    false_graph_0 = self.false_graph_0
    cond = torch.ops.higher_order.cond(pred_1, true_graph_0, false_graph_0, [x_1]);  pred_1 = true_graph_0 = false_graph_0 = None
    getitem = cond[0];  cond = None
    true_graph_1 = self.true_graph_1
    false_graph_1 = self.false_graph_1
    cond_1 = torch.ops.higher_order.cond(pred2_1, true_graph_1, false_graph_1, [x_1]);  pred2_1 = true_graph_1 = false_graph_1 = x_1 = None
    getitem_1 = cond_1[0];  cond_1 = None
    add = torch.ops.aten.add.Tensor(getitem, getitem_1);  getitem = getitem_1 = None
    return add""",  # noqa: B950
        )
        self.assertExpectedInline(
            graph.true_graph_0.code.strip(),
            """\
def forward(self, arg0_1):
    mul = torch.ops.aten.mul.Tensor(arg0_1, arg0_1);  arg0_1 = None
    return (mul,)""",
        )

    def test_raise_error_on_mismatch_type_size(self):
        def true_fn(x):
            return x.sin()

        def false_fn(x):
            return (x, x)

        def f(x, y):
            return cond(y, true_fn, false_fn, [x])

        x = torch.randn(4)
        with self.assertRaisesRegex(
            torch._dynamo.exc.CondOpArgsMismatchError,
            "Expected to return same number of outputs but got:",
        ):
            make_fx(f)(x, torch.tensor(False))

    def test_raise_error_on_mismatch_tensor_size(self):
        def true_fn(x):
            return x.sin()

        def false_fn(x):
            return torch.zeros([10, 10])

        def f(x, y):
            return cond(y, true_fn, false_fn, [x])

        x = torch.randn(4)
        with self.assertRaisesRegex(
            torch._dynamo.exc.UncapturedHigherOrderOpError,
            "Cond doesn't work unless it is captured completely with torch.compile",
        ):
            make_fx(f)(x, torch.tensor(False))

    def test_cond_traced_not_nested_fake_tensor(self):
        def true_fn(x):
            return x.sin()

        def false_fn(x):
            return x.cos()

        def f(x, y):
            return cond(y, true_fn, false_fn, [x])

        x = torch.randn(4)
        graph = make_fx(f, tracing_mode="fake")(x, torch.tensor(False))
        result_true = graph.forward(x, torch.tensor(True))
        result_false = graph.forward(x, torch.tensor(False))
        self.assertFalse(torch.allclose(result_true, result_false))
        self.assertEqual(result_true, torch.sin(x))
        self.assertEqual(result_false, torch.cos(x))

    def test_cond_nested_traced_fake_tensor(self):
        def true_nested(y):
            return y * y

        def false_nested(y):
            return y + y

        def true_fn(x, pred2):
            z = cond(pred2, true_nested, false_nested, [x])
            return x + z

        def false_fn(x, _):
            return x.cos()

        def f(x, pred, pred2):
            return cond(pred, true_fn, false_fn, [x, pred2])

        x = torch.randn(4)
        graph = make_fx(f, tracing_mode="fake")(
            x, torch.tensor(False), torch.tensor(False)
        )

        result_true_true = graph.forward(
            x, torch.tensor(True), torch.tensor(True)
        )  # True + True -> x * x
        result_true_false = graph.forward(
            x, torch.tensor(True), torch.tensor(False)
        )  # True + True -> x + x
        result_false_true = graph.forward(
            x, torch.tensor(False), torch.tensor(True)
        )  # False + either -> cos
        result_false_false = graph.forward(
            x, torch.tensor(False), torch.tensor(False)
        )  # False + either -> cos

        self.assertNotEqual(result_true_true, result_true_false)
        self.assertFalse(torch.allclose(result_false_true, result_true_true))

        self.assertEqual(result_false_true, result_false_false)

        self.assertEqual(result_true_true, (x * x) + x)
        self.assertEqual(result_true_false, x + x + x)

        self.assertEqual(result_false_true, torch.cos(x))

    def test_cond_nested_traced_other_inputs_fake_tensor(self):
        def true_nested(y):
            return y * y

        def false_nested(y):
            return y + y

        def true_fn(k, pred2):
            z = cond(pred2, true_nested, false_nested, [k])
            return torch.add(torch.tensor([0.25, 0.25]), z)

        def false_fn(k, _):
            return k.cos()

        def f(k, pred, pred2):
            return cond(pred, true_fn, false_fn, [k, pred2])

        x = torch.tensor([0.5, 0.5])
        graph = make_fx(f, tracing_mode="fake")(
            x, torch.tensor(False), torch.tensor(False)
        )

        a = torch.tensor([1.0, 1.0])
        result_true_true = graph.forward(a, torch.tensor(True), torch.tensor(True))
        self.assertEqual(result_true_true, (a * a) + torch.tensor([0.25, 0.25]))

        b = torch.tensor([2.0, 2.0])
        result_true_true = graph.forward(b, torch.tensor(True), torch.tensor(True))
        self.assertEqual(result_true_true, (b * b) + torch.tensor([0.25, 0.25]))

    def test_cond_nested_traced_multi_fake_tensor(self):
        def true_a(y):
            return y * y

        def false_a(y):
            return y + y

        def true_b(y, z):
            return y + z

        def false_b(y, z):
            return y * z

        def f(x, pred, pred2):
            a_out = cond(pred, true_a, false_a, [x])
            b_out = cond(pred2, true_b, false_b, [x, x])
            return a_out + b_out

        x = torch.randn(4)
        graph = make_fx(f, tracing_mode="fake")(
            x, torch.tensor(False), torch.tensor(False)
        )

        self.assertExpectedInline(
            graph.code.strip(),
            """\
def forward(self, x_1, pred_1, pred2_1):
    true_graph_0 = self.true_graph_0
    false_graph_0 = self.false_graph_0
    cond = torch.ops.higher_order.cond(pred_1, true_graph_0, false_graph_0, [x_1]);  pred_1 = true_graph_0 = false_graph_0 = None
    getitem = cond[0];  cond = None
    true_graph_1 = self.true_graph_1
    false_graph_1 = self.false_graph_1
    cond_1 = torch.ops.higher_order.cond(pred2_1, true_graph_1, false_graph_1, [x_1]);  pred2_1 = true_graph_1 = false_graph_1 = x_1 = None
    getitem_1 = cond_1[0];  cond_1 = None
    add = torch.ops.aten.add.Tensor(getitem, getitem_1);  getitem = getitem_1 = None
    return add""",  # noqa: B950
        )
        self.assertExpectedInline(
            graph.true_graph_0.code.strip(),
            """\
def forward(self, arg0_1):
    mul = torch.ops.aten.mul.Tensor(arg0_1, arg0_1);  arg0_1 = None
    return (mul,)""",
        )

    def test_raise_error_on_mismatch_type_size_fake_tensor(self):
        def true_fn(x):
            return x.sin()

        def false_fn(x):
            return (x, x)

        def f(x, y):
            return cond(y, true_fn, false_fn, [x])

        x = torch.randn(4)
        with self.assertRaisesRegex(
            torch._dynamo.exc.CondOpArgsMismatchError,
            "Expected to return same number of outputs but got:",
        ):
            make_fx(f, tracing_mode="fake")(x, torch.tensor(False))

    def test_raise_error_on_mismatch_tensor_size_fake_tensor(self):
        def true_fn(x):
            return x.sin()

        def false_fn(x):
            return torch.zeros([10, 10])

        def f(x, y):
            return cond(y, true_fn, false_fn, [x])

        x = torch.randn(4)
        with self.assertRaisesRegex(
            torch._dynamo.exc.UncapturedHigherOrderOpError,
            "Cond doesn't work unless it is captured completely with torch.compile",
        ):
            make_fx(f, tracing_mode="fake")(x, torch.tensor(False))

    def check_map_count(self, gm, op_count):
        i = 0
        for m in gm.modules():
            for node in m.graph.nodes:
                if (
                    node.op == "call_function"
                    and node.target == torch.ops.higher_order.map_impl
                ):
                    i += 1
        self.assertEqual(i, op_count)

    def test_tracing_map_real(self):
        def f(x, y):
            return x + y

        def g(xs, y):
            return control_flow.map(f, xs, y)

        gm = make_fx(g, tracing_mode="real")(torch.ones(3, 2, 2), torch.ones(2))
        x = torch.randn(3, 2, 2)
        y = torch.randn(2)
        res = gm(x, y)
        self.assertEqual(res, g(x, y))
        self.check_map_count(gm, 1)

    def test_tracing_map_symbolic_simple(self):
        def f(x, y):
            return x + y

        def g(xs, y):
            return control_flow.map(f, xs, y)

        gm = make_fx(g, tracing_mode="symbolic")(torch.ones(3, 2, 4), torch.ones(4))
        x = torch.randn(3, 2, 2)
        y = torch.randn(2)
        res = gm(x, y)
        self.assertEqual(res, g(x, y))
        self.check_map_count(gm, 1)

    def test_tracing_map_symbolic_list(self):
        def f(x, y):
            return [x[0][0] + y, x[1] * y]

        def g(xs, y, z):
            out = control_flow.map(f, xs, y)
            return out[0] + z, out[1] * z

        example_x = [[torch.ones(3, 4, 5)], torch.ones(3, 4, 5)]
        gm = make_fx(g, tracing_mode="symbolic")(
            example_x, torch.ones(5), torch.ones(5)
        )
        x = [[torch.randn(4, 5, 6)], torch.ones(4, 5, 6)]
        y = torch.randn(6)
        z = torch.ones(6)
        res = gm(x, y, z)
        self.assertEqual(res, g(x, y, z))
        self.check_map_count(gm, 1)

    def test_tracing_map_symbolic_dict(self):
        def f(x, y):
            return {"d": x["b"]["a"] + y, "e": x["c"] * y}

        def g(xs, y, z):
            out = control_flow.map(f, xs, y)
            return {"f": out["d"] + z, "g": out["e"] * z}

        example_x = {"b": {"a": torch.ones(3, 4, 5)}, "c": torch.ones(3, 4, 5)}
        gm = make_fx(g, tracing_mode="symbolic")(
            example_x, torch.ones(5), torch.ones(5)
        )
        x = {"b": {"a": torch.randn(4, 5, 6)}, "c": torch.ones(4, 5, 6)}
        y = torch.randn(6)
        z = torch.ones(6)
        res = gm(x, y, z)
        self.assertEqual(res, g(x, y, z))
        self.check_map_count(gm, 1)

    def test_tracing_map_autograd_symbolic_simple(self):
        def f(x, y):
            return x + y

        def g(xs, y):
            out = control_flow.map(f, xs, y)
            return torch.autograd.grad(out, (xs, y), torch.ones_like(out))

        gm = make_fx(g, tracing_mode="symbolic")(
            torch.ones(3, 4, 5, requires_grad=True), torch.ones(5, requires_grad=True)
        )
        x = torch.randn(4, 5, 6, requires_grad=True)
        y = torch.randn(6, requires_grad=True)
        res = gm(x, y)
        self.assertEqual(res, g(x, y))
        self.check_map_count(gm, 2)

    def test_tracing_map_autograd_symbolic_list(self):
        import torch.utils._pytree as pytree

        def f(x, y):
            return [x[0].cos() + y.sin(), x[1].sin() * y.cos()]

        def g(xs, y):
            out = control_flow.map(f, xs, y)
            flat_out = pytree.tree_leaves(out)
            flat_inp = pytree.tree_leaves((xs, y))
            requires_grad_inp = [inp for inp in flat_inp if inp.requires_grad]
            return torch.autograd.grad(
                flat_out, requires_grad_inp, [torch.ones_like(out) for out in flat_out]
            )

        gm = make_fx(g, tracing_mode="symbolic")(
            [torch.ones(3, 4, 5), torch.ones(3, 4, 5, requires_grad=True)],
            torch.ones(5, requires_grad=True),
        )
        x = [torch.randn(4, 5, 6), torch.ones(4, 5, 6, requires_grad=True)]
        y = torch.randn(6, requires_grad=True)
        res = gm(x, y)
        self.assertEqual(res, g(x, y))
        self.check_map_count(gm, 2)

    def test_tracing_map_autograd_symbolic_dict(self):
        def f(x, y):
            return [x["a"] + y, x["b"] * y]

        def g(xs, y):
            out = control_flow.map(f, xs, y)
            flat_out = pytree.tree_leaves(out)
            flat_inp = pytree.tree_leaves((xs, y))
            requires_grad_inp = [inp for inp in flat_inp if inp.requires_grad]
            return torch.autograd.grad(
                flat_out, requires_grad_inp, [torch.ones_like(out) for out in flat_out]
            )

        traced_x = {
            "a": torch.ones(3, 4, 5, requires_grad=True),
            "b": torch.ones(3, 4, 5, requires_grad=True),
        }
        gm = make_fx(g, tracing_mode="symbolic")(
            traced_x, torch.ones(5, requires_grad=True)
        )
        x = {
            "a": torch.randn(4, 5, 6, requires_grad=True),
            "b": torch.ones(4, 5, 6, requires_grad=True),
        }
        y = torch.randn(6, requires_grad=True)
        res = gm(x, y)
        self.assertEqual(res, g(x, y))
        self.check_map_count(gm, 2)

    def test_tracing_map_autograd_aot_functionalized(self):
        def inner(x, y):
            z = x - 1
            z.add_(1)
            return z * y

        def f(xs, y):
            res = control_flow.map(inner, xs, y)
            grads = torch.autograd.grad(res, (xs, y), torch.ones_like(res))
            return grads

        def f_wrapper(func):
            @functools.wraps(func)
            def wrapper(*args, **kwargs):
                torch._enable_functionalization(reapply_views=False)
                try:
                    return pytree.tree_map(from_fun_old, func(*args, **kwargs))
                finally:
                    torch._disable_functionalization()

            return wrapper

        example_inputs = (
            torch.ones(3, 2, 4, requires_grad=True),
            torch.ones(2, 4, requires_grad=True),
        )
        gm = make_fx(f, tracing_mode="symbolic")(*example_inputs)
        fgm = make_fx(f_wrapper(f), tracing_mode="symbolic")(*example_inputs)
        xs = torch.ones(3, 4, 5, requires_grad=True)
        y = torch.ones(4, 5, requires_grad=True)

        self.assertEqual(gm(xs, y), f(xs, y))

        def count_mutable(gm):
            c = 0
            for node in gm.graph.nodes:
                if node.op == "call_function":
                    if node.target == torch.ops.higher_order.map_impl:
                        c += count_mutable(getattr(gm, str(node.args[0])))
                    elif schema := getattr(node.target, "_schema", None):
                        c += int(schema.is_mutable)
            return c

        self.assertEqual(count_mutable(fgm), 0)
        # One for forward, one for recomputation logic in backward
        self.assertEqual(count_mutable(gm), 2)

    def test_map_functionalized(self):
        def map_fn(x, y):
            z = x + y
            z.add_(4)
            return z

        def f(xs, y):
            return control_flow.map(map_fn, xs, y)

        example_inputs = (torch.ones(3, 2, 4), torch.ones(4))
        functional_f = torch.func.functionalize(f)
        self.assertEqual(functional_f(*example_inputs), f(*example_inputs))

        gm = make_fx(torch.func.functionalize(f))(*example_inputs)
        self.assertEqual(gm(*example_inputs), f(*example_inputs))

        gm = make_fx(torch.func.functionalize(f), tracing_mode="symbolic")(
            *example_inputs
        )
        self.assertEqual(gm(*example_inputs), f(*example_inputs))

        for node in gm.body_graph_0.graph.nodes:
            if node.op == "call_function":
                self.assertTrue(not node.target._schema.is_mutable)
        self.check_map_count(gm, 1)

    def test_map_functionalized_aot_func(self):
        def map_fn(x, y):
            z = x + y
            z.add_(4)
            return z

        def f(xs, y):
            return control_flow.map(map_fn, xs, y)

        def f_wrapper(func):
            @functools.wraps(func)
            def wrapper(*args, **kwargs):
                torch._enable_functionalization(reapply_views=False)
                try:
                    return pytree.tree_map(from_fun_old, func(*args, **kwargs))
                finally:
                    torch._disable_functionalization()

            return wrapper

        example_inputs = (torch.ones(3, 2, 4), torch.ones(4))

        gm = make_fx(f_wrapper(f))(*example_inputs)

        for node in gm.body_graph_0.graph.nodes:
            if node.op == "call_function":
                self.assertTrue(not node.target._schema.is_mutable)

        self.assertEqual(gm(*example_inputs), f(*example_inputs))

    # https://github.com/pytorch/pytorch/issues/126988
    @xfailIfTorchDynamo
    def test_map_functionalized_arg_mutation(self):
        def map_fn(x, y):
            y.add_(4)
            return x + y

        def f(xs, y):
            return control_flow.map(map_fn, xs, y)

        example_inputs = (torch.ones(3, 2, 4), torch.ones(4))
        functional_f = torch.func.functionalize(f)
        with self.assertRaisesRegex(
            UnsupportedAliasMutationException, "torch.map is mutating the input!"
        ):
            functional_f(*example_inputs)

    # https://github.com/pytorch/pytorch/issues/126988
    @xfailIfTorchDynamo
    def test_map_functionalized_elem_mutation(self):
        def map_fn(x, y):
            x.add_(4)
            return x + y

        def f(xs, y):
            return control_flow.map(map_fn, xs, y)

        example_inputs = (torch.ones(3, 2, 4), torch.ones(4))
        functional_f = torch.func.functionalize(f)
        with self.assertRaisesRegex(
            UnsupportedAliasMutationException, "torch.map is mutating the input!"
        ):
            functional_f(*example_inputs)

    def test_cond_autograd_backward(self):
        def true_fn(x):
            return x.cos()

        def false_fn(x):
            return x.sin()

        def f(x, y):
            return control_flow.cond(x.shape[0] > 4, true_fn, false_fn, [y])

        example_inputs = (
            torch.ones(3, 2, 4, requires_grad=True),
            torch.ones(4, requires_grad=True),
        )
        f(*example_inputs).sum().backward()

        # Ensure no error is thrown when not running backward
        res = f(*example_inputs)

        # Ensure no error is thrown when not running backward
        res_compiled = torch.compile(f)(*example_inputs)
        self.assertEqual(res, res_compiled)

    # https://github.com/pytorch/pytorch/issues/126988
    @xfailIfTorchDynamo
    def test_map_functionalized_elem_alias(self):
        def map_fn(x):
            x.view(x.shape)
            return x

        def f(xs):
            return control_flow.map(map_fn, xs)

        example_inputs = (torch.ones(3, 2, 4),)
        functional_f = torch.func.functionalize(f)
        with self.assertRaisesRegex(
            UnsupportedAliasMutationException, "torch.map is aliasing the input!"
        ):
            functional_f(*example_inputs)

    def test_nested_map_cond_real(self):
        def true_fn(x, y):
            return x * y

        def false_fn(x, y):
            return x + y

        def f(x, pred, y):
            return cond(pred, true_fn, false_fn, [x, y])

        def g(pred, xs, y):
            return control_flow.map(f, xs, pred, y)

        gm = make_fx(g, tracing_mode="real")(
            torch.tensor(True), torch.ones(3, 2, 4), torch.ones(4)
        )
        pred = torch.tensor(False)
        x = torch.randn(3, 2, 4)
        y = torch.randn(4)
        res = gm(pred, x, y)
        self.assertEqual(res, g(pred, x, y))
        self.check_map_count(gm, 1)

    def test_nested_map_cond_symbolic(self):
        def true_fn(x, y):
            return x * y

        def false_fn(x, y):
            return x + y

        def f(x, pred, y):
            return cond(pred, true_fn, false_fn, [x, y])

        def g(pred, xs, y):
            return control_flow.map(f, xs, pred, y)

        gm = make_fx(g, tracing_mode="symbolic")(
            torch.tensor(True), torch.ones(3, 2, 4), torch.ones(4)
        )
        pred = torch.tensor(False)
        x = torch.randn(3, 2, 2)
        y = torch.randn(2)
        res = gm(pred, x, y)
        self.assertEqual(res, g(pred, x, y))
        self.check_map_count(gm, 1)

    def test_nested_cond_map_cond_symbolic(self):
        def true_fn(x, y):
            return x * y

        def false_fn(x, y):
            return x + y

        def f(x, pred, y):
            return cond(pred, true_fn, false_fn, [x, y])

        def g(pred, xs, y):
            return control_flow.map(f, xs, pred, y)

        def main_true_fn(pred, xs, y):
            return g(pred, xs, y) * 2

        def main_false_fn(pred, xs, y):
            return g(pred, xs, y) + 1

        def main(p, pred, xs, y):
            return cond(p, main_true_fn, main_false_fn, [pred, xs, y])

        gm = make_fx(main, tracing_mode="symbolic")(
            torch.tensor(True), torch.tensor(True), torch.ones(3, 2, 4), torch.ones(4)
        )
        p = torch.tensor(False)
        pred = torch.tensor(False)
        xs = torch.randn(3, 2, 2)
        y = torch.randn(2)
        res = gm(p, pred, xs, y)
        self.assertEqual(res, main(p, pred, xs, y))
        self.check_map_count(gm, 2)

    def test_cond_with_sym_pred(self):
        def true_fn(x):
            return x + x

        def false_fn(x):
            return x * x

        def foo(x):
            return cond(x.shape[0] == 4, true_fn, false_fn, [x])

        gm = make_fx(foo, tracing_mode="symbolic")(torch.ones(3, 2, 1))
        # The symbols in make_fx's shape_env should not be specialized.
        self.assertEqual(len(gm.shape_env.guards), 0)

        self.assertExpectedInline(
            gm.code.strip(),
            """\
def forward(self, x_1):
    sym_size_int = torch.ops.aten.sym_size.int(x_1, 0)
    eq = sym_size_int == 4;  sym_size_int = None
    true_graph_0 = self.true_graph_0
    false_graph_0 = self.false_graph_0
    cond = torch.ops.higher_order.cond(eq, true_graph_0, false_graph_0, [x_1]);  eq = true_graph_0 = false_graph_0 = x_1 = None
    getitem = cond[0];  cond = None
    return getitem""",  # noqa: B950
        )

        # We expect the traced graph module to work even if input size changes.
        x = torch.ones(4, 3, 2)
        self.assertEqual(gm(x), true_fn(x))
        self.assertEqual(foo(x), true_fn(x))

    def test_cond_with_unbacked_sym_pred(self):
        def foo(x):
            def true_fn(x):
                return x + x

            def false_fn(x):
                return x * x

            az = x.nonzero()
            return cond(az.shape[0] > 3, true_fn, false_fn, (x,))

        gm = make_fx(foo, tracing_mode="symbolic")(torch.randn(7))
        self.assertExpectedInline(
            gm.code.strip(),
            """\
def forward(self, x_1):
    nonzero = torch.ops.aten.nonzero.default(x_1)
    sym_size_int = torch.ops.aten.sym_size.int(nonzero, 0);  nonzero = None
    gt = sym_size_int > 3;  sym_size_int = None
    true_graph_0 = self.true_graph_0
    false_graph_0 = self.false_graph_0
    cond = torch.ops.higher_order.cond(gt, true_graph_0, false_graph_0, [x_1]);  gt = true_graph_0 = false_graph_0 = x_1 = None
    getitem = cond[0];  cond = None
    return getitem""",
        )

    def _check_closure_correctly_lifted(self, f, *, args, exp_res, exp_arg_num):
        assert isinstance(args, (tuple, list))
        self.assertEqual(f(*args), exp_res)
        gm = make_fx(f)(*args)
        self.assertEqual(gm(*args), exp_res)

        def cnt_placeholder(gm):
            return len([node for node in gm.graph.nodes if node.op == "placeholder"])

        placeholder_cnts = [cnt_placeholder(mod) for mod in gm.children()]
        self.assertTrue(all(cnt == exp_arg_num for cnt in placeholder_cnts))

    def _check_closure_correctly_lifted_with_mutation(
        self, f, closures_to_be_mutated, *, args, exp_arg_num
    ):
        exp_res = f(*args)
        self._check_closure_correctly_lifted(
            f, args=args, exp_res=exp_res, exp_arg_num=exp_arg_num
        )

        for closure in closures_to_be_mutated:
            closure.add(-1)
        new_exp_res = f(*args)

        self._check_closure_correctly_lifted(
            f, args=args, exp_res=new_exp_res, exp_arg_num=exp_arg_num
        )

    def test_cond_with_tensor_closure(self):
        a = torch.ones(2, 3)
        b = torch.ones(2, 3) + 1

        def true_fn(x):
            return x + a

        def false_fn(x):
            return x + b

        def foo(x):
            return cond(x.shape[0] == 4, true_fn, false_fn, [x])

        # expected branches takes [x, a, b] as input
        inp = torch.randn(2, 3)
        self._check_closure_correctly_lifted_with_mutation(
            foo, (a, b), args=(inp,), exp_arg_num=3
        )

    def test_cond_with_tensor_closure_graph_module(self):
        a = torch.ones(2, 3)
        b = torch.ones(2, 3) + 1

        def true_fn(x):
            return x + a

        def false_fn(x):
            return x + b

        def foo(x):
            return cond(x.shape[0] == 4, true_fn, false_fn, [x])

        # expected branches takes [x, a, b] as input
        inp = torch.randn(2, 3)

        gm = make_fx(foo, tracing_mode="symbolic", _allow_non_fake_inputs=True)(inp)

        self.assertExpectedInline(
            gm.code.strip(),
            """\
def forward(self, x_1):
    sym_size_int = torch.ops.aten.sym_size.int(x_1, 0)
    eq = sym_size_int == 4;  sym_size_int = None
    true_graph_0 = self.true_graph_0
    false_graph_0 = self.false_graph_0
    _tensor_constant0 = self._tensor_constant0
    _tensor_constant1 = self._tensor_constant1
    cond = torch.ops.higher_order.cond(eq, true_graph_0, false_graph_0, [x_1, _tensor_constant0, _tensor_constant1]);  eq = true_graph_0 = false_graph_0 = x_1 = _tensor_constant0 = _tensor_constant1 = None
    getitem = cond[0];  cond = None
    return getitem""",  # noqa: B950
        )
        self.assertExpectedInline(
            gm.true_graph_0.code.strip(),
            """\
def forward(self, arg0_1, arg1_1, arg2_1):
    add = torch.ops.aten.add.Tensor(arg0_1, arg1_1);  arg0_1 = arg1_1 = None
    return (add,)""",
        )

    def test_cond_with_module_param_closure(self):
        class Mod(torch.nn.Module):
            def __init__(self) -> None:
                super().__init__()
                self.register_parameter(
                    "param", torch.nn.Parameter(torch.ones(2, 3), requires_grad=False)
                )
                self.buffer = torch.nn.Buffer(torch.ones(2, 3) + 1)

        my_mode = Mod()

        def true_fn(x):
            return x + my_mode.param

        def false_fn(x):
            return x + my_mode.buffer

        def foo(x):
            return cond(x.shape[0] == 4, true_fn, false_fn, [x])

        inp = torch.ones(2, 3)
        # expected both branches takes (x, param, buffer)
        self._check_closure_correctly_lifted_with_mutation(
            foo, (my_mode.param, my_mode.buffer), args=(inp,), exp_arg_num=3
        )

    def test_cond_with_module_python_scalar_closure(self):
        def foo(x):
            a = torch.ones(1, 1)
            b = 1

            def true_fn(x):
                return x + a

            def false_fn(x):
                return x + b

            return cond(x.shape[0] == 4, true_fn, false_fn, [x])

        inp = torch.ones(2, 3)
        res = inp + 1
        # python scalar b is not lifted as input, so both branches take (x, a)
        self._check_closure_correctly_lifted(
            foo, args=(inp,), exp_res=res, exp_arg_num=2
        )

    def test_cond_nested_with_closure(self):
        a = torch.ones(1, 1)
        b = torch.ones(1, 1) + 1

        def inner_true_fn(x):
            return x + a

        def inner_false_fn(x):
            return x + b

        def foo(x):
            def true_fn(x):
                return cond(x.shape[0] == 2, inner_true_fn, inner_false_fn, [x])

            def false_fn(x):
                return cond(x.shape[0] > 4, inner_true_fn, inner_false_fn, [x])

            return cond(x.shape[0] == 4, true_fn, false_fn, [x])

        inp = torch.ones(2, 3)
        # For top-level cond, it take 3 arguments (x, a, b). Dynamo should
        # realize that the nonlocal variables are same for the true and false
        # branches, so it should de-dupe them.
        # For second-level conds, it takes (x, a, b)
        self._check_closure_correctly_lifted_with_mutation(
            foo, (a, b), args=(inp,), exp_arg_num=3
        )

    def test_cond_nested_with_closure_graph_module(self):
        a = torch.ones(1, 1)
        b = torch.ones(1, 1) + 1

        def inner_true_fn(x):
            return x + a

        def inner_false_fn(x):
            return x + b

        def foo(x):
            def true_fn(x):
                return cond(x.shape[0] == 2, inner_true_fn, inner_false_fn, [x])

            def false_fn(x):
                return cond(x.shape[0] > 4, inner_true_fn, inner_false_fn, [x])

            return cond(x.shape[0] == 4, true_fn, false_fn, [x])

    def test_map_unfunc_boolean_tensor_for_nested_map_cond(self):
        def map_fn(pred, x):
            def fn(x, pred):
                return control_flow.cond(pred, lambda x: x * 2, lambda x: x / 2, (x,))

            return control_flow.map(fn, x, pred)

        def f_wrapper(func):
            @functools.wraps(func)
            def wrapper(*args, **kwargs):
                torch._enable_functionalization(reapply_views=False)
                try:
                    func_args = pytree.tree_map(
                        lambda x: to_fun_old(x) if isinstance(x, torch.Tensor) else x,
                        args,
                    )
                    func_kwargs = pytree.tree_map(
                        lambda x: to_fun_old(x) if isinstance(x, torch.Tensor) else x,
                        kwargs,
                    )
                    return pytree.tree_map(
                        from_fun_old, func(*func_args, **func_kwargs)
                    )
                finally:
                    torch._disable_functionalization()

            return wrapper

        gm = make_fx(f_wrapper(map_fn))(
            torch.tensor(True), torch.ones([2, 3], requires_grad=False)
        )
        self.assertExpectedInline(
            gm.code.strip(),
            """\
def forward(self, pred_1, x_1):
    body_graph_0 = self.body_graph_0
    map_impl = torch.ops.higher_order.map_impl(body_graph_0, [x_1], [pred_1]);  body_graph_0 = x_1 = pred_1 = None
    getitem = map_impl[0];  map_impl = None
    return getitem""",
        )
        self.assertExpectedInline(
            gm.body_graph_0.code.strip(),
            """\
def forward(self, arg0_1, arg1_1):
    true_graph_0 = self.true_graph_0
    false_graph_0 = self.false_graph_0
    cond = torch.ops.higher_order.cond(arg1_1, true_graph_0, false_graph_0, [arg0_1]);  arg1_1 = true_graph_0 = false_graph_0 = arg0_1 = None
    getitem = cond[0];  cond = None
    return [getitem]""",  # noqa: B950
        )

    def test_cond_make_fx_preserve_stack_trace_for_nodes_in_subgraph(self):
        def true_fn(x):
            return x + x.cos()

        def false_fn(x):
            return x * x.sin()

        def foo(x):
            return cond(x.shape[0] == 4, true_fn, false_fn, (x,))

        inp = torch.randn([4, 3])
        gm, _ = torch._dynamo.export(foo)(inp)

        def run_with_interpreter(*args):
            with torch.fx.traceback.preserve_node_meta():
                return torch.fx.Interpreter(gm).run(*args)

        new_gm = make_fx(run_with_interpreter)(inp)

        checked_ops = {"add", "mul", "sin", "cos"}
        checked_meta = ["source_fn_stack", "stack_trace"]
        all_source_fns = collect_meta_for_filtered_nodes(gm, checked_ops, checked_meta)
        new_source_fns = collect_meta_for_filtered_nodes(
            new_gm, checked_ops, checked_meta
        )
        self.assertEqual(all_source_fns, new_source_fns)

    @unittest.skipIf(
        TEST_WITH_TORCHDYNAMO,
        "triggers cache limit for foo and changes unique_graphs count.",
    )
    def test_cond_no_dynamo_cache_limit(self):
        torch._dynamo.reset()
        counters = torch._dynamo.utils.counters
        counters.clear()

        def foo(x, true_fn, false_fn):
            return cond(x.sum() < 0, true_fn, false_fn, (x,))

        inp = torch.ones(3, 4)
        exp_out = inp.sin()
        iter_n = torch._dynamo.config.cache_size_limit + 1

        # Need this because Dynamo checks lambda code ID not object itself.
        def make_dummy_fn(op):
            exec(f"temp = lambda x: x.{op}()")
            return locals()["temp"]

        for _ in range(iter_n):
            # each lambda has a different object id thus fails the guard
            self.assertEqual(
                foo(inp, make_dummy_fn("cos"), make_dummy_fn("sin")), exp_out
            )

        # each iteration captures a cond and a getitem from the tuple output
        self.assertEqual(counters["stats"]["calls_captured"], iter_n * 2)
        self.assertEqual(counters["stats"]["unique_graphs"], iter_n)

    def test_cond_with_consecutive_make_fx_symbolic(self):
        def true_fn(x):
            return x - x.cos()

        def false_fn(x):
            return x + x.sin()

        def foo(x):
            return cond(x.shape[0] == 4, true_fn, false_fn, [x])

        inps = (torch.ones(3, 4), torch.ones(3, 5), torch.ones(5, 4), torch.ones(5, 3))
        for inp in inps:
            gm = make_fx(foo, tracing_mode="symbolic")(torch.ones(3, 4))
            self.assertExpectedInline(
                gm.code.strip(),
                """\
def forward(self, x_1):
    sym_size_int = torch.ops.aten.sym_size.int(x_1, 0)
    eq = sym_size_int == 4;  sym_size_int = None
    true_graph_0 = self.true_graph_0
    false_graph_0 = self.false_graph_0
    cond = torch.ops.higher_order.cond(eq, true_graph_0, false_graph_0, [x_1]);  eq = true_graph_0 = false_graph_0 = x_1 = None
    getitem = cond[0];  cond = None
    return getitem""",  # noqa: B950
            )

            self.assertExpectedInline(
                gm.true_graph_0.code.strip(),
                """\
def forward(self, arg0_1):
    cos = torch.ops.aten.cos.default(arg0_1)
    sub = torch.ops.aten.sub.Tensor(arg0_1, cos);  arg0_1 = cos = None
    return (sub,)""",
            )

            self.assertExpectedInline(
                gm.false_graph_0.code.strip(),
                """\
def forward(self, arg0_1):
    sin = torch.ops.aten.sin.default(arg0_1)
    add = torch.ops.aten.add.Tensor(arg0_1, sin);  arg0_1 = sin = None
    return (add,)""",
            )

    def _create_test_fns_for_cond(
        self, pred, inner_most_fn, operands, closure_list, nested_level
    ):
        if nested_level == 0:
            if len(closure_list) > 0:

                def true_fn(*operands):
                    return inner_most_fn(*operands) + inner_most_fn(*closure_list)

                def false_fn(*operands):
                    return inner_most_fn(*operands) - inner_most_fn(*closure_list)

            else:

                def true_fn(*operands):
                    return inner_most_fn(*operands)

                def false_fn(*operands):
                    return inner_most_fn(*operands)

            def fn(*operands):
                if len(operands) == 0 and len(closure_list) == 0:
                    return torch.zeros(1)
                return cond(pred, true_fn, false_fn, operands)

            return operands, fn
        else:
            args, inner_fn = self._create_test_fns_for_cond(
                pred <= 0, inner_most_fn, operands, closure_list, nested_level - 1
            )

            def true_fn(*operands):
                return inner_most_fn(*operands) + inner_fn(*args)

            def false_fn(*operands):
                return inner_most_fn(*operands) - inner_fn(*args)

            def fn(*operands):
                if len(operands) == 0 and len(closure_list) == 0:
                    return torch.ones(1)
                return cond(pred, true_fn, false_fn, operands)

            return operands, fn

    def _init_predicate(self, pred_type):
        if pred_type == "bool":
            return True
        elif pred_type == "intTensor":
            return torch.tensor(1)
        elif pred_type == "floatTensor":
            return torch.tensor(1.0)
        elif pred_type == "boolTensor":
            return torch.tensor(False)
        else:
            raise NotImplementedError

    def _init_fn(self, inner_fn_type):
        if inner_fn_type == "function":
            return reduce_func
        elif inner_fn_type == "module":
            return ReduceMod()
        elif inner_fn_type == "object":
            return ReduceObj()
        else:
            raise NotImplementedError

    @parametrize("predType", ["bool", "intTensor", "floatTensor", "boolTensor"])
    @parametrize("innerFnType", ["function", "module", "object"])
    @parametrize("nOperands", [0, 1])
    @parametrize("nClosure", [0, 1])
    @parametrize("nesting", [0, 2])
    def test_cond_tracing_with_valid_inputs(
        self, predType, innerFnType, nOperands, nClosure, nesting
    ):
        pred = self._init_predicate(predType)
        inner_fn = self._init_fn(innerFnType)
        operands = [torch.ones(2, 3) + i for i in range(nOperands)]
        closure = [torch.ones(2, 3) - i for i in range(nClosure)]
        args, fn = self._create_test_fns_for_cond(
            pred, inner_fn, operands, closure, nesting
        )
        eager_res = fn(*args)
        for tracing_mode in ["symbolic", "fake", "real"]:
            # set _allow_non_fake_inputs = True to allow fake prop through closures
            with self.subTest(tracing_mode=tracing_mode):
                gm = make_fx(
                    fn, tracing_mode=tracing_mode, _allow_non_fake_inputs=True
                )(*args)
                self.assertEqual(gm(*args), eager_res)

    @parametrize("predType", ["boolTensor"])
    @parametrize("innerFnType", ["function", "module", "object"])
    @parametrize("nOperands", [1, 2])
    @parametrize("nClosure", [0, 1])
    @parametrize("nesting", [0])
    def test_cond_vmap(self, predType, innerFnType, nOperands, nClosure, nesting):
        pred = self._init_predicate(predType)
        inner_fn = self._init_fn(innerFnType)
        operands = [torch.ones(2, 3) + i for i in range(nOperands)]
        closure = [torch.ones(2, 3) - i for i in range(nClosure)]
        args, fn = self._create_test_fns_for_cond(
            pred, inner_fn, operands, closure, nesting
        )
        eager_res = fn(*args)
        out = torch.vmap(fn)(*args)
        if nClosure == 0:
            self.assertEqual(eager_res, out)
        else:
            self.assertEqual(eager_res, out[0])
            self.assertEqual(eager_res, out[1])

    def test_cond_vmap_simple(self):
        def fn(x):
            return torch.cond(
                pred=torch.tensor([True]),
                true_fn=lambda x: x + 100,
                false_fn=lambda x: x,
                operands=(x,),
            )

        a = torch.arange(15).reshape((3, 5))
        res = torch.vmap(fn, in_dims=(0,))(a)
        self.assertEqual(res.shape, (3, 5))
        self.assertEqual(res, a + 100)

    def test_cond_vmap_multiple_inputs(self):
        def fn(x, y):
            return torch.cond(
                pred=x.sum() < y.sum(),
                true_fn=lambda x, y: x + 100,
                false_fn=lambda x, y: y,
                operands=(x, y),
            )

        a = torch.arange(15).reshape(3, 5)
        b = torch.ones_like(a) + 3
        res = torch.vmap(fn, in_dims=(0, 0))(a, b)
        expected = torch.tensor(
            [[100, 101, 102, 103, 104], [4, 4, 4, 4, 4], [4, 4, 4, 4, 4]]
        )
        self.assertEqual(res.shape, (3, 5))
        self.assertEqual(expected, res)

    def test_cond_vmap_single_input_with_closure(self):
        a = torch.ones((3, 5)) + 3
        c = torch.arange(5)

        def fn(x):
            return torch.cond(
                pred=torch.tensor([True]),
                true_fn=lambda x: x + c,
                false_fn=lambda x: x - c,
                operands=(x,),
            )

        res = torch.vmap(fn, in_dims=(0,))(
            a,
        )
        with unittest.mock.patch("torch._dynamo.config.error_on_recompile", True):
            res = torch.vmap(fn, in_dims=(0,))(
                a,
            )
        self.assertEqual(a + c, res)

    def test_cond_vmap_multiple_args_with_closure(self):
        a = torch.ones((3, 5), dtype=torch.int64) + 3
        b = torch.arange(15).reshape(3, 5)
        c = torch.arange(5)

        def fn(x, y):
            return torch.cond(
                pred=torch.tensor([False]),
                true_fn=lambda x, y: x + c,
                false_fn=lambda x, y: y - c,
                operands=(x, y),
            )

        res = torch.vmap(fn)(a, b)
        self.assertEqual(b - c, res)

    @parametrize("nClosure", [0, 1])
    def test_cond_vmap_multiple_outputs(self, nClosure):
        if nClosure:
            c = torch.ones(5, dtype=torch.int64) + 5

            def fn(x):
                return torch.cond(
                    pred=torch.tensor([True]),
                    true_fn=lambda x: (x + c, x - c),
                    false_fn=lambda x: (x, x),
                    operands=(x,),
                )

        else:

            def fn(x):
                return torch.cond(
                    pred=torch.tensor([True]),
                    true_fn=lambda x: (x + 1, x - 1),
                    false_fn=lambda x: (x, x),
                    operands=(x,),
                )

        a = torch.arange(15).reshape(3, 5)
        res = torch.vmap(fn)(
            a,
        )
        self.assertEqual(len(res), 2)
        if nClosure:
            self.assertEqual(res, (a + c, a - c))
        else:
            self.assertEqual(res, (a + 1, a - 1))

    def test_vmap_vmap(self):
        def fn(x):
            return torch.cond(
                pred=torch.tensor([True]),
                true_fn=lambda x: x + 1,
                false_fn=lambda x: x - 1,
                operands=(x,),
            )

        def wrapper(x):
            return torch.vmap(fn)(x)

        a = torch.ones((3, 4, 5))
        res = torch.vmap(wrapper)(a)
        self.assertEqual(res, a + 1)

    def test_cond_trace_set__and_mutate_input(self):
        def f(a, tmp):
            a_view = a.view(-1)
            with torch.no_grad():
                a.set_(tmp)
                a_view.mul_(2)
            return a + tmp

        inp = torch.ones(3, 3, requires_grad=True)
        tmp = torch.ones(3, 3, requires_grad=True)
        # graph break: torch._dynamo.exc.Unsupported: call_function DelayGraphBreakVariable() [TensorVariable()] {}
        # due to set_
        with self.assertRaisesRegex(
            torch._dynamo.exc.UncapturedHigherOrderOpError,
            "Cond doesn't work unless it is captured completely with torch.compile",
        ):
            torch.cond(inp.sum() > 0, f, f, (inp, tmp))

    def test_cond_trace_set__and_mutate_intermediate(self):
        def f(a, tmp):
            a = a.clone()
            a_view = a.view(-1)
            tmp = tmp.clone()
            with torch.no_grad():
                a.set_(tmp)
                a_view.mul_(2)
            return a + tmp

        inp = torch.ones(3, 3, requires_grad=True)
        tmp = torch.ones(3, 3, requires_grad=True)

        class Mod(torch.nn.Module):
            def forward(self, inp: torch.Tensor, tmp: torch.Tensor) -> torch.Tensor:
                return torch.cond(inp.sum() > 0, f, f, (inp, tmp))

        with self.assertRaisesRegex(
            RuntimeError, "cannot mutate tensors with frozen storage"
        ):
            out = torch.compile(Mod(), backend="aot_eager")(inp, tmp)

        with self.assertRaisesRegex(
            RuntimeError, "cannot mutate tensors with frozen storage"
        ):
            out = torch.compile(Mod(), backend="inductor")(inp, tmp)

        from torch._dynamo.testing import EagerAndRecordGraphs

        backend = EagerAndRecordGraphs()
        out = torch.compile(Mod(), backend=backend)(inp, tmp)
        self.assertExpectedInline(
            backend.graphs[0].cond_true_0.code.strip("\n"),
            """\
def forward(self, l_inp_, l_tmp_):
    l_inp__1 = l_inp_
    l_tmp__1 = l_tmp_
    a = l_inp__1.clone();  l_inp__1 = None
    a_view = a.view(-1)
    tmp = l_tmp__1.clone();  l_tmp__1 = None
    _set_grad_enabled = torch._C._set_grad_enabled(False);  _set_grad_enabled = None
    set_ = a.set_(tmp);  set_ = None
    mul_ = a_view.mul_(2);  a_view = mul_ = None
    _set_grad_enabled_1 = torch._C._set_grad_enabled(True);  _set_grad_enabled_1 = None
    add = a + tmp;  a = tmp = None
    return (add,)
    """,
        )
        self.assertEqual(out, f(inp, tmp))

    def test_two_hops_not_sharing_code_obj(self):
        pred, args = torch.tensor(True), (torch.ones(3, 3),)

        def fn1(x):
            return x + 1

        def fn2(x):
            return x - 1

        from torch._dynamo.testing import CompileCounter

        # Tests rely on automatic_dynamic = True
        with torch._dynamo.config.patch(automatic_dynamic_shapes=True):
            cnt = CompileCounter()
            torch.compile(torch.cond, backend=cnt)(pred, fn1, fn2, args)
            self.assertEqual(cnt.frame_count, 1)

            args = (torch.randn(3, 3),)
            # No recompilation
            torch.compile(torch.cond, backend=cnt)(pred, fn1, fn2, args)
            self.assertEqual(cnt.frame_count, 1)

            def cond_fn(x):
                return x.sum() > 0

            args = (torch.randn(4, 4),)
            torch.compile(torch.while_loop, backend=cnt)(cond_fn, fn2, args)
            # recompilation
            self.assertEqual(cnt.frame_count, 2)

            args = (torch.randn(4, 4),)
            torch.compile(torch.while_loop, backend=cnt)(cond_fn, fn2, args)
            self.assertEqual(cnt.frame_count, 2)

            # With recompilation due to automatic dynamic
            # This also proves that while_loop doesn't share code obj with cond
            torch.compile(torch.cond, backend=cnt)(pred, fn1, fn2, (torch.randn(4, 4),))
            self.assertEqual(cnt.frame_count, 3)

    def test_hop_raises_if_not_overriding_call(self):
        class WrongHop(torch._ops.HigherOrderOperator):
            pass

        with self.assertRaisesRegex(TypeError, "WrongHop"):
            wrong_hop = WrongHop("wrong_hop")

    def test_scan_functionalized(self):
        def f(init, xs):
            return scan(get_scan_combine_fn("add", False), init, xs, dim=1)

        example_inputs = torch.ones(5, 7, 4)
        example_init = torch.ones(5, 4)
        functional_f = torch.func.functionalize(f)
        self.assertEqual(
            functional_f(example_init, example_inputs), f(example_init, example_inputs)
        )

    # https://github.com/pytorch/pytorch/issues/126988
    @xfailIfTorchDynamo
    def test_scan_functionalized_elem_mutation(self):
        def add1(x, y):
            x.add_(4)
            return x + y, x + y

        def f(init, xs):
            return scan(add1, init, xs, dim=1)

        example_inputs = torch.ones(5, 7, 4)
        example_init = torch.ones(5, 4)
        functional_f = torch.func.functionalize(f)
        with self.assertRaisesRegex(
            UnsupportedAliasMutationException,
            "Combine_fn might be modifying the input!",
        ):
            functional_f(example_init, example_inputs)

        def add2(x, y):
            y.add_(4)
            return x + y, x + y

        def f(init, xs):
            return scan(add2, init, xs, dim=1)

        functional_f = torch.func.functionalize(f)
        with self.assertRaisesRegex(
            UnsupportedAliasMutationException,
            "Combine_fn might be modifying the input!",
        ):
            functional_f(example_init, example_inputs)

    # https://github.com/pytorch/pytorch/issues/126988
    @xfailIfTorchDynamo
    def test_scan_functionalized_elem_alias(self):
        def add(x, y):
            return x, x

        def f(init, xs):
            return scan(add, init, xs, dim=1)

        example_inputs = torch.ones(5, 7, 4)
        example_init = torch.ones(5, 4)
        functional_f = torch.func.functionalize(f)
        with self.assertRaisesRegex(
            UnsupportedAliasMutationException, "Combine_fn might be aliasing the input!"
        ):
            functional_f(example_init, example_inputs)

    @skipIfTorchDynamo("Graph is not captured by backend if test with dynamo")
    def test_scan_pytree_closure(self):
        from torch._dynamo.testing import EagerAndRecordGraphs

        param_buffer = ({"param": torch.randn(3, 3)}, (torch.randn(3),))

        def add(carry, x):
            ret = (carry @ param_buffer[0]["param"]) @ x + param_buffer[1][0]
            return ret, ret.sum()

        def f(init, xs):
            return scan(add, init, xs)

        init = torch.randn(4, 3)
        xs = torch.randn(3, 3, 3)

        backend = EagerAndRecordGraphs()
        eager_out = f(init, xs)
        compiled_out = torch.compile(f, backend=backend)(init, xs)
        exp_out = _fake_scan(add, init, xs)

        self.assertEqual(len(backend.graphs), 1)
        self.assertExpectedInline(
            backend.graphs[0].code.strip(),
            """\
def forward(self, L_init_ : torch.Tensor, L_xs_ : torch.Tensor, L_add_closure_0_cell_contents_0_param_ : torch.Tensor, L_add_closure_0_cell_contents_1_0_ : torch.Tensor):
    l_init_ = L_init_
    l_xs_ = L_xs_
    l_add_closure_0_cell_contents_0_param_ = L_add_closure_0_cell_contents_0_param_
    l_add_closure_0_cell_contents_1_0_ = L_add_closure_0_cell_contents_1_0_
    select = l_xs_.select(0, 0)
    matmul = l_init_ @ l_add_closure_0_cell_contents_0_param_
    matmul_1 = matmul @ select;  matmul = select = None
    ret = matmul_1 + l_add_closure_0_cell_contents_1_0_;  matmul_1 = None
    sum_1 = ret.sum();  ret = sum_1 = None
    child = l_init_.clone();  child = None
    child_1 = torch.select_copy(l_xs_, 0, 0);  child_1 = None
    scan_combine_fn_0 = self.scan_combine_fn_0
    scan = torch.ops.higher_order.scan(scan_combine_fn_0, [l_init_], [l_xs_], 0, False, [l_add_closure_0_cell_contents_0_param_, l_add_closure_0_cell_contents_1_0_]);  scan_combine_fn_0 = l_init_ = l_xs_ = l_add_closure_0_cell_contents_0_param_ = l_add_closure_0_cell_contents_1_0_ = None
    getitem = scan[0]
    getitem_1 = scan[1];  scan = None
    return (getitem, getitem_1)""",  # noqa: B950
        )
        self.assertEqual(eager_out, exp_out)
        self.assertEqual(compiled_out, exp_out)


_hop_schema_test_schema_types = [
    "bool",
    "int",
    "float",
    "str",
    "Tensor",
    "SymInt",
    "SymBool",
    "GraphModule",
    "ScriptObj",
]


@unittest.skipIf(IS_WINDOWS, "Windows not supported for this test")
class TestHopSchema(TestCase):
    def _get_example_val(self, ty: str):
        from torch.fx.experimental.sym_node import SymNode
        from torch.fx.experimental.symbolic_shapes import ShapeEnv

        def create_symtype(cls, pytype, shape_env, val):
            from torch._dynamo.source import ConstantSource

            symbol = shape_env.create_symbol(
                val,
                source=ConstantSource(
                    f"__testing_hop_schema{len(shape_env.var_to_val)}"
                ),
            )
            return cls(SymNode(symbol, shape_env, pytype, hint=val))

        if ty == "bool":
            return True
        elif ty == "int":
            return 1
        elif ty == "float":
            return 1.0
        elif ty == "str":
            return "foo"
        elif ty == "Tensor":
            return torch.tensor(1)
        elif ty == "SymInt":
            shape_env = ShapeEnv()
            return create_symtype(torch.SymInt, int, shape_env, 1)
        elif ty == "SymBool":
            shape_env = ShapeEnv()
            return create_symtype(torch.SymBool, bool, shape_env, True)
        elif ty == "GraphModule":

            def f(x):
                return x.sin()

            return make_fx(f)(torch.ones(1))
        elif ty == "ScriptObj":
            from torch.testing._internal.torchbind_impls import (
                init_torchbind_implementations,
            )

            init_torchbind_implementations()
            foo = torch.classes._TorchScriptTesting._Foo(3, 4)
            return foo
        else:
            raise NotImplementedError(ty)

    @parametrize("schema_type", _hop_schema_test_schema_types)
    def test_type_gen(self, schema_type):
        from torchgen.gen_schema_utils import TypeGen

        example_val = self._get_example_val(schema_type)
        ty = TypeGen.from_example(example_val)
        # Test the generated type can be parsed
        self.assertEqual(ty.parse(str(ty)), ty)

    @parametrize("schema_type", _hop_schema_test_schema_types)
    def test_list_gen(self, schema_type):
        from torchgen.gen_schema_utils import TypeGen

        example_val = self._get_example_val(schema_type)
        li1 = [example_val]
        li2 = [example_val, example_val]
        ty1 = TypeGen.from_example(li1)
        ty2 = TypeGen.from_example(li1)
        self.assertEqual(ty1.parse(str(ty1)), ty1)
        self.assertEqual(ty2.parse(str(ty2)), ty2)

    def test_function_schema_gen(self):
        from torchgen.gen_schema_utils import FunctionSchemaGen

        inps = [
            (schema_type + "_v", self._get_example_val(schema_type))
            for schema_type in _hop_schema_test_schema_types
        ]
        op_name = "test_op"
        schema1 = FunctionSchemaGen.from_example("test_op1", inps, torch.ones(1))
        schema2 = FunctionSchemaGen.from_example(
            "test_op2",
            inps,
            [
                torch.ones(1),
            ],
        )
        schema3 = FunctionSchemaGen.from_example(
            "test_op3", inps, [torch.ones(1), torch.ones(1)]
        )
        self.assertExpectedInline(
            str(schema1),
            """test_op1(bool bool_v, int int_v, float float_v, str str_v, Tensor Tensor_v, SymInt SymInt_v, SymBool SymBool_v, GraphModule GraphModule_v, __torch__.torch.classes._Foo ScriptObj_v) -> Tensor""",  # noqa: B950
        )
        self.assertExpectedInline(
            str(schema2),
            """test_op2(bool bool_v, int int_v, float float_v, str str_v, Tensor Tensor_v, SymInt SymInt_v, SymBool SymBool_v, GraphModule GraphModule_v, __torch__.torch.classes._Foo ScriptObj_v) -> Tensor""",  # noqa: B950
        )
        self.assertExpectedInline(
            str(schema3),
            """test_op3(bool bool_v, int int_v, float float_v, str str_v, Tensor Tensor_v, SymInt SymInt_v, SymBool SymBool_v, GraphModule GraphModule_v, __torch__.torch.classes._Foo ScriptObj_v) -> (Tensor, Tensor)""",  # noqa: B950,
        )
        self.assertEqual(schema1.parse(str(schema1)), schema1)
        self.assertEqual(schema2.parse(str(schema2)), schema2)
        self.assertEqual(schema3.parse(str(schema3)), schema3)

    def test_while_loop_schema_gen(self):
        fn, inp = WHILE_LOOP_TESTS["simple_with_linear"]
        graph = make_fx(fn)(*inp).graph
        while_loop_node = next(
            node
            for node in graph.nodes
            if node.op == "call_function"
            and node.target is torch.ops.higher_order.while_loop
        )
        schema = torch._library.utils.hop_schema_from_fx_node(while_loop_node)
        self.assertExpectedInline(
            str(schema),
            """while_loop(GraphModule cond_fn, GraphModule body_fn, Tensor[2] carried_inputs, Tensor[3] additional_inputs) -> Tensor[2]""",  # noqa: B950
        )
        self.assertEqual(schema.parse(str(schema)), schema)


instantiate_parametrized_tests(TestHopSchema)
instantiate_parametrized_tests(TestControlFlowTraced)

instantiate_parametrized_tests(TestControlFlow)

if __name__ == "__main__":
    run_tests()<|MERGE_RESOLUTION|>--- conflicted
+++ resolved
@@ -1465,7 +1465,6 @@
         )
         self.assertEqual(result, result_exp)
 
-<<<<<<< HEAD
         if autograd:
             result_flatten, _ = pytree.tree_flatten(result)
             result_exp_flatten, _ = pytree.tree_flatten(result_exp)
@@ -1480,10 +1479,6 @@
     @requires_cuda
     @parametrize("reverse", [False, True])
     # @parametrize("compile_mode", ["none", "eager"])
-=======
-    @requires_cuda
-    @parametrize("reverse", [False, True])
->>>>>>> 72e3b19d
     @parametrize("compile_mode", ["none", "eager", "compile", "compile_dynamic_shape"])
     @parametrize("device", [torch.device("cpu"), torch.device("cuda")])
     @parametrize(
@@ -2074,11 +2069,6 @@
         self.assertEqual(result1, expected_result)
 
     @requires_cuda
-<<<<<<< HEAD
-    # @parametrize("compile_mode", ["none", "eager"])
-    # @parametrize("compile_mode", ["compile"])
-=======
->>>>>>> 72e3b19d
     @parametrize("compile_mode", ["none", "eager", "compile", "compile_dynamic_shape"])
     @parametrize("reverse", [False, True])
     @parametrize("device", [torch.device("cpu"), torch.device("cuda")])
@@ -2111,59 +2101,7 @@
             result1 = fct_cmp(inp)
             self.assertEqual(result1, expected_result)
 
-<<<<<<< HEAD
-    # TODO: provide an implementation for all compile modes and re-enable all test
     @requires_cuda
-    # @parametrize("compile_mode", ["none", "eager"])
-    @parametrize("compile_mode", ["none", "eager", "compile", "compile_dynamic_shape"])
-    @parametrize("reverse", [False, True])
-    @parametrize("device", [torch.device("cpu"), torch.device("cuda")])
-    def test_scan_downstream_scan_scan(self, compile_mode, reverse, device):
-        inp = torch.randn(3, 10, 2, device=device)
-        init = torch.randn(3, 2, device=device)
-
-        # Chain with scan
-        def chain_fct_same_dim(inp):
-            o1 = scan(
-                get_scan_combine_fn("add", False),
-                init,
-                inp,
-                dim=1,
-                reverse=reverse,
-            )
-            o2 = scan(
-                get_scan_combine_fn("add", False),
-                init,
-                o1[1],
-                dim=1,
-                reverse=reverse,
-            )
-            return o2
-
-        fct_cmp = compile_mode_helper(chain_fct_same_dim, compile_mode)
-
-        expected_result = _fake_scan(
-            get_scan_combine_fn("add", False),
-            init=init,
-            xs=_fake_scan(
-                get_scan_combine_fn("add", False),
-                init=init,
-                xs=inp,
-                dim=1,
-                reverse=reverse,
-            )[1],
-            dim=1,
-            reverse=reverse,
-        )
-        result1 = fct_cmp(inp)
-        self.assertEqual(result1, expected_result)
-
-    # TODO: provide an implementation for all compile modes and re-enable all test
-    @requires_cuda
-    # @parametrize("compile_mode", ["none", "eager"])
-=======
-    @requires_cuda
->>>>>>> 72e3b19d
     @parametrize("compile_mode", ["none", "eager", "compile", "compile_dynamic_shape"])
     @parametrize("reverse", [False, True])
     @parametrize("device", [torch.device("cpu"), torch.device("cuda")])
@@ -2417,10 +2355,6 @@
 
     @requires_cuda
     @parametrize("reverse", [False, True])
-<<<<<<< HEAD
-    # @parametrize("compile_mode", ["none", "eager"])
-=======
->>>>>>> 72e3b19d
     @parametrize("compile_mode", ["none", "eager", "compile", "compile_dynamic_shape"])
     @parametrize("device", [torch.device("cpu"), torch.device("cuda")])
     def test_scan_init_scanned_0(self, reverse, compile_mode, device):
@@ -2449,10 +2383,6 @@
 
     @requires_cuda
     @parametrize("reverse", [False, True])
-<<<<<<< HEAD
-    # @parametrize("compile_mode", ["none", "eager"])
-=======
->>>>>>> 72e3b19d
     @parametrize("compile_mode", ["none", "eager", "compile", "compile_dynamic_shape"])
     @parametrize("device", [torch.device("cpu"), torch.device("cuda")])
     def test_scan_init_non_tensor(self, reverse, compile_mode, device):
@@ -2474,10 +2404,6 @@
 
     @requires_cuda
     @parametrize("reverse", [False, True])
-<<<<<<< HEAD
-    # @parametrize("compile_mode", ["none", "eager"])
-=======
->>>>>>> 72e3b19d
     @parametrize("compile_mode", ["none", "eager", "compile", "compile_dynamic_shape"])
     @parametrize("device", [torch.device("cpu"), torch.device("cuda")])
     def test_scan_init_wrong_shape(self, reverse, compile_mode, device):
@@ -2506,10 +2432,6 @@
 
     @requires_cuda
     @parametrize("reverse", [False, True])
-<<<<<<< HEAD
-    # @parametrize("compile_mode", ["none", "eager"])
-=======
->>>>>>> 72e3b19d
     @parametrize("compile_mode", ["none", "eager", "compile", "compile_dynamic_shape"])
     @parametrize("device", [torch.device("cpu"), torch.device("cuda")])
     def test_scan_init_wrong_pytree(self, reverse, compile_mode, device):
@@ -2539,10 +2461,6 @@
 
     @requires_cuda
     @parametrize("reverse", [False, True])
-<<<<<<< HEAD
-    # @parametrize("compile_mode", ["none", "eager"])
-=======
->>>>>>> 72e3b19d
     @parametrize("compile_mode", ["none", "eager", "compile", "compile_dynamic_shape"])
     @parametrize("device", [torch.device("cpu"), torch.device("cuda")])
     @parametrize("autograd", [False, True])
