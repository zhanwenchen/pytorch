# Owner(s): ["oncall: quantization"]
import copy
import itertools
from enum import Enum

import torch
import torch.ao.quantization.quantizer.x86_inductor_quantizer as xiq
import torch.nn as nn
from torch._export import capture_pre_autograd_graph
from torch.ao.quantization import ObserverBase
from torch.ao.quantization.quantize_pt2e import (
    convert_pt2e,
    prepare_pt2e,
    prepare_qat_pt2e,
)
from torch.ao.quantization.quantizer.x86_inductor_quantizer import (
    QUANT_ANNOTATION_KEY,
    X86InductorQuantizer,
)
from torch.testing._internal.common_quantization import (
    NodeSpec as ns,
    QuantizationTestCase,
    skipIfNoInductorSupport,
    skipIfNoX86,
)
from torch.testing._internal.common_quantized import override_quantized_engine
from torch.testing._internal.common_utils import skipIfTorchDynamo


class NodePosType(Enum):
    left = 1
    right = 2
    both = 3


class TestHelperModules:
    class SingleConv2dModule(torch.nn.Module):
        def __init__(self, with_bn=False) -> None:
            super().__init__()
            self.conv = nn.Conv2d(3, 6, (2, 2), stride=(1, 1), padding=(1, 1))
            self.bn = torch.nn.BatchNorm2d(6)
            self.with_bn = with_bn

        def forward(self, x):
            x = self.conv(x)
            if self.with_bn:
                x = self.bn(x)
            return x

    class Conv2dUnaryModule(torch.nn.Module):
        def __init__(self, post_op, use_bias: bool = False, with_bn=False) -> None:
            super().__init__()
            self.conv = nn.Conv2d(
                3, 6, (2, 2), stride=(1, 1), padding=(1, 1), bias=use_bias
            )
            self.post_op = post_op
            self.bn = torch.nn.BatchNorm2d(6)
            self.with_bn = with_bn
            self.maxpool = torch.nn.MaxPool2d((3, 3))

        def forward(self, x):
            x = self.conv(x)
            if self.with_bn:
                x = self.bn(x)
            x = self.post_op(x)
            x = self.maxpool(x)
            return x

    class Conv2dAddModule(torch.nn.Module):
        def __init__(
            self,
            inplace_add: bool = False,
            conv2d_type: NodePosType = NodePosType.left,
            use_bias: bool = False,
            with_bn: bool = False,
        ) -> None:
            super().__init__()
            self.conv = torch.nn.Conv2d(
                in_channels=3,
                out_channels=3,
                kernel_size=3,
                stride=1,
                padding=1,
                bias=use_bias,
            )
            self.conv2 = torch.nn.Conv2d(
                in_channels=3,
                out_channels=3,
                kernel_size=3,
                stride=1,
                padding=1,
                bias=use_bias,
            )
            self.relu = nn.ReLU()
            self.inplace_add = inplace_add
            self.conv2d_type = conv2d_type
            self.bn = torch.nn.BatchNorm2d(3)
            self.with_bn = with_bn

        def forward(self, x):
            if self.conv2d_type == NodePosType.left:
                if self.inplace_add:
                    tmp = self.conv(x)
                    if self.with_bn:
                        tmp = self.bn(tmp)
                    tmp += self.relu(x)
                    return tmp
                else:
                    tmp = self.conv(x)
                    if self.with_bn:
                        tmp = self.bn(tmp)
                    return tmp + self.relu(x)
            elif self.conv2d_type == NodePosType.right:
                if self.inplace_add:
                    tmp = self.relu(x)
                    tmp += self.conv(x)
                    return tmp
                else:
                    return self.relu(x) + self.conv(x)
            elif self.conv2d_type == NodePosType.both:
                if self.inplace_add:
                    tmp = self.conv(x)
                    tmp += self.conv2(x)
                    return tmp
                else:
                    return self.conv(x) + self.conv2(x)

    class Conv2dAddReLUModule(torch.nn.Module):
        def __init__(
            self,
            inplace_add: bool = False,
            conv2d_type: NodePosType = NodePosType.left,
            inplace_relu: bool = False,
            use_bias: bool = False,
            with_bn: bool = False,
        ) -> None:
            super().__init__()
            self.conv = torch.nn.Conv2d(
                in_channels=3,
                out_channels=3,
                kernel_size=3,
                stride=1,
                padding=1,
                bias=use_bias,
            )
            self.conv2 = torch.nn.Conv2d(
                in_channels=3,
                out_channels=3,
                kernel_size=3,
                stride=1,
                padding=1,
                bias=use_bias,
            )
            self.relu = nn.ReLU()
            self.inplace_add = inplace_add
            self.conv2d_type = conv2d_type
            self.relu2 = nn.ReLU(inplace=inplace_relu)
            self.bn = torch.nn.BatchNorm2d(3)
            self.with_bn = with_bn

        def forward(self, x):
            if self.conv2d_type == NodePosType.left:
                if self.inplace_add:
                    tmp = self.conv(x)
                    if self.with_bn:
                        tmp = self.bn(tmp)
                    tmp += self.relu(x)
                    return self.relu2(tmp)
                else:
                    tmp = self.conv(x)
                    if self.with_bn:
                        tmp = self.bn(tmp)
                    return self.relu2(tmp + self.relu(x))
            elif self.conv2d_type == NodePosType.right:
                if self.inplace_add:
                    tmp = self.relu(x)
                    tmp += self.conv(x)
                    return self.relu2(tmp)
                else:
                    return self.relu2(self.relu(x) + self.conv(x))
            elif self.conv2d_type == NodePosType.both:
                if self.inplace_add:
                    tmp = self.conv(x)
                    tmp += self.conv2(x)
                    return self.relu2(tmp)
                else:
                    return self.relu2(self.conv(x) + self.conv2(x))

    class Conv2dSingleOpPowModule(nn.Module):
        def __init__(self, single_op):
            super().__init__()
            self.conv = nn.Conv2d(2, 2, 1)
            self.single_op = single_op

        def forward(self, x):
            x = self.conv(x)
            x = self.single_op(x)
            return torch.pow(x, 2)

    class SerialsConv2dAddReLUModule(torch.nn.Module):
        """Serials of 2 Conv2d -> Add -> ReLU Pattern."""

        def __init__(
            self,
        ) -> None:
            super().__init__()
            self.conv = torch.nn.Conv2d(
                in_channels=3,
                out_channels=3,
                kernel_size=3,
                stride=1,
                padding=1,
                bias=True,
            )
            self.conv2 = torch.nn.Conv2d(
                in_channels=3,
                out_channels=3,
                kernel_size=3,
                stride=1,
                padding=1,
                bias=True,
            )
            self.conv3 = torch.nn.Conv2d(
                in_channels=3,
                out_channels=3,
                kernel_size=3,
                stride=1,
                padding=1,
                bias=True,
            )
            self.conv4 = torch.nn.Conv2d(
                in_channels=3,
                out_channels=3,
                kernel_size=3,
                stride=1,
                padding=1,
                bias=True,
            )
            self.relu = nn.ReLU()
            self.relu2 = nn.ReLU()

        def forward(self, x):
            x1 = self.conv(x)
            res1 = self.relu(self.conv2(x1) + self.conv3(x1))
            res2 = self.relu2(self.conv4(res1) + res1)
            return res2

    class Conv2dCatMaxpool2d(torch.nn.Module):
        def __init__(
            self,
        ):
            super().__init__()
            self.conv = torch.nn.Conv2d(
                3, 16, 7, bias=True, stride=2, padding=3, dilation=1
            )
            self.conv2 = torch.nn.Conv2d(
                3, 16, 7, bias=True, stride=2, padding=3, dilation=1
            )
            self.relu = torch.nn.ReLU()
            self.maxpool = torch.nn.MaxPool2d(3, stride=2, padding=1)
            self.conv3 = torch.nn.Conv2d(
                32, 32, 7, bias=True, stride=2, padding=3, dilation=1
            )

        def forward(self, x):
            temp1 = self.relu(self.conv(x))
            temp2 = self.conv2(x + 1)
            temp3 = torch.cat((temp1, temp2), 1)
            temp4 = self.maxpool(temp3)
            temp5 = self.conv3(temp4)
            return temp5

    class Conv2dAvgPool2d(torch.nn.Module):
        def __init__(
            self,
        ):
            super().__init__()
            self.conv = torch.nn.Conv2d(
                3, 16, 7, bias=True, stride=2, padding=3, dilation=1
            )
            self.avgpool = torch.nn.AvgPool2d(3, stride=2, padding=1)

        def forward(self, x):
            temp1 = self.avgpool(self.conv(x))
            return temp1

    class Conv2dCatSameInputs(torch.nn.Module):
        def __init__(
            self,
        ):
            super().__init__()
            self.conv = torch.nn.Conv2d(
                3, 16, 7, bias=True, stride=2, padding=3, dilation=1
            )
            self.relu = torch.nn.ReLU()

        def forward(self, x):
            temp1 = self.relu(self.conv(x))
            temp3 = torch.cat((temp1, temp1), 1)
            return temp3

    class Conv2dCatSingleInput(torch.nn.Module):
        def __init__(
            self,
        ):
            super().__init__()
            self.conv = torch.nn.Conv2d(
                3, 16, 7, bias=True, stride=2, padding=3, dilation=1
            )
            self.relu = torch.nn.ReLU()

        def forward(self, x):
            temp1 = self.relu(self.conv(x))
            temp3 = torch.cat((temp1,), 1)
            return temp3

    class SingleLinearModule(torch.nn.Module):
        def __init__(self, use_bias) -> None:
            super().__init__()
            self.linear = nn.Linear(4, 4, bias=use_bias)

        def forward(self, x):
            return self.linear(x)

    class LinearUnaryModule(torch.nn.Module):
        def __init__(
            self, use_bias, postop, inplace_postop=False, post_op_algo="none"
        ) -> None:
            super().__init__()
            self.linear = nn.Linear(4, 4, bias=use_bias)
            if postop == nn.GELU:
                self.postop = postop(approximate=post_op_algo)
            else:
                self.postop = postop(inplace=inplace_postop)

        def forward(self, x):
            return self.postop(self.linear(x))

    class LinearAddModule(torch.nn.Module):
        def __init__(
            self,
            inplace_add: bool = False,
            linear_pos: NodePosType = NodePosType.left,
            use_bias: bool = False,
        ) -> None:
            super().__init__()
            self.linear = torch.nn.Linear(
                in_features=16, out_features=16, bias=use_bias
            )
            self.linear2 = torch.nn.Linear(
                in_features=16, out_features=16, bias=use_bias
            )
            self.relu = nn.ReLU()
            self.inplace_add = inplace_add
            self.linear_pos = linear_pos

        def forward(self, x):
            if self.linear_pos == NodePosType.left:
                if self.inplace_add:
                    tmp = self.linear(x)
                    tmp += self.relu(x)
                    return tmp
                else:
                    tmp = self.linear(x)
                    return tmp + self.relu(x)
            elif self.linear_pos == NodePosType.right:
                if self.inplace_add:
                    tmp = self.relu(x)
                    tmp += self.linear(x)
                    return tmp
                else:
                    return self.relu(x) + self.linear(x)
            elif self.linear_pos == NodePosType.both:
                if self.inplace_add:
                    tmp = self.linear(x)
                    tmp += self.linear2(x)
                    return tmp
                else:
                    return self.linear(x) + self.linear2(x)

    class LinearAddReLUModule(torch.nn.Module):
        def __init__(
            self,
            inplace_add: bool = False,
            linear_pos: NodePosType = NodePosType.left,
            inplace_relu: bool = False,
            use_bias: bool = False,
        ) -> None:
            super().__init__()
            self.linear = torch.nn.Linear(
                in_features=16, out_features=16, bias=use_bias
            )
            self.linear2 = torch.nn.Linear(
                in_features=16, out_features=16, bias=use_bias
            )
            self.relu = nn.ReLU()
            self.inplace_add = inplace_add
            self.linear_pos = linear_pos
            self.relu2 = nn.ReLU(inplace=inplace_relu)

        def forward(self, x):
            if self.linear_pos == NodePosType.left:
                if self.inplace_add:
                    tmp = self.linear(x)
                    tmp += self.relu(x)
                    return self.relu2(tmp)
                else:
                    tmp = self.linear(x)
                    return self.relu2(tmp + self.relu(x))
            elif self.linear_pos == NodePosType.right:
                if self.inplace_add:
                    tmp = self.relu(x)
                    tmp += self.linear(x)
                    return self.relu2(tmp)
                else:
                    return self.relu2(self.relu(x) + self.linear(x))
            elif self.linear_pos == NodePosType.both:
                if self.inplace_add:
                    tmp = self.linear(x)
                    tmp += self.linear2(x)
                    return self.relu2(tmp)
                else:
                    return self.relu2(self.linear(x) + self.linear2(x))

    class SerialsLinearAddReLUModule(torch.nn.Module):
        """Serials of 2 Linear -> Add -> ReLU Pattern."""

        def __init__(
            self,
        ) -> None:
            super().__init__()
            self.linear = torch.nn.Linear(in_features=16, out_features=16, bias=True)
            self.linear2 = torch.nn.Linear(in_features=16, out_features=16, bias=True)
            self.linear3 = torch.nn.Linear(in_features=16, out_features=16, bias=True)
            self.linear4 = torch.nn.Linear(in_features=16, out_features=16, bias=True)
            self.relu = nn.ReLU()
            self.relu2 = nn.ReLU()

        def forward(self, x):
            x1 = self.linear(x)
            res1 = self.relu(self.linear2(x1) + self.linear3(x1))
            res2 = self.relu2(self.linear4(res1) + res1)
            return res2

    class LinearAddModule2(torch.nn.Module):
        def __init__(
            self,
            inplace_add: bool = False,
        ) -> None:
            super().__init__()
            self.linear = torch.nn.Linear(in_features=16, out_features=16, bias=True)
            self.linear2 = torch.nn.Linear(in_features=16, out_features=16, bias=True)
            self.inplace_add = inplace_add

        def forward(self, x):
            if self.inplace_add:
                tmp = self.linear(x)
                tmp += self.linear2(tmp)
                return tmp
            else:
                tmp = self.linear(x)
                return tmp + self.linear2(tmp)

    class Conv2dAddModule2(torch.nn.Module):
        def __init__(
            self,
            inplace_add: bool = False,
        ) -> None:
            super().__init__()
            self.conv = torch.nn.Conv2d(
                in_channels=3, out_channels=3, kernel_size=3, stride=1, padding=1
            )
            self.conv2 = torch.nn.Conv2d(
                in_channels=3, out_channels=3, kernel_size=3, stride=1, padding=1
            )
            self.inplace_add = inplace_add
            self.bn = torch.nn.BatchNorm2d(3)
            self.bn2 = torch.nn.BatchNorm2d(3)

        def forward(self, x):
            if self.inplace_add:
                tmp = self.bn(self.conv(x))
                tmp += self.bn2(self.conv2(tmp))
                return tmp
            else:
                tmp = self.bn(self.conv(x))
                return tmp + self.bn2(self.conv2(tmp))

    class SelfAttnLikeModule(torch.nn.Module):
        def __init__(
            self,
            input_dim,
            transpose_for_score=False,
            num_attention_heads=None,
            attention_head_size=None,
        ) -> None:
            super().__init__()
            self.input_dim = input_dim
            self.q_proj = nn.Linear(input_dim, input_dim, bias=False)
            self.k_proj = nn.Linear(input_dim, input_dim, bias=False)
            self.v_proj = nn.Linear(input_dim, input_dim, bias=False)
            self.softmax = nn.Softmax(dim=-1)
            self.transpose_for_score = transpose_for_score
            if self.transpose_for_score:
                assert num_attention_heads is not None
                assert attention_head_size is not None
                self.num_attention_heads = num_attention_heads
                self.attention_head_size = attention_head_size

        def transpose_for_scores(self, x: torch.Tensor) -> torch.Tensor:
            new_x_shape = x.size()[:-1] + (
                self.num_attention_heads,
                self.attention_head_size,
            )
            x = x.view(new_x_shape)
            return x.permute(0, 2, 1, 3)

        def forward(self, x):
            q = self.q_proj(x)
            k = self.k_proj(x)
            v = self.v_proj(x)
            if self.transpose_for_score:
                q = self.transpose_for_scores(q)
                k = self.transpose_for_scores(k)
                v = self.transpose_for_scores(v)
            scores = torch.matmul(q, k.transpose(-1, -2)) / (self.input_dim**0.5)
            attention = self.softmax(scores)
            weighted = torch.matmul(attention, v)
            return weighted


class X86InductorQuantTestCase(QuantizationTestCase):
    def _test_quantizer(
        self,
        model,
        example_inputs,
        quantizer,
        expected_node_occurrence,
        expected_node_list=None,
        is_qat=False,
    ):
        m_eager = model.train() if is_qat else model.eval()

        # program capture
        m = copy.deepcopy(m_eager)
        m = capture_pre_autograd_graph(
            m,
            example_inputs,
        )

        # QAT Model failed to deepcopy
        export_model = m if is_qat else copy.deepcopy(m)
        m = prepare_qat_pt2e(m, quantizer) if is_qat else prepare_pt2e(m, quantizer)
        # Calibrate
        m(*example_inputs)
        prepare_model = copy.deepcopy(m)
        m = convert_pt2e(m)
        convert_model = copy.deepcopy(m)
        pt2_quant_output = m(*example_inputs)
        node_occurrence = {
            ns.call_function(k): v for k, v in expected_node_occurrence.items()
        }
        if expected_node_list is None:
            expected_node_list = []
        node_list = [ns.call_function(n) for n in expected_node_list]
        self.checkGraphModuleNodes(
            m, expected_node_occurrence=node_occurrence, expected_node_list=node_list
        )
        return export_model, prepare_model, convert_model


@skipIfNoInductorSupport
class TestQuantizePT2EX86Inductor(X86InductorQuantTestCase):
    @skipIfNoX86
    def test_conv2d(self):
        """
        Test pattern of single conv2d with X86InductorQuantizer.
        """
        with override_quantized_engine("x86"), torch.no_grad():
            m = TestHelperModules.SingleConv2dModule().eval()
            example_inputs = (torch.randn(2, 3, 16, 16),)
            quantizer = X86InductorQuantizer().set_global(
                xiq.get_default_x86_inductor_quantization_config()
            )
            node_occurrence = {
                # one for input and weight of the conv
                torch.ops.quantized_decomposed.quantize_per_tensor.default: 1,
                torch.ops.quantized_decomposed.dequantize_per_tensor.default: 1,
                # note: quantize op for weights are const propagated
                torch.ops.quantized_decomposed.quantize_per_channel.default: 0,
                torch.ops.quantized_decomposed.dequantize_per_channel.default: 1,
            }
            node_list = [
                torch.ops.quantized_decomposed.quantize_per_tensor.default,
                torch.ops.quantized_decomposed.dequantize_per_tensor.default,
                torch.ops.aten.conv2d.default,
            ]
            self._test_quantizer(
                m,
                example_inputs,
                quantizer,
                node_occurrence,
                node_list,
            )

    @skipIfNoX86
    def test_conv2d_unary(self):
        """
        Test pattern of conv2d with unary post ops (such as relu, hardtanh, hardswish, relu6) with X86InductorQuantizer.
        """
        unary_map = {
            "relu": [torch.nn.ReLU(inplace=False), torch.ops.aten.relu.default],
            "relu_inplace": [torch.nn.ReLU(inplace=True), torch.ops.aten.relu_.default],
            "hardtanh": [
                torch.nn.Hardtanh(min_val=0.0, max_val=6.0, inplace=False),
                torch.ops.aten.hardtanh.default,
            ],
            "hardtanh_inplace": [
                torch.nn.Hardtanh(min_val=0.0, max_val=6.0, inplace=True),
                torch.ops.aten.hardtanh_.default,
            ],
            "relu6": [torch.nn.ReLU6(inplace=False), torch.ops.aten.hardtanh.default],
            "relu6_inplace": [
                torch.nn.ReLU6(inplace=True),
                torch.ops.aten.hardtanh_.default,
            ],
            "hardswish": [
                torch.nn.Hardswish(inplace=False),
                torch.ops.aten.hardswish.default,
            ],
            "hardswish_inplace": [
                torch.nn.Hardswish(inplace=True),
                torch.ops.aten.hardswish_.default,
            ],
            "swish": [torch.nn.SiLU(inplace=False), torch.ops.aten.silu.default],
            "swish_inplace": [
                torch.nn.SiLU(inplace=True),
                torch.ops.aten.silu_.default,
            ],
        }
        use_bias_list = [True, False]
        with override_quantized_engine("x86"), torch.no_grad():
            for unary_op, use_bias in itertools.product(
                unary_map.keys(), use_bias_list
            ):
                m = TestHelperModules.Conv2dUnaryModule(
                    unary_map[unary_op][0], use_bias=use_bias
                ).eval()
                example_inputs = (torch.randn(2, 3, 16, 16),)
                quantizer = X86InductorQuantizer().set_global(
                    xiq.get_default_x86_inductor_quantization_config()
                )
                node_occurrence = {
                    # one for input and weight of the conv
                    torch.ops.quantized_decomposed.quantize_per_tensor.default: 3,
                    torch.ops.quantized_decomposed.dequantize_per_tensor.default: 3,
                    # note: quantize op for weights are const propagated
                    torch.ops.quantized_decomposed.quantize_per_channel.default: 0,
                    torch.ops.quantized_decomposed.dequantize_per_channel.default: 1,
                }
                node_list = [
                    torch.ops.quantized_decomposed.quantize_per_tensor.default,
                    torch.ops.quantized_decomposed.dequantize_per_tensor.default,
                    torch.ops.aten.conv2d.default,
                    unary_map[unary_op][1],
                ]
                self._test_quantizer(
                    m,
                    example_inputs,
                    quantizer,
                    node_occurrence,
                    node_list,
                )

    @skipIfNoX86
    def test_conv2d_binary(self):
        """
        Test pattern of conv2d with binary post ops (such as add) with X86InductorQuantizer.
        Currently, only add as binary post op is supported.
        """
        conv2d_type_list = [NodePosType.left, NodePosType.both]
        example_inputs = (torch.randn(2, 3, 6, 6),)
        quantizer = X86InductorQuantizer().set_global(
            xiq.get_default_x86_inductor_quantization_config()
        )
        with override_quantized_engine("x86"), torch.no_grad():
            for conv2d_type in conv2d_type_list:
                m = TestHelperModules.Conv2dAddModule(conv2d_type=conv2d_type).eval()
                if conv2d_type != NodePosType.both:
                    node_occurrence = {
                        # one for input and weight of the conv
                        # one for extra input node of add
                        torch.ops.quantized_decomposed.quantize_per_tensor.default: 2,
                        torch.ops.quantized_decomposed.dequantize_per_tensor.default: 2,
                        # quantize_per_channel for weights are const propagated
                        torch.ops.quantized_decomposed.quantize_per_channel.default: 0,
                        torch.ops.quantized_decomposed.dequantize_per_channel.default: 1,
                    }
                else:
                    node_occurrence = {
                        # one for input of the conv
                        # one for input of another conv
                        # 2 conv will share same input quant/dequant
                        # one for extra input node of add
                        torch.ops.quantized_decomposed.quantize_per_tensor.default: 2,
                        torch.ops.quantized_decomposed.dequantize_per_tensor.default: 3,
                        # quantize_per_channel for weights are const propagated
                        torch.ops.quantized_decomposed.quantize_per_channel.default: 0,
                        torch.ops.quantized_decomposed.dequantize_per_channel.default: 2,
                    }
                node_list = [
                    torch.ops.quantized_decomposed.quantize_per_tensor.default,
                    torch.ops.quantized_decomposed.dequantize_per_tensor.default,
                    torch.ops.aten.conv2d.default,
                    torch.ops.aten.add.Tensor,
                ]
                self._test_quantizer(
                    m,
                    example_inputs,
                    quantizer,
                    node_occurrence,
                    node_list,
                )

    @skipIfNoX86
    def test_conv2d_binary2(self):
        """
        Test Pattern:
            tmp = conv2d_1(x)
            tmp2 = conv2d_2(tmp)
            return tmp + tmp2
        Since conv2d_1 has 2 users, we should annotate conv2d_2 for binary fusion instead of conv2d_1
        """
        example_inputs = (torch.randn(2, 3, 6, 6),)
        quantizer = X86InductorQuantizer().set_global(
            xiq.get_default_x86_inductor_quantization_config()
        )
        inplace_add_list = [True, False]
        with override_quantized_engine("x86"), torch.no_grad():
            for inplace_add in inplace_add_list:
                m = TestHelperModules.Conv2dAddModule2(inplace_add=inplace_add).eval()
                node_occurrence = {
                    torch.ops.quantized_decomposed.quantize_per_tensor.default: 2,
                    torch.ops.quantized_decomposed.dequantize_per_tensor.default: 3,
                    # quantize_per_channel for weights are const propagated
                    torch.ops.quantized_decomposed.quantize_per_channel.default: 0,
                    torch.ops.quantized_decomposed.dequantize_per_channel.default: 2,
                }
                node_list = [
                    torch.ops.quantized_decomposed.quantize_per_tensor.default,
                    torch.ops.quantized_decomposed.dequantize_per_tensor.default,
                    torch.ops.aten.conv2d.default,
                    torch.ops.quantized_decomposed.quantize_per_tensor.default,
                    torch.ops.aten.add_.Tensor
                    if inplace_add
                    else torch.ops.aten.add.Tensor,
                ]
                self._test_quantizer(
                    m,
                    example_inputs,
                    quantizer,
                    node_occurrence,
                    node_list,
                )

    @skipIfNoX86
    def test_conv2d_binary_unary(self):
        """
        Test pattern of conv2d with binary + unary post ops (such as add + relu) with X86InductorQuantizer.
        Currently, only add as binary post op and relu as unary post op are supported.
        """
        conv2d_type_list = [NodePosType.left, NodePosType.both]
        example_inputs = (torch.randn(2, 3, 6, 6),)
        quantizer = X86InductorQuantizer().set_global(
            xiq.get_default_x86_inductor_quantization_config()
        )
        with override_quantized_engine("x86"), torch.no_grad():
            for conv2d_type in conv2d_type_list:
                m = TestHelperModules.Conv2dAddReLUModule(
                    conv2d_type=conv2d_type,
                ).eval()
                if conv2d_type != NodePosType.both:
                    node_occurrence = {
                        # one for input for conv
                        # one for extra input node of add
                        torch.ops.quantized_decomposed.quantize_per_tensor.default: 2,
                        torch.ops.quantized_decomposed.dequantize_per_tensor.default: 2,
                        # note: quantize op for weights are const propagated
                        torch.ops.quantized_decomposed.quantize_per_channel.default: 0,
                        torch.ops.quantized_decomposed.dequantize_per_channel.default: 1,
                    }
                else:
                    node_occurrence = {
                        # one for input of the conv
                        # one for input of another conv
                        # 2 conv will share same input quant/dequant
                        # one for extra input node of add
                        torch.ops.quantized_decomposed.quantize_per_tensor.default: 2,
                        torch.ops.quantized_decomposed.dequantize_per_tensor.default: 3,
                        # note: quantize op for weights are const propagated
                        torch.ops.quantized_decomposed.quantize_per_channel.default: 0,
                        torch.ops.quantized_decomposed.dequantize_per_channel.default: 2,
                    }
                node_list = [
                    torch.ops.quantized_decomposed.quantize_per_tensor.default,
                    torch.ops.quantized_decomposed.dequantize_per_tensor.default,
                    torch.ops.aten.conv2d.default,
                    torch.ops.aten.add.Tensor,
                ]
                self._test_quantizer(
                    m,
                    example_inputs,
                    quantizer,
                    node_occurrence,
                    node_list,
                )

    @skipIfNoX86
    def test_conv2d_serials_binary_unary(self):
        """
        Test pattern of 2 following up conv2d add relu with X86InductorQuantizer.
        """
        with override_quantized_engine("x86"), torch.no_grad():
            m = TestHelperModules.SerialsConv2dAddReLUModule().eval()
            example_inputs = (torch.randn(2, 3, 16, 16),)
            quantizer = X86InductorQuantizer().set_global(
                xiq.get_default_x86_inductor_quantization_config()
            )
            node_occurrence = {
                torch.ops.quantized_decomposed.quantize_per_tensor.default: 4,
                torch.ops.quantized_decomposed.dequantize_per_tensor.default: 6,
                # quantize_per_channel for weights are const propagated
                torch.ops.quantized_decomposed.quantize_per_channel.default: 0,
                torch.ops.quantized_decomposed.dequantize_per_channel.default: 4,
            }
            node_list = [
                torch.ops.quantized_decomposed.quantize_per_tensor.default,
                torch.ops.quantized_decomposed.dequantize_per_tensor.default,
                torch.ops.aten.conv2d.default,
                torch.ops.quantized_decomposed.quantize_per_tensor.default,
                torch.ops.quantized_decomposed.dequantize_per_tensor.default,
                torch.ops.aten.conv2d.default,
                torch.ops.aten.conv2d.default,
                torch.ops.aten.add.Tensor,
                torch.ops.aten.relu.default,
            ]
            self._test_quantizer(
                m,
                example_inputs,
                quantizer,
                node_occurrence,
                node_list,
            )

    def _single_op_share_observer_recipe_test_helper(self, m, x, single_op):
        quantizer = X86InductorQuantizer().set_global(
            xiq.get_default_x86_inductor_quantization_config()
        )
        example_inputs = (x,)
        node_occurrence = {
            # one for input and weight of the conv, two for input/output for the maxpool2d
            torch.ops.quantized_decomposed.quantize_per_tensor.default: 3,
            torch.ops.quantized_decomposed.dequantize_per_tensor.default: 3,
            # quantize_per_channel for weights are const propagated
            torch.ops.quantized_decomposed.quantize_per_channel.default: 0,
            torch.ops.quantized_decomposed.dequantize_per_channel.default: 1,
        }
        node_list = [
            torch.ops.quantized_decomposed.quantize_per_tensor.default,
            torch.ops.quantized_decomposed.dequantize_per_tensor.default,
            torch.ops.aten.conv2d.default,
            torch.ops.quantized_decomposed.quantize_per_tensor.default,
            torch.ops.quantized_decomposed.dequantize_per_tensor.default,
            single_op,
            torch.ops.quantized_decomposed.quantize_per_tensor.default,
            torch.ops.quantized_decomposed.dequantize_per_tensor.default,
        ]
        _, prepare_model, _ = self._test_quantizer(
            m,
            example_inputs,
            quantizer,
            node_occurrence,
            node_list,
        )
        # Check Maxpool2d has share observer at input and output
        for node in prepare_model.graph.nodes:
            if node.op == "call_function" and node.target is single_op:
                single_op_node = node
                input_obs_of_single_op = getattr(
                    prepare_model, single_op_node.args[0].target
                )
                output_obs_of_single_op = getattr(
                    prepare_model, next(iter(single_op_node.users)).target
                )
            elif (
                node.op == "call_function"
                and node.target is torch.ops.aten.conv2d.default
            ):
                conv_node = node
                input_obs_of_conv = getattr(prepare_model, conv_node.args[0].target)
        self.assertTrue(isinstance(input_obs_of_single_op, ObserverBase))
        self.assertTrue(isinstance(output_obs_of_single_op, ObserverBase))
        self.assertTrue(isinstance(input_obs_of_conv, ObserverBase))
        self.assertTrue(input_obs_of_single_op is output_obs_of_single_op)
        self.assertTrue(input_obs_of_single_op is not input_obs_of_conv)

    @skipIfNoX86
    def test_maxpool2d_recipe(self):
        r"""
        Test pattern: int8_in_int8_out_ops(maxpool) - non_quantizable op(pow)
        Since maxpool is a int8_in_int8_out_op, there is obs between maxpool and pow.
        """
        self._single_op_share_observer_recipe_test_helper(
            TestHelperModules.Conv2dSingleOpPowModule(nn.MaxPool2d(1, 1)).eval(),
            torch.rand(1, 2, 14, 14),
            torch.ops.aten.max_pool2d.default,
        )

    @skipIfNoX86
    def test_adaptive_avg_pool2d_recipe(self):
        r"""
        Test pattern: int8_in_int8_out_ops(adaptive_avg_pool2d) - non_quantizable op(pow)
        Since adaptive_avg_pool2d is a int8_in_int8_out_op, there is obs between adaptive_avg_pool2d and pow.
        """
        self._single_op_share_observer_recipe_test_helper(
            TestHelperModules.Conv2dSingleOpPowModule(
                nn.AdaptiveAvgPool2d((1, 1))
            ).eval(),
            torch.rand(1, 2, 14, 14),
            torch.ops.aten.adaptive_avg_pool2d.default,
        )

    @skipIfNoX86
    def test_flatten_recipe(self):
        r"""
        Test pattern: int8_in_int8_out_ops(flatten) - non_quantizable op(pow)
        Since flatten is a int8_in_int8_out_op, there is obs between flatten and pow.
        """
        self._single_op_share_observer_recipe_test_helper(
            TestHelperModules.Conv2dSingleOpPowModule(
                lambda x: torch.flatten(x, 1)
            ).eval(),
            torch.rand(1, 2, 14, 14),
            torch.ops.aten.flatten.using_ints,
        )

    @skipIfNoX86
    def test_cat_recipe(self):
        r"""
        Test pattern: conv -> cat -> maxpool2d
        Since cat, maxpool is a int8_in_int8_out_op, the inputs and outputs should with same observer.
        """
        m = TestHelperModules.Conv2dCatMaxpool2d().eval()
        x = torch.randn(16, 3, 16, 16).contiguous(memory_format=torch.channels_last)
        quantizer = X86InductorQuantizer().set_global(
            xiq.get_default_x86_inductor_quantization_config()
        )
        example_inputs = (x,)
        node_occurrence = {
            torch.ops.quantized_decomposed.quantize_per_tensor.default: 6,
            torch.ops.quantized_decomposed.dequantize_per_tensor.default: 6,
            # quantize_per_channel for weights are const propagated
            torch.ops.quantized_decomposed.quantize_per_channel.default: 0,
            torch.ops.quantized_decomposed.dequantize_per_channel.default: 3,
        }
        node_list = [
            torch.ops.quantized_decomposed.quantize_per_tensor.default,
            torch.ops.quantized_decomposed.dequantize_per_tensor.default,
            torch.ops.aten.conv2d.default,
            torch.ops.quantized_decomposed.quantize_per_tensor.default,
            torch.ops.quantized_decomposed.dequantize_per_tensor.default,
            torch.ops.aten.cat.default,
            torch.ops.quantized_decomposed.quantize_per_tensor.default,
            torch.ops.quantized_decomposed.dequantize_per_tensor.default,
            torch.ops.aten.max_pool2d.default,
            torch.ops.quantized_decomposed.quantize_per_tensor.default,
            torch.ops.quantized_decomposed.dequantize_per_tensor.default,
        ]
        _, prepare_model, _ = self._test_quantizer(
            m,
            example_inputs,
            quantizer,
            node_occurrence,
            node_list,
        )
        # Check Cat/Maxpool2d has share observer at input and output
        for node in prepare_model.graph.nodes:
            if node.op == "call_function" and node.target == torch.ops.aten.cat.default:
                cat_act_obs0 = getattr(prepare_model, node.all_input_nodes[0].target)
                cat_act_obs1 = getattr(prepare_model, node.all_input_nodes[1].target)
                cat_out_obs = getattr(prepare_model, next(iter(node.users)).target)
            elif (
                node.op == "call_function"
                and node.target is torch.ops.aten.max_pool2d.default
            ):
                maxpool_node = node
                input_obs_of_maxpool = getattr(
                    prepare_model, maxpool_node.args[0].target
                )
                output_obs_of_maxpool = getattr(
                    prepare_model, next(iter(maxpool_node.users)).target
                )
        self.assertTrue(isinstance(cat_act_obs0, ObserverBase))
        self.assertTrue(isinstance(cat_act_obs1, ObserverBase))
        self.assertTrue(isinstance(cat_out_obs, ObserverBase))
        self.assertTrue(isinstance(input_obs_of_maxpool, ObserverBase))
        self.assertTrue(isinstance(output_obs_of_maxpool, ObserverBase))
        self.assertTrue(cat_act_obs0 is cat_act_obs1)
        self.assertTrue(cat_act_obs0 is cat_out_obs)
        self.assertTrue(cat_out_obs is input_obs_of_maxpool)
        self.assertTrue(input_obs_of_maxpool is output_obs_of_maxpool)

    @skipIfNoX86
    def test_cat_recipe_same_inputs(self):
        r"""
        Test pattern: conv -> cat([input0, input0])
        Since cat has 2 input node of same tensor, they should also be with same observer.
        """
        m = TestHelperModules.Conv2dCatSameInputs().eval()
        x = torch.randn(16, 3, 16, 16).contiguous(memory_format=torch.channels_last)
        quantizer = X86InductorQuantizer().set_global(
            xiq.get_default_x86_inductor_quantization_config()
        )
        example_inputs = (x,)
        node_occurrence = {
            torch.ops.quantized_decomposed.quantize_per_tensor.default: 3,
            torch.ops.quantized_decomposed.dequantize_per_tensor.default: 3,
            # quantize_per_channel for weights are const propagated
            torch.ops.quantized_decomposed.quantize_per_channel.default: 0,
            torch.ops.quantized_decomposed.dequantize_per_channel.default: 1,
        }
        node_list = [
            torch.ops.quantized_decomposed.quantize_per_tensor.default,
            torch.ops.quantized_decomposed.dequantize_per_tensor.default,
            torch.ops.aten.conv2d.default,
            torch.ops.quantized_decomposed.quantize_per_tensor.default,
            torch.ops.quantized_decomposed.dequantize_per_tensor.default,
            torch.ops.aten.cat.default,
            torch.ops.quantized_decomposed.quantize_per_tensor.default,
            torch.ops.quantized_decomposed.dequantize_per_tensor.default,
        ]
        _, prepare_model, _ = self._test_quantizer(
            m,
            example_inputs,
            quantizer,
            node_occurrence,
            node_list,
        )
        # Check Cat has share observer at input and output
        for node in prepare_model.graph.nodes:
            if node.op == "call_function" and node.target == torch.ops.aten.cat.default:
                cat_act_obs0 = getattr(prepare_model, node.args[0][0].target)
                cat_act_obs1 = getattr(prepare_model, node.args[0][1].target)
                cat_out_obs = getattr(prepare_model, next(iter(node.users)).target)
        self.assertTrue(isinstance(cat_act_obs0, ObserverBase))
        self.assertTrue(isinstance(cat_act_obs1, ObserverBase))
        self.assertTrue(isinstance(cat_out_obs, ObserverBase))
        self.assertTrue(cat_act_obs0 is cat_act_obs1)
        self.assertTrue(cat_act_obs0 is cat_out_obs)

    @skipIfNoX86
    def test_cat_recipe_single_input(self):
        r"""
        Test pattern: conv -> cat([input0,])
        Since cat has 1 input node, they should also be with same observer.
        """
        m = TestHelperModules.Conv2dCatSingleInput().eval()
        x = torch.randn(16, 3, 16, 16).contiguous(memory_format=torch.channels_last)
        quantizer = X86InductorQuantizer().set_global(
            xiq.get_default_x86_inductor_quantization_config()
        )
        example_inputs = (x,)
        node_occurrence = {
            torch.ops.quantized_decomposed.quantize_per_tensor.default: 3,
            torch.ops.quantized_decomposed.dequantize_per_tensor.default: 3,
            # quantize_per_channel for weights are const propagated
            torch.ops.quantized_decomposed.quantize_per_channel.default: 0,
            torch.ops.quantized_decomposed.dequantize_per_channel.default: 1,
        }
        node_list = [
            torch.ops.quantized_decomposed.quantize_per_tensor.default,
            torch.ops.quantized_decomposed.dequantize_per_tensor.default,
            torch.ops.aten.conv2d.default,
            torch.ops.quantized_decomposed.quantize_per_tensor.default,
            torch.ops.quantized_decomposed.dequantize_per_tensor.default,
            torch.ops.aten.cat.default,
            torch.ops.quantized_decomposed.quantize_per_tensor.default,
            torch.ops.quantized_decomposed.dequantize_per_tensor.default,
        ]
        _, prepare_model, _ = self._test_quantizer(
            m,
            example_inputs,
            quantizer,
            node_occurrence,
            node_list,
        )
        # Check Cat has share observer at input and output
        for node in prepare_model.graph.nodes:
            if node.op == "call_function" and node.target == torch.ops.aten.cat.default:
                cat_act_obs0 = getattr(prepare_model, node.args[0][0].target)
                cat_out_obs = getattr(prepare_model, next(iter(node.users)).target)
        self.assertTrue(isinstance(cat_act_obs0, ObserverBase))
        self.assertTrue(isinstance(cat_out_obs, ObserverBase))
        self.assertTrue(cat_act_obs0 is cat_out_obs)

    @skipIfNoX86
    def test_avg_pool2d_recipe(self):
        r"""
        Test pattern: conv -> AvgPool2d
        Since AvgPool2d is a int8_in_int8_out_op, the inputs and outputs should with same observer.
        """
        m = TestHelperModules.Conv2dAvgPool2d().eval()
        x = torch.randn(16, 3, 16, 16).contiguous(memory_format=torch.channels_last)
        quantizer = X86InductorQuantizer().set_global(
            xiq.get_default_x86_inductor_quantization_config()
        )
        example_inputs = (x,)
        node_occurrence = {
            torch.ops.quantized_decomposed.quantize_per_tensor.default: 3,
            torch.ops.quantized_decomposed.dequantize_per_tensor.default: 3,
            # quantize_per_channel for weights are const propagated
            torch.ops.quantized_decomposed.quantize_per_channel.default: 0,
            torch.ops.quantized_decomposed.dequantize_per_channel.default: 1,
        }
        node_list = [
            torch.ops.quantized_decomposed.quantize_per_tensor.default,
            torch.ops.quantized_decomposed.dequantize_per_tensor.default,
            torch.ops.aten.conv2d.default,
            torch.ops.quantized_decomposed.quantize_per_tensor.default,
            torch.ops.quantized_decomposed.dequantize_per_tensor.default,
            torch.ops.aten.avg_pool2d.default,
            torch.ops.quantized_decomposed.quantize_per_tensor.default,
            torch.ops.quantized_decomposed.dequantize_per_tensor.default,
        ]
        _, prepare_model, _ = self._test_quantizer(
            m,
            example_inputs,
            quantizer,
            node_occurrence,
            node_list,
        )
        for node in prepare_model.graph.nodes:
            if (
                node.op == "call_function"
                and node.target is torch.ops.aten.avg_pool2d.default
            ):
                avgpool_node = node
                input_obs_of_avgpool = getattr(
                    prepare_model, avgpool_node.args[0].target
                )
                output_obs_of_avgpool = getattr(
                    prepare_model, next(iter(avgpool_node.users)).target
                )
            elif (
                node.op == "call_function"
                and node.target is torch.ops.aten.conv2d.default
            ):
                conv_node = node
                output_obs_of_conv = getattr(
                    prepare_model, next(iter(conv_node.users)).target
                )
        self.assertTrue(isinstance(input_obs_of_avgpool, ObserverBase))
        self.assertTrue(isinstance(output_obs_of_avgpool, ObserverBase))
        self.assertTrue(isinstance(output_obs_of_conv, ObserverBase))
        self.assertTrue(input_obs_of_avgpool is output_obs_of_avgpool)
        self.assertTrue(input_obs_of_avgpool is output_obs_of_conv)

    @skipIfNoX86
    def test_linear(self):
        """
        Test pattern of single linear with X86InductorQuantizer.
        """
        with override_quantized_engine("x86"), torch.no_grad():
            for use_bias in [True, False]:
                m = TestHelperModules.SingleLinearModule(use_bias).eval()
                example_inputs = (torch.randn(2, 4),)
                quantizer = X86InductorQuantizer().set_global(
                    xiq.get_default_x86_inductor_quantization_config()
                )
                node_occurrence = {
                    # one for input and weight, one for output
                    torch.ops.quantized_decomposed.quantize_per_tensor.default: 1,
                    torch.ops.quantized_decomposed.dequantize_per_tensor.default: 1,
                    # quantize_per_channel for weights are const propagated
                    torch.ops.quantized_decomposed.quantize_per_channel.default: 0,
                    torch.ops.quantized_decomposed.dequantize_per_channel.default: 1,
                }
                node_list = [
                    torch.ops.quantized_decomposed.quantize_per_tensor.default,
                    torch.ops.quantized_decomposed.dequantize_per_tensor.default,
                    torch.ops.aten.linear.default,
                ]
                self._test_quantizer(
                    m,
                    example_inputs,
                    quantizer,
                    node_occurrence,
                    node_list,
                )

    def _test_linear_unary_helper(
        self,
        post_op_module,
        post_op_aten,
        post_op_aten_inplace,
        post_op_algo_list=None,
        is_qat=False,
        is_dynamic=False,
    ):
        """
        Test pattern of linear with unary post ops (e.g. relu) with X86InductorQuantizer.
        """
        use_bias_list = [True, False]
        inplace_list = [True, False]
        if post_op_algo_list is None:
            post_op_algo_list = [None]
        cases = itertools.product(use_bias_list, inplace_list, post_op_algo_list)
        with override_quantized_engine("x86"), torch.no_grad():
            for use_bias, inplace, post_op_algo in cases:
                if inplace and post_op_aten_inplace is None:
                    continue
                m = TestHelperModules.LinearUnaryModule(
                    use_bias=use_bias,
                    postop=post_op_module,
                    inplace_postop=inplace,
                    post_op_algo=post_op_algo,
                ).eval()
                example_inputs = (torch.randn(2, 4),)
                quantizer = X86InductorQuantizer().set_global(
                    xiq.get_default_x86_inductor_quantization_config(
                        is_qat=is_qat,
                        is_dynamic=is_dynamic,
                    )
                )
                quantize_per_tensor_op = (
                    torch.ops.quantized_decomposed.quantize_per_tensor.tensor
                    if is_dynamic
                    else torch.ops.quantized_decomposed.quantize_per_tensor.default
                )
                dequantize_per_tensor_op = (
                    torch.ops.quantized_decomposed.dequantize_per_tensor.tensor
                    if is_dynamic
                    else torch.ops.quantized_decomposed.dequantize_per_tensor.default
                )
                node_occurrence = {
                    # one for input of the linear
                    quantize_per_tensor_op: 1,
                    dequantize_per_tensor_op: 1,
                    # quantize_per_channel for weights are const propagated
                    torch.ops.quantized_decomposed.quantize_per_channel.default: 0,
                    torch.ops.quantized_decomposed.dequantize_per_channel.default: 1,
                }
                node_list = [
                    quantize_per_tensor_op,
                    dequantize_per_tensor_op,
                    torch.ops.aten.linear.default,
                    post_op_aten_inplace if inplace else post_op_aten,
                ]
                self._test_quantizer(
                    m,
                    example_inputs,
                    quantizer,
                    node_occurrence,
                    node_list,
                    is_qat=is_qat,
                )

    @skipIfNoX86
    def test_linear_unary(self):
        aten = torch.ops.aten
        self._test_linear_unary_helper(nn.ReLU, aten.relu.default, aten.relu_.default)
        self._test_linear_unary_helper(
            nn.LeakyReLU, aten.leaky_relu.default, aten.leaky_relu_.default
        )
        self._test_linear_unary_helper(
            nn.GELU, aten.gelu.default, None, ["none", "tanh"]
        )

    @skipIfNoX86
    def test_linear_unary_qat(self):
        aten = torch.ops.aten
        self._test_linear_unary_helper(
            nn.ReLU, aten.relu.default, aten.relu_.default, is_qat=True
        )
        self._test_linear_unary_helper(
            nn.LeakyReLU, aten.leaky_relu.default, aten.leaky_relu_.default, is_qat=True
        )
        self._test_linear_unary_helper(
            nn.GELU, aten.gelu.default, None, ["none", "tanh"], is_qat=True
        )

    @skipIfNoX86
    def test_linear_unary_dynamic(self):
        aten = torch.ops.aten
        self._test_linear_unary_helper(
            nn.ReLU, aten.relu.default, aten.relu_.default, is_dynamic=True
        )
        self._test_linear_unary_helper(
            nn.LeakyReLU,
            aten.leaky_relu.default,
            aten.leaky_relu_.default,
            is_dynamic=True,
        )
        self._test_linear_unary_helper(
            nn.GELU, aten.gelu.default, None, ["none", "tanh"], is_dynamic=True
        )

    @skipIfNoX86
    def test_linear_unary_dynamic_qat(self):
        aten = torch.ops.aten
        self._test_linear_unary_helper(
            nn.ReLU, aten.relu.default, aten.relu_.default, is_qat=True, is_dynamic=True
        )
        self._test_linear_unary_helper(
            nn.LeakyReLU,
            aten.leaky_relu.default,
            aten.leaky_relu_.default,
            is_qat=True,
            is_dynamic=True,
        )
        self._test_linear_unary_helper(
            nn.GELU,
            aten.gelu.default,
            None,
            ["none", "tanh"],
            is_qat=True,
            is_dynamic=True,
        )

    def _check_annotation_stat(self, gm, expected_stat_dict):
        # Check expected annotation statistics to ensure the annotation is correct

        def _check_annotation(node):
            annot = node.meta.get(QUANT_ANNOTATION_KEY, None)
            if annot is None:
                return False, False
            return annot._annotated, annot._is_output_of_quantized_pattern

        for node in gm.graph.nodes:
            if node.target in expected_stat_dict.keys():
                annotated, is_quant_out = _check_annotation(node)
                expected_stat_dict[node.target]["annotated"] -= annotated
                expected_stat_dict[node.target]["is_quant_out"] -= is_quant_out
        for op_stat in expected_stat_dict.values():
            assert all(v == 0 for v in op_stat.values())

    def _test_linear_binary_helper(self, is_qat=False, is_dynamic=False):
        """
        Test pattern of linear with binary post ops (such as add) with X86InductorQuantizer.
        Currently, only add as binary post op is supported.
        """
        linear_pos_list = [NodePosType.left, NodePosType.right, NodePosType.both]
        # TODO test for inplace add after refactoring of capture_pre_autograd_graph
        inplace_add_list = [False]
        example_inputs = (torch.randn(2, 16),)
        quantizer = X86InductorQuantizer().set_global(
            xiq.get_default_x86_inductor_quantization_config(
                is_qat=is_qat,
                is_dynamic=is_dynamic,
            )
        )
        quantize_per_tensor_op = (
            torch.ops.quantized_decomposed.quantize_per_tensor.tensor
            if is_dynamic
            else torch.ops.quantized_decomposed.quantize_per_tensor.default
        )
        dequantize_per_tensor_op = (
            torch.ops.quantized_decomposed.dequantize_per_tensor.tensor
            if is_dynamic
            else torch.ops.quantized_decomposed.dequantize_per_tensor.default
        )
        cases = itertools.product(linear_pos_list, inplace_add_list)
        with override_quantized_engine("x86"), torch.no_grad():
            for linear_pos, inplace_add in cases:
                m = TestHelperModules.LinearAddModule(
                    inplace_add=inplace_add, linear_pos=linear_pos
                ).eval()
                if linear_pos != NodePosType.both:
                    node_occurrence = {
                        # Only one 1 q-dq for input of the linear
                        # No q-dq for extra input node of add
                        quantize_per_tensor_op: 1,
                        dequantize_per_tensor_op: 1,
                        # quantize_per_channel for weights are const propagated
                        torch.ops.quantized_decomposed.quantize_per_channel.default: 0,
                        torch.ops.quantized_decomposed.dequantize_per_channel.default: 1,
                    }
                else:
                    # convert_pt2e disables duplicate dequant for dynamic quant
                    num_dequant = 1 if is_dynamic else 2
                    node_occurrence = {
                        # One quantize_per_tensor for both linear nodes (shared)
                        # Two dequantize_per_tensor for two linear nodes
                        # No q-dq for extra input node of add
                        quantize_per_tensor_op: 1,
                        dequantize_per_tensor_op: num_dequant,
                        # quantize_per_channel for weights are const propagated
                        torch.ops.quantized_decomposed.quantize_per_channel.default: 0,
                        torch.ops.quantized_decomposed.dequantize_per_channel.default: 2,
                    }
                node_list = [
                    quantize_per_tensor_op,
                    dequantize_per_tensor_op,
                    torch.ops.aten.linear.default,
                    torch.ops.aten.add_.Tensor
                    if inplace_add
                    else torch.ops.aten.add.Tensor,
                ]
                fq_m = self._test_quantizer(
                    m,
                    example_inputs,
                    quantizer,
                    node_occurrence,
                    node_list,
                    is_qat=is_qat,
                )[-1]
                # One linear and add are fused. The other linear is quantized alone if present
                aten = torch.ops.aten
                add_op = aten.add_.Tensor if inplace_add else aten.add.Tensor
                expected_annotation_stat = {
                    aten.linear.default: {
                        "annotated": 2 if linear_pos == NodePosType.both else 1,
                        "is_quant_out": 1 if linear_pos == NodePosType.both else 0,
                    },
                    add_op: {"annotated": 1, "is_quant_out": 1},
                }
                self._check_annotation_stat(fq_m, expected_annotation_stat)

    @skipIfNoX86
    def test_linear_binary(self):
        self._test_linear_binary_helper()

    @skipIfNoX86
    def test_linear_binary_qat(self):
        self._test_linear_binary_helper(is_qat=True)

    @skipIfNoX86
    def test_linear_binary_dynamic(self):
        self._test_linear_binary_helper(is_dynamic=True)

    @skipIfNoX86
    def test_linear_binary_dynamic_qat(self):
        self._test_linear_binary_helper(is_qat=True, is_dynamic=True)

    @skipIfNoX86
    def test_linear_binary2(self):
        """
        Test Pattern:
            tmp = linear_1(x)
            tmp2 = linear_2(tmp)
            return tmp + tmp2
        Since linear_1 has 2 users, we should annotate linear_2 for binary fusion instead of linear_1
        """
        example_inputs = (torch.randn(2, 16),)
<<<<<<< HEAD
        inplace_add_list = [True, False]
        is_qat_list = [False, True]
        is_dynamic_list = [False, True]
        cases = itertools.product(inplace_add_list, is_qat_list, is_dynamic_list)
=======
        quantizer = X86InductorQuantizer().set_global(
            xiq.get_default_x86_inductor_quantization_config()
        )
        # TODO test for inplace add after refactoring of capture_pre_autograd_graph
        inplace_add_list = [False]
>>>>>>> 0d00beda
        with override_quantized_engine("x86"), torch.no_grad():
            for inplace_add, is_qat, is_dynamic in cases:
                quantizer = X86InductorQuantizer().set_global(
                    xiq.get_default_x86_inductor_quantization_config(
                        is_qat=is_qat, is_dynamic=is_dynamic
                    )
                )
                m = TestHelperModules.LinearAddModule2(inplace_add=inplace_add).eval()
                quantize_per_tensor_op = (
                    torch.ops.quantized_decomposed.quantize_per_tensor.tensor
                    if is_dynamic
                    else torch.ops.quantized_decomposed.quantize_per_tensor.default
                )
                dequantize_per_tensor_op = (
                    torch.ops.quantized_decomposed.dequantize_per_tensor.tensor
                    if is_dynamic
                    else torch.ops.quantized_decomposed.dequantize_per_tensor.default
                )
                # Two q-dq nodes for inputs of linear nodes
                # No q-dq for extra input node of add
                node_occurrence = {
                    quantize_per_tensor_op: 2,
                    dequantize_per_tensor_op: 2,
                    # quantize_per_channel for weights are const propagated
                    torch.ops.quantized_decomposed.quantize_per_channel.default: 0,
                    torch.ops.quantized_decomposed.dequantize_per_channel.default: 2,
                }
                node_list = [
                    quantize_per_tensor_op,
                    dequantize_per_tensor_op,
                    torch.ops.aten.linear.default,
                    torch.ops.quantized_decomposed.dequantize_per_channel.default,
                    torch.ops.aten.add_.Tensor
                    if inplace_add
                    else torch.ops.aten.add.Tensor,
                ]
                fq_m = self._test_quantizer(
                    m,
                    example_inputs,
                    quantizer,
                    node_occurrence,
                    node_list,
                )[-1]
                # One linear and add are fused. The other linear is quantized alone if present
                aten = torch.ops.aten
                add_op = aten.add_.Tensor if inplace_add else aten.add.Tensor
                expected_annotation_stat = {
                    aten.linear.default: {
                        "annotated": 2,
                        "is_quant_out": 1,
                    },
                    add_op: {"annotated": 1, "is_quant_out": 1},
                }
                self._check_annotation_stat(fq_m, expected_annotation_stat)

    @skipIfNoX86
    def _test_linear_binary_unary_helper(self, is_qat=False, is_dynamic=False):
        """
        Test pattern of linear with binary + unary post ops (such as add + relu) with X86InductorQuantizer.
        Currently, only add as binary post op and relu as unary post op are supported.
        """
        linear_pos_list = [NodePosType.left, NodePosType.right, NodePosType.both]
        # TODO test for inplace add after refactoring of capture_pre_autograd_graph
        inplace_add_list = [False]
        inplace_relu_list = [False, True]
        example_inputs = (torch.randn(2, 16),)
        quantizer = X86InductorQuantizer().set_global(
            xiq.get_default_x86_inductor_quantization_config(
                is_qat=is_qat,
                is_dynamic=is_dynamic,
            )
        )
        quantize_per_tensor_op = (
            torch.ops.quantized_decomposed.quantize_per_tensor.tensor
            if is_dynamic
            else torch.ops.quantized_decomposed.quantize_per_tensor.default
        )
        dequantize_per_tensor_op = (
            torch.ops.quantized_decomposed.dequantize_per_tensor.tensor
            if is_dynamic
            else torch.ops.quantized_decomposed.dequantize_per_tensor.default
        )
        cases = itertools.product(linear_pos_list, inplace_add_list, inplace_relu_list)
        with override_quantized_engine("x86"), torch.no_grad():
            for linear_pos, inplace_add, inplace_relu in cases:
                m = TestHelperModules.LinearAddReLUModule(
                    inplace_add=inplace_add,
                    linear_pos=linear_pos,
                    inplace_relu=inplace_relu,
                ).eval()
                if linear_pos != NodePosType.both:
                    node_occurrence = {
                        # Only one q-dq node for input of the linear
                        # No q-dq node for extra input node of add
                        quantize_per_tensor_op: 1,
                        dequantize_per_tensor_op: 1,
                        # note: quantize op for weights are const propagated
                        torch.ops.quantized_decomposed.quantize_per_channel.default: 0,
                        torch.ops.quantized_decomposed.dequantize_per_channel.default: 1,
                    }
                else:
                    # convert_pt2e disables duplicate dequant for dynamic quant
                    num_dequant = 1 if is_dynamic else 2
                    node_occurrence = {
                        # One quantize_per_tensor for both linear nodes (shared)
                        # Two dequantize_per_tensor for two linear nodes
                        # No q-dq for extra input node of add
                        quantize_per_tensor_op: 1,
                        dequantize_per_tensor_op: num_dequant,
                        # note: quantize op for weights are const propagated
                        torch.ops.quantized_decomposed.quantize_per_channel.default: 0,
                        torch.ops.quantized_decomposed.dequantize_per_channel.default: 2,
                    }
                node_list = [
                    quantize_per_tensor_op,
                    dequantize_per_tensor_op,
                    torch.ops.aten.linear.default,
                    torch.ops.aten.add_.Tensor
                    if inplace_add
                    else torch.ops.aten.add.Tensor,
                ]
                fq_m = self._test_quantizer(
                    m,
                    example_inputs,
                    quantizer,
                    node_occurrence,
                    node_list,
                )[-1]
                # linear, add, relu are fused
                # The other linear is quantized alone if present
                aten = torch.ops.aten
                add_op = aten.add_.Tensor if inplace_add else aten.add.Tensor
                relu_op = aten.relu_.default if inplace_relu else aten.relu.default
                expected_annotation_stat = {
                    aten.linear.default: {
                        "annotated": 2 if linear_pos == NodePosType.both else 1,
                        "is_quant_out": 1 if linear_pos == NodePosType.both else 0,
                    },
                    add_op: {"annotated": 1, "is_quant_out": 0},
                    relu_op: {"annotated": 1, "is_quant_out": 1},
                }
                self._check_annotation_stat(fq_m, expected_annotation_stat)

    @skipIfNoX86
    def test_linear_binary_unary(self):
        self._test_linear_binary_unary_helper()

    @skipIfNoX86
    def test_linear_binary_unary_qat(self):
        self._test_linear_binary_unary_helper(is_qat=True)

    @skipIfNoX86
    def test_linear_binary_unary_dynamic(self):
        self._test_linear_binary_unary_helper(is_dynamic=True)

    @skipIfNoX86
    def test_linear_binary_unary_dynamic_qat(self):
        self._test_linear_binary_unary_helper(is_qat=True, is_dynamic=True)

    @skipIfNoX86
    def test_linear_binary_unary_serials(self):
        """
        Test pattern of 2 following up linear add relu with X86InductorQuantizer.
        """
        is_qat_list = [False, True]
        is_dynamic_list = [False, True]
        cases = itertools.product(is_qat_list, is_dynamic_list)
        with override_quantized_engine("x86"), torch.no_grad():
            for is_qat, is_dynamic in cases:
                m = TestHelperModules.SerialsLinearAddReLUModule().eval()
                example_inputs = (torch.randn(2, 16),)
                quantizer = X86InductorQuantizer().set_global(
                    xiq.get_default_x86_inductor_quantization_config(
                        is_qat=is_qat,
                        is_dynamic=is_dynamic,
                    )
                )
                quantize_per_tensor_op = (
                    torch.ops.quantized_decomposed.quantize_per_tensor.tensor
                    if is_dynamic
                    else torch.ops.quantized_decomposed.quantize_per_tensor.default
                )
                dequantize_per_tensor_op = (
                    torch.ops.quantized_decomposed.dequantize_per_tensor.tensor
                    if is_dynamic
                    else torch.ops.quantized_decomposed.dequantize_per_tensor.default
                )
                # convert_pt2e disables duplicate dequant for dynamic quant
                num_dequant = 3 if is_dynamic else 4
                node_occurrence = {
                    # quantize_per_tensor: 1 for linear_1, 1 for linear_2/3 (shared), 1 for linear_4
                    # dequantize_per_tensor: 1 for each linear
                    # No q-dq for extra input node of add
                    quantize_per_tensor_op: 3,
                    dequantize_per_tensor_op: num_dequant,
                    # quantize_per_channel for weights are const propagated
                    torch.ops.quantized_decomposed.quantize_per_channel.default: 0,
                    torch.ops.quantized_decomposed.dequantize_per_channel.default: 4,
                }
                node_list = [
                    quantize_per_tensor_op,
                    dequantize_per_tensor_op,
                    torch.ops.aten.linear.default,
                    torch.ops.quantized_decomposed.dequantize_per_channel.default,
                    torch.ops.aten.linear.default,
                    torch.ops.aten.linear.default,
                    torch.ops.aten.add.Tensor,
                    torch.ops.aten.relu.default,
                ]
                fq_m = self._test_quantizer(
                    m,
                    example_inputs,
                    quantizer,
                    node_occurrence,
                    node_list,
                )[-1]
                # Two linear nodes are quantized alone
                # The other two are fused with add and relu
                aten = torch.ops.aten
                expected_annotation_stat = {
                    aten.linear.default: {
                        "annotated": 4,
                        "is_quant_out": 2,
                    },
                    aten.add.Tensor: {"annotated": 2, "is_quant_out": 0},
                    aten.relu.default: {"annotated": 2, "is_quant_out": 2},
                }
                self._check_annotation_stat(fq_m, expected_annotation_stat)

    @skipIfTorchDynamo("very slow")
    @skipIfNoX86
    def test_qat_conv2d(self):
        """
        Test QAT pattern of conv2d_bn with X86InductorQuantizer.
        """
        with override_quantized_engine("x86"):
            m = TestHelperModules.SingleConv2dModule(with_bn=True)
            example_inputs = (torch.randn(2, 3, 16, 16),)
            quantizer = X86InductorQuantizer().set_global(
                xiq.get_default_x86_inductor_quantization_config(is_qat=True)
            )
            node_occurrence = {
                # one for input and weight of the conv, one for output for the conv
                torch.ops.quantized_decomposed.quantize_per_tensor.default: 2,
                torch.ops.quantized_decomposed.dequantize_per_tensor.default: 2,
                # note: quantize op for weights are const propagated
                torch.ops.quantized_decomposed.quantize_per_channel.default: 0,
                torch.ops.quantized_decomposed.dequantize_per_channel.default: 1,
                # BN should be folded into Conv
                torch.ops.aten._native_batch_norm_legit.default: 0,
            }
            node_list = [
                torch.ops.quantized_decomposed.quantize_per_tensor.default,
                torch.ops.quantized_decomposed.dequantize_per_tensor.default,
                torch.ops.aten.conv2d.default,
                torch.ops.quantized_decomposed.quantize_per_tensor.default,
                torch.ops.quantized_decomposed.dequantize_per_tensor.default,
            ]
            self._test_quantizer(
                m,
                example_inputs,
                quantizer,
                node_occurrence,
                node_list,
                is_qat=True,
            )

    @skipIfTorchDynamo("very slow")
    @skipIfNoX86
    def test_qat_conv2d_unary(self):
        """
        Test QAT pattern of conv2d_bn with unary post ops (such as relu, sigmoid) with X86InductorQuantizer.
        Currently, only relu as unary post op is supported.
        """
        unary_map = {
            "relu": [torch.nn.ReLU(inplace=False), torch.ops.aten.relu.default],
            "relu_inplace": [torch.nn.ReLU(inplace=True), torch.ops.aten.relu_.default],
            "hardtanh": [
                torch.nn.Hardtanh(min_val=0.0, max_val=6.0, inplace=False),
                torch.ops.aten.hardtanh.default,
            ],
            "hardtanh_inplace": [
                torch.nn.Hardtanh(min_val=0.0, max_val=6.0, inplace=True),
                torch.ops.aten.hardtanh_.default,
            ],
            "relu6": [torch.nn.ReLU6(inplace=False), torch.ops.aten.hardtanh.default],
            "relu6_inplace": [
                torch.nn.ReLU6(inplace=True),
                torch.ops.aten.hardtanh_.default,
            ],
            "hardswish": [
                torch.nn.Hardswish(inplace=False),
                torch.ops.aten.hardswish.default,
            ],
            "hardswish_inplace": [
                torch.nn.Hardswish(inplace=True),
                torch.ops.aten.hardswish_.default,
            ],
            "swish": [torch.nn.SiLU(inplace=False), torch.ops.aten.silu.default],
            "swish_inplace": [
                torch.nn.SiLU(inplace=True),
                torch.ops.aten.silu_.default,
            ],
        }

        with override_quantized_engine("x86"):
            for unary_op in unary_map.keys():
                m = TestHelperModules.Conv2dUnaryModule(
                    unary_map[unary_op][0], with_bn=True
                )
                example_inputs = (torch.randn(2, 3, 16, 16),)
                quantizer = X86InductorQuantizer().set_global(
                    xiq.get_default_x86_inductor_quantization_config(is_qat=True)
                )
                node_occurrence = {
                    # one for input and weight of the conv, one for output for the relu
                    torch.ops.quantized_decomposed.quantize_per_tensor.default: 3,
                    torch.ops.quantized_decomposed.dequantize_per_tensor.default: 3,
                    # note: quantize op for weights are const propagated
                    torch.ops.quantized_decomposed.quantize_per_channel.default: 0,
                    torch.ops.quantized_decomposed.dequantize_per_channel.default: 1,
                    # BN should be folded into Conv
                    torch.ops.aten._native_batch_norm_legit.default: 0,
                }
                node_list = [
                    torch.ops.quantized_decomposed.quantize_per_tensor.default,
                    torch.ops.quantized_decomposed.dequantize_per_tensor.default,
                    torch.ops.aten.conv2d.default,
                    unary_map[unary_op][1],
                    torch.ops.quantized_decomposed.quantize_per_tensor.default,
                    torch.ops.quantized_decomposed.dequantize_per_tensor.default,
                ]
                self._test_quantizer(
                    m,
                    example_inputs,
                    quantizer,
                    node_occurrence,
                    node_list,
                    is_qat=True,
                )

    @skipIfTorchDynamo("very slow")
    @skipIfNoX86
    def test_qat_conv2d_binary(self):
        """
        Test qat pattern of conv2d_bn with binary post ops (such as add) with X86InductorQuantizer.
        Currently, only add as binary post op is supported.
        """
        example_inputs = (torch.randn(2, 3, 6, 6),)
        quantizer = X86InductorQuantizer().set_global(
            xiq.get_default_x86_inductor_quantization_config(is_qat=True)
        )
        with override_quantized_engine("x86"):
            for inplace_add in [True, False]:
                m = TestHelperModules.Conv2dAddModule(
                    inplace_add=inplace_add, with_bn=True
                )
                node_occurrence = {
                    # one for input and weight of the conv
                    # one for output for the add
                    # one for extra input node of add
                    torch.ops.quantized_decomposed.quantize_per_tensor.default: 3,
                    torch.ops.quantized_decomposed.dequantize_per_tensor.default: 3,
                    # quantize_per_channel for weights are const propagated
                    torch.ops.quantized_decomposed.quantize_per_channel.default: 0,
                    torch.ops.quantized_decomposed.dequantize_per_channel.default: 1,
                    # BN should be folded into Conv
                    torch.ops.aten._native_batch_norm_legit.default: 0,
                }
                node_list = [
                    torch.ops.quantized_decomposed.quantize_per_tensor.default,
                    torch.ops.quantized_decomposed.dequantize_per_tensor.default,
                    torch.ops.aten.conv2d.default,
                    torch.ops.aten.add_.Tensor
                    if inplace_add
                    else torch.ops.aten.add.Tensor,
                    torch.ops.quantized_decomposed.quantize_per_tensor.default,
                    torch.ops.quantized_decomposed.dequantize_per_tensor.default,
                ]
                self._test_quantizer(
                    m,
                    example_inputs,
                    quantizer,
                    node_occurrence,
                    node_list,
                    is_qat=True,
                )

    @skipIfTorchDynamo("very slow")
    @skipIfNoX86
    def test_qat_conv2d_binary2(self):
        """
        Test qat Pattern:
            tmp = bn1(conv2d_1(x))
            tmp2 = bn2(conv2d_2(tmp))
            return tmp + tmp2
        Since conv2d_1 has 2 users, we should annotate conv2d_2 for binary fusion instead of conv2d_1
        """
        example_inputs = (torch.randn(2, 3, 6, 6),)
        quantizer = X86InductorQuantizer().set_global(
            xiq.get_default_x86_inductor_quantization_config(is_qat=True)
        )
        inplace_add_list = [True, False]
        with override_quantized_engine("x86"), torch.no_grad():
            for inplace_add in inplace_add_list:
                m = TestHelperModules.Conv2dAddModule2(inplace_add=inplace_add)
                node_occurrence = {
                    torch.ops.quantized_decomposed.quantize_per_tensor.default: 3,
                    torch.ops.quantized_decomposed.dequantize_per_tensor.default: 4,
                    # quantize_per_channel for weights are const propagated
                    torch.ops.quantized_decomposed.quantize_per_channel.default: 0,
                    torch.ops.quantized_decomposed.dequantize_per_channel.default: 2,
                    # BN should be folded into Conv
                    torch.ops.aten._native_batch_norm_legit.default: 0,
                }
                node_list = [
                    torch.ops.quantized_decomposed.quantize_per_tensor.default,
                    torch.ops.quantized_decomposed.dequantize_per_tensor.default,
                    torch.ops.aten.conv2d.default,
                    torch.ops.quantized_decomposed.quantize_per_tensor.default,
                    torch.ops.aten.add_.Tensor
                    if inplace_add
                    else torch.ops.aten.add.Tensor,
                ]
                self._test_quantizer(
                    m,
                    example_inputs,
                    quantizer,
                    node_occurrence,
                    node_list,
                    is_qat=True,
                )

    @skipIfTorchDynamo("very slow")
    @skipIfNoX86
    def test_qat_conv2d_binary_unary(self):
        """
        Test QAT pattern of conv2d_bn with binary + unary post ops (such as add + relu) with X86InductorQuantizer.
        Currently, only add as binary post op and relu as unary post op are supported.
        """
        example_inputs = (torch.randn(2, 3, 6, 6),)
        quantizer = X86InductorQuantizer().set_global(
            xiq.get_default_x86_inductor_quantization_config(is_qat=True)
        )
        with override_quantized_engine("x86"):
            m = TestHelperModules.Conv2dAddReLUModule(with_bn=True)
            node_occurrence = {
                # one for input for conv
                # one for output for the relu
                # one for extra input node of add
                torch.ops.quantized_decomposed.quantize_per_tensor.default: 3,
                torch.ops.quantized_decomposed.dequantize_per_tensor.default: 3,
                # note: quantize op for weights are const propagated
                torch.ops.quantized_decomposed.quantize_per_channel.default: 0,
                torch.ops.quantized_decomposed.dequantize_per_channel.default: 1,
                # BN should be folded into Conv
                torch.ops.aten._native_batch_norm_legit.default: 0,
            }
            node_list = [
                torch.ops.quantized_decomposed.quantize_per_tensor.default,
                torch.ops.quantized_decomposed.dequantize_per_tensor.default,
                torch.ops.aten.conv2d.default,
                torch.ops.aten.add.Tensor,
                torch.ops.quantized_decomposed.quantize_per_tensor.default,
                torch.ops.quantized_decomposed.dequantize_per_tensor.default,
            ]
            self._test_quantizer(
                m,
                example_inputs,
                quantizer,
                node_occurrence,
                node_list,
                is_qat=True,
            )

    @skipIfNoX86
    def test_dynamic_quant_linear(self):
        """
        Test pattern of dynamic quantization of linear with X86InductorQuantizer.
        """
        with override_quantized_engine("x86"), torch.no_grad():
            m = TestHelperModules.SelfAttnLikeModule(input_dim=64).eval()
            example_inputs = (torch.randn(1, 4, 64),)
            quantizer = X86InductorQuantizer().set_global(
                xiq.get_default_x86_inductor_quantization_config(is_dynamic=True)
            )
            node_occurrence = {
                torch.ops.quantized_decomposed.choose_qparams.tensor: 1,
                torch.ops.quantized_decomposed.quantize_per_tensor.tensor: 1,
                torch.ops.quantized_decomposed.dequantize_per_tensor.tensor: 1,
                # quantize_per_channel for weights are const propagated
                torch.ops.quantized_decomposed.quantize_per_channel.default: 0,
                torch.ops.quantized_decomposed.dequantize_per_channel.default: 3,
            }
            node_list = [
                torch.ops.quantized_decomposed.choose_qparams.tensor,
                torch.ops.quantized_decomposed.quantize_per_tensor.tensor,
                torch.ops.quantized_decomposed.dequantize_per_tensor.tensor,
                torch.ops.aten.linear.default,
            ]
            self._test_quantizer(
                m,
                example_inputs,
                quantizer,
                node_occurrence,
                node_list,
            )

    @skipIfNoX86
    def test_qat_dynamic_quant_linear(self):
        """
        Test pattern of qat dynamic quantization of linear with X86InductorQuantizer.
        """
        with override_quantized_engine("x86"), torch.no_grad():
            m = TestHelperModules.SelfAttnLikeModule(input_dim=64).eval()
            example_inputs = (torch.randn(1, 4, 64),)
            quantizer = X86InductorQuantizer().set_global(
                xiq.get_default_x86_inductor_quantization_config(
                    is_qat=True, is_dynamic=True
                )
            )
            node_occurrence = {
                torch.ops.quantized_decomposed.choose_qparams.tensor: 1,
                torch.ops.quantized_decomposed.quantize_per_tensor.tensor: 1,
                torch.ops.quantized_decomposed.dequantize_per_tensor.tensor: 1,
                # quantize_per_channel for weights are const propagated
                torch.ops.quantized_decomposed.quantize_per_channel.default: 0,
                torch.ops.quantized_decomposed.dequantize_per_channel.default: 3,
            }
            node_list = [
                torch.ops.quantized_decomposed.choose_qparams.tensor,
                torch.ops.quantized_decomposed.quantize_per_tensor.tensor,
                torch.ops.quantized_decomposed.dequantize_per_tensor.tensor,
                torch.ops.aten.linear.default,
            ]
            self._test_quantizer(
                m,
                example_inputs,
                quantizer,
                node_occurrence,
                node_list,
                is_qat=True,
            )

    @skipIfNoX86
    def test_filter_conv2d_recipe(self):
        """
        Test removing conv2d from default recipe of X86InductorQuantizer.
        """
        with override_quantized_engine("x86"), torch.no_grad():
            m = TestHelperModules.Conv2dUnaryModule(torch.nn.ReLU(inplace=False)).eval()
            example_inputs = (torch.randn(2, 3, 16, 16),)
            quantizer = X86InductorQuantizer().set_global(
                xiq.get_default_x86_inductor_quantization_config()
            )
            quantizer.set_module_type_qconfig(torch.nn.Conv2d, None)
            node_occurrence = {
                # one for input and weight of the conv
                torch.ops.quantized_decomposed.quantize_per_tensor.default: 0,
                torch.ops.quantized_decomposed.dequantize_per_tensor.default: 0,
                # note: quantize op for weights are const propagated
                torch.ops.quantized_decomposed.quantize_per_channel.default: 0,
                torch.ops.quantized_decomposed.dequantize_per_channel.default: 0,
            }
            node_list = [
                torch.ops.aten.conv2d.default,
                torch.ops.aten.relu.default,
            ]
            self._test_quantizer(
                m,
                example_inputs,
                quantizer,
                node_occurrence,
                node_list,
            )

    @skipIfNoX86
    def test_filter_linear_recipe(self):
        """
        Test removing linear from default recipe of X86InductorQuantizer.
        """
        with override_quantized_engine("x86"), torch.no_grad():
            m = TestHelperModules.LinearUnaryModule(
                use_bias=True,
                postop=nn.ReLU,
            ).eval()
            example_inputs = (torch.randn(2, 4),)
            quantizer = X86InductorQuantizer().set_global(
                xiq.get_default_x86_inductor_quantization_config()
            )
            quantizer.set_function_type_qconfig(torch.nn.functional.linear, None)
            node_occurrence = {
                # one for input and weight of the conv
                torch.ops.quantized_decomposed.quantize_per_tensor.default: 0,
                torch.ops.quantized_decomposed.dequantize_per_tensor.default: 0,
                # note: quantize op for weights are const propagated
                torch.ops.quantized_decomposed.quantize_per_channel.default: 0,
                torch.ops.quantized_decomposed.dequantize_per_channel.default: 0,
            }
            node_list = [
                torch.ops.aten.linear.default,
                torch.ops.aten.relu.default,
            ]
            self._test_quantizer(
                m,
                example_inputs,
                quantizer,
                node_occurrence,
                node_list,
            )

    @skipIfNoX86
    def test_filter_maxpool2d_recipe(self):
        """
        Test removing maxpool2d from default recipe of X86InductorQuantizer.
        """
        with override_quantized_engine("x86"), torch.no_grad():
            m = TestHelperModules.Conv2dUnaryModule(torch.nn.ReLU(inplace=False)).eval()
            example_inputs = (torch.randn(2, 3, 16, 16),)
            quantizer = X86InductorQuantizer().set_global(
                xiq.get_default_x86_inductor_quantization_config()
            )
            quantizer.set_function_type_qconfig(torch.nn.functional.max_pool2d, None)
            node_occurrence = {
                # one for input and weight of the conv
                torch.ops.quantized_decomposed.quantize_per_tensor.default: 1,
                torch.ops.quantized_decomposed.dequantize_per_tensor.default: 1,
                # note: quantize op for weights are const propagated
                torch.ops.quantized_decomposed.quantize_per_channel.default: 0,
                torch.ops.quantized_decomposed.dequantize_per_channel.default: 1,
            }
            node_list = [
                torch.ops.quantized_decomposed.quantize_per_tensor.default,
                torch.ops.quantized_decomposed.dequantize_per_tensor.default,
                torch.ops.aten.conv2d.default,
                torch.ops.aten.relu.default,
                torch.ops.aten.max_pool2d.default,
            ]
            self._test_quantizer(
                m,
                example_inputs,
                quantizer,
                node_occurrence,
                node_list,
            )

    @skipIfNoX86
    def test_attention_block(self):
        """
        Test pattern of Attention like Block with X86InductorQuantizer.
        """
        for annotate_matmul in [False, True]:
            with override_quantized_engine("x86"), torch.no_grad():
                m = TestHelperModules.SelfAttnLikeModule(
                    input_dim=64 * 16,
                    transpose_for_score=True,
                    num_attention_heads=16,
                    attention_head_size=64,
                ).eval()
                example_inputs = (torch.randn(2, 384, 1024),)

                m(*example_inputs)

                quantizer = X86InductorQuantizer().set_global(
                    xiq.get_default_x86_inductor_quantization_config()
                )

                if annotate_matmul:
                    quantizer.set_function_type_qconfig(
                        torch.matmul, quantizer.get_global_quantization_config()
                    )

                node_occurrence = {
                    torch.ops.quantized_decomposed.quantize_per_tensor.default: 5
                    if annotate_matmul
                    else 1,
                    torch.ops.quantized_decomposed.dequantize_per_tensor.default: 7
                    if annotate_matmul
                    else 3,
                    # quantize_per_channel for weights are const propagated
                    torch.ops.quantized_decomposed.quantize_per_channel.default: 0,
                    torch.ops.quantized_decomposed.dequantize_per_channel.default: 3,
                }
                if annotate_matmul:
                    node_list = [
                        torch.ops.quantized_decomposed.quantize_per_tensor.default,
                        torch.ops.quantized_decomposed.dequantize_per_tensor.default,
                        torch.ops.aten.linear.default,
                        torch.ops.aten.view.default,
                        torch.ops.aten.permute.default,
                        torch.ops.quantized_decomposed.quantize_per_tensor.default,
                        torch.ops.quantized_decomposed.dequantize_per_tensor.default,
                        torch.ops.aten.matmul.default,
                        torch.ops.aten.div.Tensor,
                        torch.ops.aten.softmax.int,
                    ]
                else:
                    node_list = [
                        torch.ops.quantized_decomposed.quantize_per_tensor.default,
                        torch.ops.quantized_decomposed.dequantize_per_tensor.default,
                        torch.ops.aten.linear.default,
                        torch.ops.aten.view.default,
                        torch.ops.aten.permute.default,
                        torch.ops.aten.matmul.default,
                        torch.ops.aten.div.Tensor,
                        torch.ops.aten.softmax.int,
                    ]
                self._test_quantizer(
                    m,
                    example_inputs,
                    quantizer,
                    node_occurrence,
                    node_list,
                )<|MERGE_RESOLUTION|>--- conflicted
+++ resolved
@@ -1452,18 +1452,11 @@
         Since linear_1 has 2 users, we should annotate linear_2 for binary fusion instead of linear_1
         """
         example_inputs = (torch.randn(2, 16),)
-<<<<<<< HEAD
-        inplace_add_list = [True, False]
+        # TODO test for inplace add after refactoring of capture_pre_autograd_graph
+        inplace_add_list = [False]
         is_qat_list = [False, True]
         is_dynamic_list = [False, True]
         cases = itertools.product(inplace_add_list, is_qat_list, is_dynamic_list)
-=======
-        quantizer = X86InductorQuantizer().set_global(
-            xiq.get_default_x86_inductor_quantization_config()
-        )
-        # TODO test for inplace add after refactoring of capture_pre_autograd_graph
-        inplace_add_list = [False]
->>>>>>> 0d00beda
         with override_quantized_engine("x86"), torch.no_grad():
             for inplace_add, is_qat, is_dynamic in cases:
                 quantizer = X86InductorQuantizer().set_global(
