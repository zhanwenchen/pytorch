# Owner(s): ["module: cuda"]

import sys
import unittest
import unittest.mock

import torch
import torch.cuda._gpu_trace as gpu_trace
from torch.testing._internal.common_utils import TestCase, run_tests, NoTest, TEST_CUDA

# NOTE: Each test needs to be run in a brand new process, to reset the registered hooks
# and make sure the CUDA streams are initialized for each test that uses them.

if not TEST_CUDA:
    print("CUDA not available, skipping tests", file=sys.stderr)
    TestCase = NoTest  # noqa: F811


@torch.testing._internal.common_utils.markDynamoStrictTest
class TestCudaTrace(TestCase):
    def setUp(self):
        torch._C._activate_gpu_trace()
        self.mock = unittest.mock.MagicMock()

    def test_event_creation_callback(self):
        gpu_trace.register_callback_for_event_creation(self.mock)

        event = torch.cuda.Event()
        event.record()
        self.mock.assert_called_once_with(event._as_parameter_.value)

    def test_event_deletion_callback(self):
        gpu_trace.register_callback_for_event_deletion(self.mock)

        event = torch.cuda.Event()
        event.record()
        event_id = event._as_parameter_.value
        del event
        self.mock.assert_called_once_with(event_id)

    def test_event_record_callback(self):
        gpu_trace.register_callback_for_event_record(self.mock)

        event = torch.cuda.Event()
        event.record()
        self.mock.assert_called_once_with(
            event._as_parameter_.value, torch.cuda.default_stream().cuda_stream
        )

    def test_event_wait_callback(self):
        gpu_trace.register_callback_for_event_wait(self.mock)

        event = torch.cuda.Event()
        event.record()
        event.wait()
        self.mock.assert_called_once_with(
            event._as_parameter_.value, torch.cuda.default_stream().cuda_stream
        )

    def test_memory_allocation_callback(self):
        gpu_trace.register_callback_for_memory_allocation(self.mock)

        tensor = torch.empty(10, 4, device="cuda")
        self.mock.assert_called_once_with(tensor.data_ptr())

    def test_memory_deallocation_callback(self):
        gpu_trace.register_callback_for_memory_deallocation(self.mock)

        tensor = torch.empty(3, 8, device="cuda")
        data_ptr = tensor.data_ptr()
        del tensor
        self.mock.assert_called_once_with(data_ptr)

    def test_stream_creation_callback(self):
        gpu_trace.register_callback_for_stream_creation(self.mock)

        # see Note [HIP Lazy Streams]
        if torch.version.hip:
            user_stream = torch.cuda.Stream()
            with torch.cuda.stream(user_stream):
                tensor = torch.ones(5, device="cuda")
        else:
            torch.cuda.Stream()

<<<<<<< HEAD
        # see Note [HIP Lazy Streams]
        if torch.version.hip:
            user_stream = torch.cuda.Stream()
            with torch.cuda.stream(user_stream):
                tensor = torch.ones(5, device="cuda")
        else:
            torch.cuda.Stream()

=======
>>>>>>> 22ba180e
        self.mock.assert_called()

    def test_device_synchronization_callback(self):
        gpu_trace.register_callback_for_device_synchronization(self.mock)

        torch.cuda.synchronize()
        self.mock.assert_called()

    def test_stream_synchronization_callback(self):
        gpu_trace.register_callback_for_stream_synchronization(self.mock)

        stream = torch.cuda.Stream()
        stream.synchronize()
        self.mock.assert_called_once_with(stream.cuda_stream)

    def test_event_synchronization_callback(self):
        gpu_trace.register_callback_for_event_synchronization(self.mock)

        event = torch.cuda.Event()
        event.record()
        event.synchronize()
        self.mock.assert_called_once_with(event._as_parameter_.value)

    def test_memcpy_synchronization(self):
        gpu_trace.register_callback_for_stream_synchronization(self.mock)

        tensor = torch.rand(5, device="cuda")
        tensor.nonzero()
        self.mock.assert_called_once_with(torch.cuda.default_stream().cuda_stream)

    def test_all_trace_callbacks_called(self):
        other = unittest.mock.MagicMock()
        gpu_trace.register_callback_for_memory_allocation(self.mock)
        gpu_trace.register_callback_for_memory_allocation(other)

        tensor = torch.empty(10, 4, device="cuda")
        self.mock.assert_called_once_with(tensor.data_ptr())
        other.assert_called_once_with(tensor.data_ptr())


if __name__ == "__main__":
    run_tests()<|MERGE_RESOLUTION|>--- conflicted
+++ resolved
@@ -82,17 +82,6 @@
         else:
             torch.cuda.Stream()
 
-<<<<<<< HEAD
-        # see Note [HIP Lazy Streams]
-        if torch.version.hip:
-            user_stream = torch.cuda.Stream()
-            with torch.cuda.stream(user_stream):
-                tensor = torch.ones(5, device="cuda")
-        else:
-            torch.cuda.Stream()
-
-=======
->>>>>>> 22ba180e
         self.mock.assert_called()
 
     def test_device_synchronization_callback(self):
