--- conflicted
+++ resolved
@@ -424,8 +424,6 @@
                 foo, bad_example_inp, dynamic_shapes=dynamic_shapes, strict=False
             )
 
-<<<<<<< HEAD
-=======
     def test_state_tensors(self):
         class M(torch.nn.Module):  # simple with register buffer
             def __init__(self):
@@ -548,9 +546,6 @@
             torch.allclose(ep.module()(torch.zeros(2, 3)), torch.ones(2, 3) * 21)
         )
 
-    # Predispatch has different expected results
-    @testing.expectedFailureSerDerPreDispatch
->>>>>>> 7eeef557
     def test_torch_fn(self):
         class M1(torch.nn.Module):
             def __init__(self):
@@ -565,11 +560,7 @@
                 x = x + x
                 return x
 
-<<<<<<< HEAD
-        ep1 = export(M1(), (torch.randn(3, 3), )).run_decompositions()
-=======
-        ep1 = export(M1(), (torch.randn(3, 3),))
->>>>>>> 7eeef557
+        ep1 = export(M1(), (torch.randn(3, 3),)).run_decompositions()
         expected_result = [
             ("linear_1", "builtin_function_or_method.linear"),
             ("linear_1", "builtin_function_or_method.linear"),
@@ -594,7 +585,9 @@
                 x = torch.add(x, x)
                 return x
 
-        ep2 = export(M2(), (torch.randn(3, 3), torch.randn(3, 3), torch.randn(3))).run_decompositions()
+        ep2 = export(
+            M2(), (torch.randn(3, 3), torch.randn(3, 3), torch.randn(3))
+        ).run_decompositions()
         expected_result = [
             ("linear_1", "builtin_function_or_method.linear"),
             ("linear_1", "builtin_function_or_method.linear"),
@@ -2258,11 +2251,6 @@
         )
 
     @testing.expectedFailureNonStrict  # non-strict does not add deferred runtime assertions
-<<<<<<< HEAD
-=======
-    @testing.expectedFailureSerDerPreDispatch  # .item call becomes aten.item in predispatch IR
-    @testing.expectedFailurePreDispatchRunDecomp  # assert name is still referring to item
->>>>>>> 7eeef557
     def test_automatic_constrain_size(self):
         class M(torch.nn.Module):
             def forward(self, x, y):
@@ -2271,14 +2259,10 @@
 
         ep = export(M(), (torch.tensor(1), torch.ones(4, 5)))
 
-<<<<<<< HEAD
-        with self.assertRaisesRegex(RuntimeError, r"item is outside of inline constraint \[0, 9223372036854775806\]"):
-=======
         with self.assertRaisesRegex(
             RuntimeError,
-            r"_local_scalar_dense is outside of inline constraint \[0, 9223372036854775806\]",
-        ):
->>>>>>> 7eeef557
+            r"item is outside of inline constraint \[0, 9223372036854775806\]",
+        ):
             _ = ep.module()(torch.tensor(-1), torch.randn(4, 5))
 
         self.assertTrue(
@@ -2325,11 +2309,6 @@
                 self.assertTrue(isinstance(node.meta["val"], (Tensor, int)))
 
     @testing.expectedFailureNonStrict
-<<<<<<< HEAD
-=======
-    @testing.expectedFailureSerDerPreDispatch  # .item() becomes aten.item in predispatch IR
-    @testing.expectedFailurePreDispatchRunDecomp  # Assert message is still using the old node name, so it shoudl fail
->>>>>>> 7eeef557
     def test_export_with_inline_constraints(self):
         class Module(torch.nn.Module):
             def forward(self, x):
@@ -4214,15 +4193,10 @@
 
         inps = (torch.ones(5),)
 
-<<<<<<< HEAD
         ep = torch.export.export(M(), inps).run_decompositions()
-        self.assertExpectedInline(str(ep.graph_module.code.strip()), """\
-=======
-        ep = torch.export.export(M(), inps)
         self.assertExpectedInline(
             str(ep.graph_module.code.strip()),
             """\
->>>>>>> 7eeef557
 def forward(self, x):
     cos = torch.ops.aten.cos.default(x)
     cos_1 = torch.ops.aten.cos.default(x);  x = None
@@ -4480,15 +4454,12 @@
         k = torch.randn(1, 16, 16, 64, dtype=torch.bfloat16, device="cuda")
         v = torch.randn(1, 16, 16, 64, dtype=torch.bfloat16, device="cuda")
 
-<<<<<<< HEAD
-        ep = torch.export.export(ScaledDotProductAttention(), (q, k, v)).run_decompositions()
-        self.assertExpectedInline(ep.graph_module.code.strip(), """\
-=======
-        ep = torch.export.export(ScaledDotProductAttention(), (q, k, v))
+        ep = torch.export.export(
+            ScaledDotProductAttention(), (q, k, v)
+        ).run_decompositions()
         self.assertExpectedInline(
             ep.graph_module.code.strip(),
             """\
->>>>>>> 7eeef557
 def forward(self, q, k, v):
     _scaled_dot_product_flash_attention = torch.ops.aten._scaled_dot_product_flash_attention.default(q, k, v, 0.0, True, scale = 0.125);  q = k = v = None
     getitem = _scaled_dot_product_flash_attention[0];  _scaled_dot_product_flash_attention = None
