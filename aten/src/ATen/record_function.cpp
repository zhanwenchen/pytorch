#include <ATen/record_function.h>
#include <ATen/core/dispatch/Dispatcher.h>
#include <c10/macros/Macros.h>
#include <c10/util/ThreadLocal.h>

#include <algorithm>
#include <cstdlib>
#include <random>

namespace at {

namespace {

// Used to generate unique callback handles
CallbackHandle next_unique_callback_handle() {
  static std::atomic<uint64_t> unique_cb_id {1};
  return CallbackHandle(unique_cb_id++);
}

RecordFunctionHandle next_unique_record_function_handle() {
  static std::atomic<uint64_t> unique_rf_id {1};
  return RecordFunctionHandle(unique_rf_id++);
}

std::atomic<int64_t> defaultNodeId(-1);

// Enumerates thread ids logically;
// note: std::this_thread::get_id may return potentially
// reused thread id
std::atomic<uint64_t> next_thread_id_ {0};
thread_local uint64_t current_thread_id_ = 0;

static constexpr size_t NumRecordScopes =
    static_cast<size_t>(RecordScope::NUM_SCOPES);

RecordFunctionCallbacks::iterator findCallback(
    RecordFunctionCallbacks& entries,
    CallbackHandle handle) {
  auto match_handle = [handle](const auto& el) { return el.handle_ == handle; };
  return std::find_if(entries.begin(), entries.end(), match_handle);
}

c10::optional<RecordFunctionCallback> extractCallback(
    RecordFunctionCallbacks& entries,
    CallbackHandle handle) {
  auto it = findCallback(entries, handle);
  if (it == entries.end()) {
    return c10::nullopt;
  }
  auto out = it->callback_;
  entries.erase(it);
  return out;
}

// ============================================================================
// == Callback manager ========================================================
// ============================================================================
// The high level idea of the RecordFunction callback machinery is based on the
// observation that the set of callbacks to be run changes infrequently.
// However, in order to reuse the active set we have to be able to invalidate
// when the active set changes. There are three events that can change which
// callbacks should be run:
//  1) The set of global callbacks changes
//  2) The set of local callbacks changes
//  3) A sampling callback is present, and should run on this iteration
//
// Global callbacks rely on thread local replication and an atomic version
// counter to maintain consistency. Whenever we change the set of active global
// callbacks (add / remove / enable / disable) the `GlobalCallbackManager`
// increments the version number and updates the global state while holding
// a mutex. The local callback manager snapshots the global callbacks and
// lazily rebuilds by comparing`GlobalCallbackManager::version()` (which is
// a simple atomic read) to the version of the last rebuild. In the
// overwhelmingly common case that they match it can reuse the existing
// snapshot. Otherwise it must call the much more expensive (and locked)
// `GlobalCallbackManager::getSnapshot()`.
//
// Handling changes to the thread local callbacks is trivial; functions that
// change them can simply force a cache rebuild for that thread after the
// changes are made.
//
// Sampling is by far the most challenging to handle efficiently. In general
// sampling callbacks are expected to have very low frequency. (e.g. 1 per
// million) Random number generation is rather expensive, so flipping a coin on
// every call for every sampling callback is wasteful. We can significantly
// reduce this cost by noting that the number of failures of a Bernoulli random
// variable is a geometric distribution, and thus we can sample the geometric
// distribution to determine the next time a callback should run. This reduces
// the cost from a random sample to a simple integer decrement.
//
// We can further note that Bernoulli samples are independent. (In contrast to,
// say, sampling without replacement.) This means that we can generate a
// counter for each scope that a given callback supports and then decrement the
// counter corresponding to the RecordScope being called. Conceptually, this is
// analogous to flipping different coins with the same probability. By sharding
// on RecordScope, we can consolidate the decrement to a single shared counter
// and update individual counters during rebuild.

class GlobalCallbackManager {
 public:
  static GlobalCallbackManager& get(); // Singleton

 private:
  GlobalCallbackManager() = default;

 public:
  static constexpr size_t NoVersion = 0;
  using snapshot_t = std::pair<size_t, RecordFunctionCallbacks>;

  //                                                                Locking?
  size_t version() const; //                                     No
  snapshot_t getSnapshot() const; //                                Yes
  CallbackHandle addCallback(RecordFunctionCallback cb); //         Yes
  void setCallbackEnabled(CallbackHandle handle, bool enabled); //  Yes
  void removeCallback(CallbackHandle handle); //                    Yes
  void clearCallbacks(); //                                         Yes

 private:
  std::atomic<size_t> version_{NoVersion + 1};
  RecordFunctionCallbacks global_callbacks_; // Source of truth.
  mutable std::mutex update_mutex_;
};

class CacheEntry {
 public:
  CacheEntry() = default;
  CacheEntry(std::mt19937* generator, RecordScope scope);

  // The caller is expected to check `GlobalCallbackManager::get().version()'
  // and call CacheEntry::update() if necessary.
  StepCallbacks getActiveCallbacks();

  // Full rebuild. (E.g. during registration)
  void update(const std::vector<RecordFunctionCallback>& callbacks);

 private:
  struct CallbackAndCounter {
    RecordFunctionCallback callback_;

    // `-1` indicates that a callback is not sampled.
    int tries_left_{-1};
  };

  void rebuildActiveCallbacks();
  int sampleTries(double p) const;

  // std::mt19937 is quite large, so all scopes share the same generator.
  std::mt19937* generator_{nullptr};

  // Includes sampling callbacks which are waiting to run.
  c10::SmallVector<CallbackAndCounter, kSoftLimitCallbacks> callbacks_;
  RecordScope scope_;

  StepCallbacks active_callbacks_;

  // For managing sampling callbacks
  int sampling_countdown_{0};
  int steps_for_this_update_{0};
};

class LocalCallbackManager {
 public:
  static LocalCallbackManager& get(); // Singleton

 private:
  LocalCallbackManager();

 public:
  const RecordFunctionTLS& getTLS() const;
  StepCallbacks getActiveCallbacks(const RecordScope scope);

  void setTLS(const RecordFunctionTLS& tls);
  void seed(uint32_t seed);
  CallbackHandle addCallback(RecordFunctionCallback callback);
  bool setCallbackEnabled(CallbackHandle handle, bool enabled);
  bool removeCallback(CallbackHandle handle);
  void clearCallbacks();

 private:
  void rebuild_all(const GlobalCallbackManager::snapshot_t& global_snapshot);

  void rebuild_callback_scopes(
      const GlobalCallbackManager::snapshot_t& global_snapshot,
      const RecordFunctionCallback& callback);

  void rebuild_scope(
      const GlobalCallbackManager::snapshot_t& global_snapshot,
      const RecordScope scope);

  // Source of truth.
  RecordFunctionTLS registered_callbacks_;

  // Runtime cache.
  size_t global_version_{GlobalCallbackManager::NoVersion};
  std::array<CacheEntry, NumRecordScopes> active_callbacks_;
  std::mt19937 generator_{};
};

// ============================================================================
// == GlobalCallbackManager: Implementation ===================================
// ============================================================================
GlobalCallbackManager& GlobalCallbackManager::get() {
  static GlobalCallbackManager manager;
  return manager;
}

size_t GlobalCallbackManager::version() const {
  return version_.load(std::memory_order_relaxed);
}

std::pair<size_t, RecordFunctionCallbacks> GlobalCallbackManager::getSnapshot() const {
  std::lock_guard<std::mutex> guard(update_mutex_);
  return {version_.load(std::memory_order_seq_cst), global_callbacks_};
}

CallbackHandle GlobalCallbackManager::addCallback(RecordFunctionCallback cb) {
  std::lock_guard<std::mutex> guard(update_mutex_);
  ++version_;
  auto handle = next_unique_callback_handle();
  global_callbacks_.emplace_back(std::move(cb), handle);
  return handle;
}

void GlobalCallbackManager::setCallbackEnabled(
    CallbackHandle handle,
    bool enabled) {
  std::lock_guard<std::mutex> guard(update_mutex_);
  auto it = findCallback(global_callbacks_, handle);
  if (it != global_callbacks_.end()) {
    if (it->enabled_ != enabled) {
      ++version_;
      it->enabled_ = enabled;
    }
  } else {
    LOG(WARNING) << "Requested callback is not found";
  }
}

void GlobalCallbackManager::removeCallback(CallbackHandle handle) {
  std::lock_guard<std::mutex> guard(update_mutex_);
  if (extractCallback(global_callbacks_, handle).has_value()) {
    ++version_;
  } else {
    LOG(WARNING) << "Requested callback is not found";
  }
}

void GlobalCallbackManager::clearCallbacks() {
  std::lock_guard<std::mutex> guard(update_mutex_);
  ++version_;
  global_callbacks_.clear();
}

// ============================================================================
// == CacheEntry: Implementation ==============================================
// ============================================================================
CacheEntry::CacheEntry(std::mt19937* generator, RecordScope scope)
    : generator_{generator}, scope_{scope} {
  rebuildActiveCallbacks();
}

void CacheEntry::update(const std::vector<RecordFunctionCallback>& callbacks) {
  callbacks_.clear();
  callbacks_.reserve(callbacks.size());
  for (const auto& callback : callbacks) {
    const auto p = callback.samplingProb();
    callbacks_.push_back({callback, p < 1.0 ? sampleTries(p) : -1});
  }

  rebuildActiveCallbacks();
}

StepCallbacks CacheEntry::getActiveCallbacks() {
  // We rebuild the active set when `sampling_countdown_` reaches zero, so if it
  // reaches zero at the start of this function something has gone wrong.
  TORCH_INTERNAL_ASSERT(sampling_countdown_ > 0, sampling_countdown_);

  if (C10_UNLIKELY(!(--sampling_countdown_))) {
    // Use inferred steps to update sampled callbacks.
    for (auto& i : callbacks_) {
      if (i.tries_left_ > 0) {
        TORCH_INTERNAL_ASSERT(i.tries_left_ >= steps_for_this_update_);
        i.tries_left_ -= steps_for_this_update_;
      }
    }

    // Determine which callbacks to run and for how long.
    rebuildActiveCallbacks();

    // Resample any sampled callbacks that ran this call.
    for (auto& i : callbacks_) {
      if (!i.tries_left_) {
        i.tries_left_ = sampleTries(i.callback_.samplingProb());
      }
    }
  }

  return active_callbacks_;
}

void CacheEntry::rebuildActiveCallbacks() {
  // We could store thread ID in CacheEntry, but rebuilds are infrequent and
  // this saves us from having to plumb it through.
  const auto thread_id = RecordFunction::currentThreadId();
  active_callbacks_ = StepCallbacks(thread_id, scope_);

  sampling_countdown_ = std::numeric_limits<int>::max();
  for (const auto& i : callbacks_) {
    if (i.tries_left_ < 0) {
      // Callback is not sampled. Unconditionally push.
      active_callbacks_.callbacks_.push_back(
          {i.callback_.start(), i.callback_.end()});

    } else if (i.tries_left_ == 0) {
      // Callback is sampled and we have reached a sampling event. Push and
      // set `sampling_countdown_` to one so we trigger a rebuild after one call.
      active_callbacks_.callbacks_.push_back(
          {i.callback_.start(), i.callback_.end()});
      sampling_countdown_ = 1;

    } else {
      // Callback is sampled and we have not reached sampling event. Set
      // `sampling_countdown_` to rebuild when it is time for this callback to
      // execute.
      sampling_countdown_ = std::min(sampling_countdown_, i.tries_left_);
    }
    active_callbacks_.needs_inputs_ |= i.callback_.needsInputs();
    active_callbacks_.needs_outputs_ |= i.callback_.needsOutputs();
    active_callbacks_.needs_ids_ |= i.callback_.needsIds();
  }
  steps_for_this_update_ = sampling_countdown_;
}

int CacheEntry::sampleTries(double p) const {
  TORCH_INTERNAL_ASSERT(generator_ != nullptr);
  TORCH_INTERNAL_ASSERT(p > 0.0 && p <= 1.0);

  // The geometric distribution returns the number of failures. We add one to
  // also account for the call where we succeed.
  return std::geometric_distribution<int>(p)(*generator_) + 1;
}

// ============================================================================
// == LocalCallbackManager: Implementation ====================================
// ============================================================================
LocalCallbackManager& LocalCallbackManager::get() {
#if defined(C10_PREFER_CUSTOM_THREAD_LOCAL_STORAGE)
  static c10::ThreadLocal<LocalCallbackManager> manager;
  return manager.get();
#else // defined(C10_PREFER_CUSTOM_THREAD_LOCAL_STORAGE)
  static thread_local LocalCallbackManager manager;
  return manager;
#endif // defined(C10_PREFER_CUSTOM_THREAD_LOCAL_STORAGE)
}

LocalCallbackManager::LocalCallbackManager() {
  for (auto i : c10::irange(NumRecordScopes)) {
    active_callbacks_[i] = CacheEntry(&generator_, static_cast<RecordScope>(i));
  }
  rebuild_all(GlobalCallbackManager::get().getSnapshot());
}

const RecordFunctionTLS& LocalCallbackManager::getTLS() const {
  return registered_callbacks_;
}

StepCallbacks LocalCallbackManager::getActiveCallbacks(
    const RecordScope scope) {
  const auto global_version = GlobalCallbackManager::get().version();
  if (C10_UNLIKELY(global_version != global_version_)) {
    rebuild_all(GlobalCallbackManager::get().getSnapshot());
  }
  return active_callbacks_[static_cast<size_t>(scope)].getActiveCallbacks();
}

void LocalCallbackManager::setTLS(const RecordFunctionTLS& tls) {
  registered_callbacks_ = tls;
  rebuild_all(GlobalCallbackManager::get().getSnapshot());
}

void LocalCallbackManager::seed(uint32_t seed) {
  generator_.seed(seed);
}

CallbackHandle LocalCallbackManager::addCallback(
    RecordFunctionCallback callback) {
  auto handle = next_unique_callback_handle();
  auto& callbacks = registered_callbacks_.sorted_tls_callbacks_;
  callbacks.emplace_back(std::move(callback), handle);
  rebuild_callback_scopes(
      GlobalCallbackManager::get().getSnapshot(), callbacks.back().callback_);
  return handle;
}

bool LocalCallbackManager::setCallbackEnabled(
    CallbackHandle handle,
    bool enabled) {
  auto it = findCallback(registered_callbacks_.sorted_tls_callbacks_, handle);
  auto found = (it != registered_callbacks_.sorted_tls_callbacks_.end());
  if (found && it->enabled_ != enabled) {
    it->enabled_ = enabled;
    rebuild_callback_scopes(
        GlobalCallbackManager::get().getSnapshot(), it->callback_);
  }
  return found;
}

bool LocalCallbackManager::removeCallback(CallbackHandle handle) {
  auto& callbacks = registered_callbacks_.sorted_tls_callbacks_;
  auto callback = extractCallback(callbacks, handle);
  if (callback.has_value()) {
    rebuild_callback_scopes(
        GlobalCallbackManager::get().getSnapshot(), *callback);
  }
  return callback.has_value();
}

void LocalCallbackManager::clearCallbacks() {
  registered_callbacks_.sorted_tls_callbacks_.clear();
  rebuild_all(GlobalCallbackManager::get().getSnapshot());
}

void LocalCallbackManager::rebuild_all(const GlobalCallbackManager::snapshot_t& global_snapshot) {
  global_version_ = global_snapshot.first;
  for (auto i : c10::irange(NumRecordScopes)) {
    rebuild_scope(global_snapshot, static_cast<RecordScope>(i));
  }
}

void LocalCallbackManager::rebuild_callback_scopes(
    const GlobalCallbackManager::snapshot_t& global_snapshot,
    const RecordFunctionCallback& callback) {
  if (global_snapshot.first == global_version_) {
    // Only rebuild scopes associated with `callback`
    for (auto i : c10::irange(NumRecordScopes)) {
      if (callback.checkScope(static_cast<RecordScope>(i))) {
        rebuild_scope(global_snapshot, static_cast<RecordScope>(i));
      }
    }
  } else {
    rebuild_all(global_snapshot);
  }
}

void LocalCallbackManager::rebuild_scope(
    const GlobalCallbackManager::snapshot_t& global_snapshot,
    const RecordScope scope) {
  std::vector<RecordFunctionCallback> callbacks;
  if (registered_callbacks_.tls_record_function_enabled_) {
    auto populate_callbacks =
        [&](const RecordFunctionCallbacks& raw_callbacks) {
          for (const auto& i : raw_callbacks) {
            if (i.enabled_ && i.callback_.checkScope(scope) &&
                i.callback_.samplingProb() > 0) {
              callbacks.push_back(i.callback_);
            }
          }
        };
    populate_callbacks(global_snapshot.second);
    populate_callbacks(registered_callbacks_.sorted_tls_callbacks_);
  }
  active_callbacks_[static_cast<size_t>(scope)].update(callbacks);
}

// ============================================================================
// == Callback execution ======================================================
// ============================================================================
void logTryRunCallbackError(const char* what, const char* name) {
  LOG(WARNING) << "Exception in RecordFunction callback: " << what
               << " , for the range " << name;
}

template <bool is_start>
C10_ALWAYS_INLINE bool tryRunCallback(
    const StepCallbacks::StartEndPair callback_ptrs,
    const RecordFunction& rf,
    std::unique_ptr<ObserverContext>& ctx) {
  try {
    if (is_start && callback_ptrs.start_) {
      ctx = callback_ptrs.start_(rf);
    }

    if (!is_start && callback_ptrs.end_) {
      callback_ptrs.end_(rf, ctx.get());
    }

    return true;
  } catch (const std::exception& e) {
    logTryRunCallbackError(e.what(), rf.name());
    return false;
  } catch (...) {
    logTryRunCallbackError("unknown", rf.name());
    return false;
  }
}

} // namespace

RecordFunction::RecordFunction(RecordScope scope)
    : RecordFunction(getStepCallbacks(scope)) {}

RecordFunction::RecordFunction(StepCallbacks&& step_callbacks) {
  if (!step_callbacks.empty()) {
    state_.emplace(std::move(step_callbacks));
    state_->ctx_.resize(state_->step_callbacks_.callbacks_.size());
    if (state_->step_callbacks_.needs_ids_) {
      setHandle(next_unique_record_function_handle());
    }
  }
}

void RecordFunction::runStartCallbacks() {
  for (const auto i : c10::irange(state_->step_callbacks_.callbacks_.size())) {
    tryRunCallback</*is_start=*/true>(
        state_->step_callbacks_.callbacks_[i], *this, state_->ctx_[i]);
  }
  state_->called_start_callbacks_ = true;
}

void RecordFunction::end() {
  if (isActive() && state_->called_start_callbacks_) {
    for (const auto i : c10::irange(state_->step_callbacks_.callbacks_.size())) {
      tryRunCallback</*is_start=*/false>(
        state_->step_callbacks_.callbacks_[i], *this, state_->ctx_[i]);
    }
    state_.reset();
  }
}

StepCallbacks getStepCallbacks(RecordScope scope) {
  return LocalCallbackManager::get().getActiveCallbacks(scope);
}

const RecordFunctionTLS& get_record_function_tls_() {
  return LocalCallbackManager::get().getTLS();
}

void set_record_function_tls_(const RecordFunctionTLS& tls) {
  LocalCallbackManager::get().setTLS(tls);
}

namespace {
bool anyEnabled(const RecordFunctionCallbacks& callbacks) {
  return std::any_of(callbacks.begin(), callbacks.end(), [](const auto& cb) {
    return cb.enabled_;
  });
}
} // namespace

bool hasCallbacks() {
  return hasThreadLocalCallbacks() || hasGlobalCallbacks();
}

bool hasGlobalCallbacks() {
  return anyEnabled(GlobalCallbackManager::get().getSnapshot().second);
}

bool hasThreadLocalCallbacks() {
  return anyEnabled(get_record_function_tls_().sorted_tls_callbacks_);
}

CallbackHandle addThreadLocalCallback(
    RecordFunctionCallback cb) {
  // NOLINTNEXTLINE(performance-move-const-arg)
  return LocalCallbackManager::get().addCallback(std::move(cb));
}

CallbackHandle addGlobalCallback(
    RecordFunctionCallback cb) {
  // NOLINTNEXTLINE(performance-move-const-arg)
  return GlobalCallbackManager::get().addCallback(std::move(cb));
}

void removeCallback(CallbackHandle handle) {
  if (!LocalCallbackManager::get().removeCallback(handle)) {
    GlobalCallbackManager::get().removeCallback(handle);
  }
}

void disableCallback(CallbackHandle handle) {
  if (!LocalCallbackManager::get().setCallbackEnabled(handle, false)) {
    GlobalCallbackManager::get().setCallbackEnabled(handle, false);
  }
}

void reenableCallback(CallbackHandle handle) {
  if (!LocalCallbackManager::get().setCallbackEnabled(handle, true)) {
    GlobalCallbackManager::get().setCallbackEnabled(handle, true);
  }
}

void clearGlobalCallbacks() {
  GlobalCallbackManager::get().clearCallbacks();
}

void clearThreadLocalCallbacks() {
  LocalCallbackManager::get().clearCallbacks();
}

void clearCallbacks() {
  clearGlobalCallbacks();
  clearThreadLocalCallbacks();
}

bool isRecordFunctionEnabled() {
  return LocalCallbackManager::get().getTLS().tls_record_function_enabled_;
}

void enableRecordFunction(bool enable) {
  auto tls = LocalCallbackManager::get().getTLS();
  if (tls.tls_record_function_enabled_ != enable) {
    tls.tls_record_function_enabled_ = enable;
    LocalCallbackManager::get().setTLS(tls);
  }
}

void set_record_function_seed_for_testing(uint32_t seed) {
  LocalCallbackManager::get().seed(seed);
}

/* static */
uint64_t RecordFunction::currentThreadId() {
  if (!current_thread_id_) {
    // happens only once per thread
    current_thread_id_ = ++next_thread_id_;
  }
  return current_thread_id_;
}

void RecordFunction::before(const char* name, int64_t sequence_nr) {
  if (!isActive()) {
    return;
  }
  state_->op_input_size = state_->inputs_.size();
  state_->name_ = name;
  state_->sequence_nr_ = sequence_nr;
  state_->operator_name_.reset();

<<<<<<< HEAD
  manager().runStartCallbacks(*this);
  invalidateInputs();
=======
  runStartCallbacks();
>>>>>>> 77665e9a
}

void RecordFunction::before(std::string name, int64_t sequence_nr) {
  if (!isActive()) {
    return;
  }
  state_->op_input_size = state_->inputs_.size();
  state_->name_ = std::move(name);
  state_->sequence_nr_ = sequence_nr;
  state_->operator_name_.reset();

<<<<<<< HEAD
  manager().runStartCallbacks(*this);
  invalidateInputs();
=======
  runStartCallbacks();
>>>>>>> 77665e9a
}

void RecordFunction::before(
    c10::OperatorHandle const& op,
    int64_t sequence_nr) {
  if (!isActive()) {
    return;
  }
  state_->sequence_nr_ = sequence_nr;
  state_->operator_name_ = op.operator_name();
  state_->op_input_size = op.schema().arguments().size();
  state_->op_output_size = op.schema().returns().size();
  state_->name_ = op.schema().name();

<<<<<<< HEAD
  manager().runStartCallbacks(*this);
  invalidateInputs();
=======
  runStartCallbacks();
>>>>>>> 77665e9a
}

/* static */ void RecordFunction::setDefaultNodeId(int64_t newDefaultNodeId) {
  TORCH_CHECK(newDefaultNodeId >= 0, "setDefaultNodeId expects an id >= 0.");
  defaultNodeId = newDefaultNodeId;
}

/* static */ int64_t RecordFunction::getDefaultNodeId() {
  return defaultNodeId;
}

RecordFunction::~RecordFunction() {
  end();
}

void RecordFunction::_setAsync() {
  if (isActive()) {
    state_->is_async_ = true;
  }
}

bool RecordFunction::isAsync() const {
  if (isActive()) {
    return state_->is_async_;
  }
  return false;
}

} // namespace at<|MERGE_RESOLUTION|>--- conflicted
+++ resolved
@@ -636,12 +636,8 @@
   state_->sequence_nr_ = sequence_nr;
   state_->operator_name_.reset();
 
-<<<<<<< HEAD
-  manager().runStartCallbacks(*this);
+  runStartCallbacks();
   invalidateInputs();
-=======
-  runStartCallbacks();
->>>>>>> 77665e9a
 }
 
 void RecordFunction::before(std::string name, int64_t sequence_nr) {
@@ -653,12 +649,8 @@
   state_->sequence_nr_ = sequence_nr;
   state_->operator_name_.reset();
 
-<<<<<<< HEAD
-  manager().runStartCallbacks(*this);
+  runStartCallbacks();
   invalidateInputs();
-=======
-  runStartCallbacks();
->>>>>>> 77665e9a
 }
 
 void RecordFunction::before(
@@ -673,12 +665,8 @@
   state_->op_output_size = op.schema().returns().size();
   state_->name_ = op.schema().name();
 
-<<<<<<< HEAD
-  manager().runStartCallbacks(*this);
+  runStartCallbacks();
   invalidateInputs();
-=======
-  runStartCallbacks();
->>>>>>> 77665e9a
 }
 
 /* static */ void RecordFunction::setDefaultNodeId(int64_t newDefaultNodeId) {
