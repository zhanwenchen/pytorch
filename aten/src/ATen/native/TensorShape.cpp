--- conflicted
+++ resolved
@@ -423,14 +423,6 @@
     const auto itemsize = result.dtype().itemsize();
     c10::SymInt new_size_bytes = at::detail::computeStorageNbytes(
         size, stride, itemsize, std::move(storage_offset));
-<<<<<<< HEAD
-    bool should_resize = true;
-    if (size_bytes.has_hint() && storage.sym_nbytes().has_hint()) {
-      should_resize = size_bytes > storage.sym_nbytes();
-    }
-    if (should_resize) {
-      storage.set_nbytes(std::move(size_bytes));
-=======
     // TODO: When there are unbacked SymInts, we unconditionally skip the
     // setter.  This is technically wrong, but we cannot conveniently test
     // the real condition in many cases, because a lot of people are using
@@ -441,7 +433,6 @@
     // setting it is more safe.
     if (new_size_bytes.has_hint() && storage.sym_nbytes().has_hint() && TORCH_GUARD_SIZE_OBLIVIOUS(new_size_bytes.sym_gt(storage.sym_nbytes()))) {
       storage.set_nbytes(std::move(new_size_bytes));
->>>>>>> 7bf6ed01
     }
   }
   return result;
