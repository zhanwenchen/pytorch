--- conflicted
+++ resolved
@@ -124,12 +124,9 @@
     output_tokens: List[str],
 ) -> Tuple[List[InputSpec], List[OutputSpec]]:
     def to_input_spec(inp: ArgumentSpec) -> InputSpec:
-<<<<<<< HEAD
-=======
         if isinstance(inp, TokenArgument):
             return InputSpec(kind=InputKind.TOKEN, arg=inp, target=None)
 
->>>>>>> 22ba180e
         if not isinstance(inp, TensorArgument):
             return InputSpec(kind=InputKind.USER_INPUT, arg=inp, target=None)
         name = inp.name
@@ -152,8 +149,6 @@
                 # TODO(suo): this is horrible.
                 persistent=True,
             )
-        elif name in input_tokens:
-            return InputSpec(kind=InputKind.TOKEN, arg=inp, target=None)
         else:
             raise AssertionError(f"Unknown tensor input kind: {name}")
 
@@ -177,8 +172,6 @@
                     arg=o,
                     target=user_input_mutations[name],
                 )
-            elif name in output_tokens:
-                return OutputSpec(kind=OutputKind.TOKEN, arg=o, target=None)
             else:
                 raise AssertionError(f"Unknown tensor mutation kind: {name}")
         else:
@@ -482,11 +475,7 @@
         input_tokens = []
         for s in self.input_specs:
             if s.kind == InputKind.TOKEN:
-<<<<<<< HEAD
-                assert isinstance(s.arg, TensorArgument)
-=======
                 assert isinstance(s.arg, TokenArgument)
->>>>>>> 22ba180e
                 input_tokens.append(s.arg.name)
         return input_tokens
 
@@ -495,11 +484,7 @@
         output_tokens = []
         for s in self.output_specs:
             if s.kind == OutputKind.TOKEN:
-<<<<<<< HEAD
-                assert isinstance(s.arg, TensorArgument)
-=======
                 assert isinstance(s.arg, TokenArgument)
->>>>>>> 22ba180e
                 output_tokens.append(s.arg.name)
         return output_tokens
 
