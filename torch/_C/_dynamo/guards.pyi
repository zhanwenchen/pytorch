--- conflicted
+++ resolved
@@ -132,7 +132,6 @@
     tensor_names: list[str],
     verbose_code_parts: list[str],
 ): ...
-<<<<<<< HEAD
 def install_symbolic_shape_guard(
     guard_managers: list[GuardManager],
     nargs: int,
@@ -140,12 +139,10 @@
     py_addr_keep_alive: Any,
     verbose_code_parts: list[str],
 ): ...
-=======
 def profile_guard_manager(
     guard_manager: GuardManager,
     f_locals: Dict[str, Any],
 ) -> float: ...
->>>>>>> b379a28a
 
 class TensorGuards:
     def __init__(
