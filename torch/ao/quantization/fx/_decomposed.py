import math
from typing import Optional, Tuple

import torch
from torch._refs import _unsqueeze_multiple
from torch.ao.quantization.utils import determine_qparams, validate_qmin_qmax
from torch.library import impl, Library

# Note: decomposed means decomposed quantized tensor, using decomposed so that the
# name is not too long
quantized_decomposed_lib = Library("quantized_decomposed", "DEF")

_DTYPE_TO_QVALUE_BOUNDS = {
    torch.uint8: (0, 255),
    torch.int8: (-128, 127),
    torch.int16: (-(2**15), 2**15 - 1),
    torch.int32: (-(2**31), 2**31 - 1),
}

# Helper to check the passed in quant min and max are valid for the dtype
def _quant_min_max_bounds_check(quant_min, quant_max, dtype):
    if dtype not in _DTYPE_TO_QVALUE_BOUNDS:
        raise ValueError(f"Unsupported dtype: {dtype}")
    quant_min_lower_bound, quant_max_upper_bound = _DTYPE_TO_QVALUE_BOUNDS[dtype]

    assert quant_min >= quant_min_lower_bound, \
        "quant_min out of bound for dtype, " \
        f"quant_min_lower_bound: {quant_min_lower_bound} quant_min: {quant_min}"

    assert quant_max <= quant_max_upper_bound, \
        "quant_max out of bound for dtype, " \
        f"quant_max_upper_bound: {quant_max_upper_bound} quant_max: {quant_max}"

quantized_decomposed_lib.define(
    "quantize_per_tensor(Tensor input, float scale, int zero_point, "
    "int quant_min, int quant_max, ScalarType dtype) -> Tensor")

@impl(quantized_decomposed_lib, "quantize_per_tensor", "CompositeExplicitAutograd")
def quantize_per_tensor(
        input: torch.Tensor,
        scale: float,
        zero_point: int,
        quant_min: int,
        quant_max: int,
        dtype: torch.dtype
) -> torch.Tensor:
    """ Affine quantization for the Tensor using the same quantization parameters to map
    from floating point to quantized values

    Args:
       input (torch.Tensor): original float32 or bfloat16 Tensor
       scale (float): quantization parameter for affine quantization
       zero_point (int): quantization parameter for affine quantization
       quant_min (int): minimum quantized value for output Tensor
       quant_max (int): maximum quantized value for output Tensor
       dtype (torch.dtype): requested dtype (e.g. torch.uint8) for output Tensor

    Returns:
       Tensor with requested dtype (e.g. torch.uint8), note the quantization parameters
       are not stored in the Tensor, we are storing them in function arguments instead
    """
    if input.dtype in [torch.float16, torch.bfloat16]:
        input = input.to(torch.float32)
    assert input.dtype == torch.float32, f"Expecting input to have dtype torch.float32, but got dtype: {input.dtype}"
    _quant_min_max_bounds_check(quant_min, quant_max, dtype)

    inv_scale = 1.0 / scale
    return torch.clamp(torch.round(input * inv_scale) + zero_point, quant_min, quant_max).to(dtype)

@impl(quantized_decomposed_lib, "quantize_per_tensor", "Meta")
def quantize_per_tensor_meta(
        input: torch.Tensor,
        scale: float,
        zero_point: int,
        quant_min: int,
        quant_max: int,
        dtype: torch.dtype
) -> torch.Tensor:
    if input.dtype in [torch.float16, torch.bfloat16]:
        input = input.to(torch.float32)
    assert input.dtype == torch.float32, f"Expecting input to have dtype torch.float32, but got dtype: {input.dtype}"
    return torch.empty_like(input, dtype=dtype)

quantized_decomposed_lib.define(
    "quantize_per_tensor.tensor(Tensor input, Tensor scale, Tensor zero_point, "
    "int quant_min, int quant_max, ScalarType dtype) -> Tensor")

@impl(quantized_decomposed_lib, "quantize_per_tensor.tensor", "CompositeExplicitAutograd")
def quantize_per_tensor_tensor(
        input: torch.Tensor,
        scale: torch.Tensor,
        zero_point: torch.Tensor,
        quant_min: int,
        quant_max: int,
        dtype: torch.dtype
) -> torch.Tensor:
    """ Affine quantization for the Tensor using the same quantization parameters to map
    from floating point to quantized values
    Same as `quantize_per_tensor` but scale and zero_point are Scalar Tensor instead of
    scalar values
    """
    assert zero_point.numel() == 1, f"Expecting zero_point tensor to be one element, but received : {zero_point.numel()}"
    assert scale.numel() == 1, f"Expecting scale tensor to be one element, but received : {scale.numel()}"
    return quantize_per_tensor(input, scale.item(), zero_point.item(), quant_min, quant_max, dtype)

@impl(quantized_decomposed_lib, "quantize_per_tensor.tensor", "Meta")
def quantize_per_tensor_tensor_meta(
        input: torch.Tensor,
        scale: torch.Tensor,
        zero_point: torch.Tensor,
        quant_min: int,
        quant_max: int,
        dtype: torch.dtype
) -> torch.Tensor:
    if input.dtype in [torch.float16, torch.bfloat16]:
        input = input.to(torch.float32)
    assert zero_point.numel() == 1, f"Expecting zero_point tensor to be one element, but received : {zero_point.numel()}"
    assert scale.numel() == 1, f"Expecting scale tensor to be one element, but received : {scale.numel()}"
    assert input.dtype == torch.float32, f"Expecting input to have dtype torch.float32, but got dtype: {input.dtype}"
    return torch.empty_like(input, dtype=dtype)

# TODO: remove other variants and keep this one
quantized_decomposed_lib.define(
    "quantize_per_tensor.tensor2(Tensor input, Tensor scale, Tensor zero_point, "
    "Tensor quant_min, Tensor quant_max, ScalarType dtype) -> Tensor")

@impl(quantized_decomposed_lib, "quantize_per_tensor.tensor2", "CompositeExplicitAutograd")
def quantize_per_tensor_tensor2(
        input: torch.Tensor,
        scale: torch.Tensor,
        zero_point: torch.Tensor,
        quant_min: torch.Tensor,
        quant_max: torch.Tensor,
        dtype: torch.dtype
) -> torch.Tensor:
    """ Affine quantization for the Tensor using the same quantization parameters to map
    from floating point to quantized values
    Same as `quantize_per_tensor` but scale and zero_point are Scalar Tensor instead of
    scalar values
    """
    assert zero_point.numel() == 1, f"Expecting zero_point tensor to be one element, but received : {zero_point.numel()}"
    assert scale.numel() == 1, f"Expecting scale tensor to be one element, but received : {scale.numel()}"
    return quantize_per_tensor(input, scale.item(), zero_point.item(), quant_min.item(), quant_max.item(), dtype)

@impl(quantized_decomposed_lib, "quantize_per_tensor.tensor2", "Meta")
def quantize_per_tensor_tensor2_meta(
        input: torch.Tensor,
        scale: torch.Tensor,
        zero_point: torch.Tensor,
        quant_min: torch.Tensor,
        quant_max: torch.Tensor,
        dtype: torch.dtype
) -> torch.Tensor:
    return quantize_per_tensor_tensor_meta(input, scale, zero_point, quant_min, quant_max, dtype)

# Note: quant_min/quant_max/dtype are not used in the operator, but for now it's kept in
# the signature as metadata for the input Tensor, this might be useful for pattern
# matching in the future
# We will revisit this later if we found there are no use cases for it
quantized_decomposed_lib.define(
    "dequantize_per_tensor(Tensor input, float scale, int zero_point, "
    "int quant_min, int quant_max, ScalarType dtype, *, ScalarType? out_dtype=None) -> Tensor")

@impl(quantized_decomposed_lib, "dequantize_per_tensor", "CompositeExplicitAutograd")
def dequantize_per_tensor(
        input: torch.Tensor,
        scale: float,
        zero_point: int,
        quant_min: int,
        quant_max: int,
        dtype: torch.dtype,
        *,
        out_dtype: Optional[torch.dtype] = None
) -> torch.Tensor:
    """ Affine dequantization for the Tensor using the same quantization parameters to map
    from quantized values to floating point values

    Args:
       input (torch.Tensor): Tensor with dtype matching `dtype` argument,
       e.g. (`torch.uint8`), it is a per tensor quantized Tensor if combined with
       quantization parameters in the argument of this function (scale/zero_point)

       scale (float): quantization parameter for affine quantization

       zero_point (int): quantization parameter for affine quantization

       quant_min (int): minimum quantized value for input Tensor (not used in computation,
       reserved for pattern matching)

       quant_max (int): maximum quantized value for input Tensor (not used in computation,
       reserved for pattern matching)

       dtype (torch.dtype): dtype for input Tensor (not used in computation,
       reserved for pattern matching)

       out_dtype (torch.dtype?): optional dtype for output Tensor

    Returns:
       dequantized float32 Tensor
    """
    assert input.dtype == dtype, f"Expecting input to have dtype: {dtype}, but got {input.dtype}"
    if out_dtype is None:
        out_dtype = torch.float32
    if dtype in _DTYPE_TO_QVALUE_BOUNDS:
        # TODO: investigate why
        # (input - zero_point).to(torch.float32) * scale
        # failed the test
        return (input.to(out_dtype) - zero_point) * scale
    else:
        raise ValueError(f"Unsupported dtype in dequantize_per_tensor: {dtype}")

@impl(quantized_decomposed_lib, "dequantize_per_tensor", "Meta")
def dequantize_per_tensor_meta(
    input: torch.Tensor,
    scale: torch.Tensor,
    zero_point: torch.Tensor,
    quant_min: int,
    quant_max: int,
    dtype: torch.dtype,
    *,
    out_dtype: Optional[torch.dtype] = None
) -> torch.Tensor:
    if out_dtype is None:
        out_dtype = torch.float32
    return torch.empty_like(input, dtype=out_dtype)

quantized_decomposed_lib.define(
    "dequantize_per_tensor.tensor(Tensor input, Tensor scale, Tensor zero_point, "
    "int quant_min, int quant_max, ScalarType dtype, *, ScalarType? out_dtype=None) -> Tensor")

@impl(quantized_decomposed_lib, "dequantize_per_tensor.tensor", "CompositeExplicitAutograd")
def dequantize_per_tensor_tensor(
        input: torch.Tensor,
        scale: torch.Tensor,
        zero_point: torch.Tensor,
        quant_min: int,
        quant_max: int,
        dtype: torch.dtype,
        *,
        out_dtype: Optional[torch.dtype] = None
) -> torch.Tensor:
    """ Affine dequantization for the Tensor using the same quantization parameters to map
    from quantized values to floating point values
    Same as `dequantize_per_tensor` but scale and zero_point are Scalar Tensor instead of
    scalar values
    """
    assert zero_point.numel() == 1, f"Expecting zero_point tensor to be one element, but received : {zero_point.numel()}"
    assert scale.numel() == 1, f"Expecting scale tensor to be one element, but received : {scale.numel()}"
    return dequantize_per_tensor(input, scale.item(), zero_point.item(), quant_min, quant_max, dtype, out_dtype=out_dtype)

@impl(quantized_decomposed_lib, "dequantize_per_tensor.tensor", "Meta")
def dequantize_per_tensor_tensor_meta(
        input: torch.Tensor,
        scale: torch.Tensor,
        zero_point: torch.Tensor,
        quant_min: int,
        quant_max: int,
        dtype: torch.dtype,
        *,
        out_dtype: Optional[torch.dtype] = None
) -> torch.Tensor:
    if out_dtype is None:
        out_dtype = torch.float32
    assert zero_point.numel() == 1, f"Expecting zero_point tensor to be one element, but received : {zero_point.numel()}"
    assert scale.numel() == 1, f"Expecting scale tensor to be one element, but received : {scale.numel()}"
    assert input.dtype == dtype, f"Expecting input to have dtype: {dtype}"
    if dtype in _DTYPE_TO_QVALUE_BOUNDS:
        return torch.empty_like(input, dtype=out_dtype)
    else:
        raise ValueError(f"Unsupported dtype in dequantize_per_tensor: {dtype}")

# TODO: remove other variants and keep this one
quantized_decomposed_lib.define(
    "dequantize_per_tensor.tensor2(Tensor input, Tensor scale, Tensor zero_point, "
    "Tensor quant_min, Tensor quant_max, ScalarType dtype, *, ScalarType? out_dtype=None) -> Tensor")

@impl(quantized_decomposed_lib, "dequantize_per_tensor.tensor2", "CompositeExplicitAutograd")
def dequantize_per_tensor_tensor2(
        input: torch.Tensor,
        scale: torch.Tensor,
        zero_point: torch.Tensor,
        quant_min: torch.Tensor,
        quant_max: torch.Tensor,
        dtype: torch.dtype,
        *,
        out_dtype: Optional[torch.dtype] = None
) -> torch.Tensor:
    """ Affine dequantization for the Tensor using the same quantization parameters to map
    from quantized values to floating point values
    Same as `dequantize_per_tensor` but scale and zero_point are Scalar Tensor instead of
    scalar values
    """
    assert zero_point.numel() == 1, f"Expecting zero_point tensor to be one element, but received : {zero_point.numel()}"
    assert scale.numel() == 1, f"Expecting scale tensor to be one element, but received : {scale.numel()}"
    return dequantize_per_tensor(
        input, scale.item(), zero_point.item(), quant_min.item(), quant_max.item(), dtype, out_dtype=out_dtype)

@impl(quantized_decomposed_lib, "dequantize_per_tensor.tensor2", "Meta")
def dequantize_per_tensor_tensor2_meta(
        input,
        scale,
        zero_point,
        quant_min,
        quant_max,
        dtype,
        *,
        out_dtype: Optional[torch.dtype] = None
) -> torch.Tensor:
    return dequantize_per_tensor_tensor_meta(input, scale, zero_point, quant_min, quant_max, dtype, out_dtype=out_dtype)

quantized_decomposed_lib.define(
    "choose_qparams.tensor(Tensor input, int quant_min, int quant_max, "
    "float eps, ScalarType dtype) -> (Tensor, Tensor)")

@impl(quantized_decomposed_lib, "choose_qparams.tensor", "CompositeExplicitAutograd")
def choose_qparams_tensor(
        input: torch.Tensor,
        qmin: int,
        qmax: int,
        eps: float,
        dtype: torch.dtype
) -> Tuple[torch.Tensor, torch.Tensor]:
    """ Given an input Tensor, derive the per tensor affine quantization parameter
    (scale and zero_point) for target quantized Tensor from the Tensor

    Args:
       input (torch.Tensor): floating point input Tensor
       quant_min (int): minimum quantized value for target quantized Tensor
       quant_max (int): maximum quantized value for target quantized Tensor
       dtype (torch.dtype): dtype for target quantized Tensor

    Returns:
       scale (float): quantization parameter for the target quantized Tensor
       zero_point (int): quantization parameter for the target quantized Tensor
    """
    assert input.dtype in [
        torch.float32,
        torch.float16,
        torch.bfloat16,
    ], f"Expecting input to have dtype torch.float32/16/b16, but got dtype: {input.dtype}"
    assert dtype in _DTYPE_TO_QVALUE_BOUNDS, \
        f"Expecting target dtype to be one of {_DTYPE_TO_QVALUE_BOUNDS.keys()}, but got: {dtype}"
    validate_qmin_qmax(qmin, qmax)

    min_val, max_val = torch.aminmax(input)

    return determine_qparams(
        min_val, max_val, qmin, qmax, dtype, torch.Tensor([eps]), has_customized_qrange=False)

quantized_decomposed_lib.define(
    "choose_qparams_symmetric.tensor(Tensor input, int quant_min, int quant_max, "
    "float eps, ScalarType dtype) -> (Tensor, Tensor)")

@impl(quantized_decomposed_lib, "choose_qparams_symmetric.tensor", "CompositeExplicitAutograd")
def choose_qparams_symmetric_tensor(
        input: torch.Tensor,
        qmin: int,
        qmax: int,
        eps: float,
        dtype: torch.dtype
) -> Tuple[torch.Tensor, torch.Tensor]:
    """ Given an input Tensor, derive the per tensor affine quantization parameter
    (scale and zero_point) for target quantized Tensor from the Tensor

    Args:
       input (torch.Tensor): floating point input Tensor
       quant_min (int): minimum quantized value for target quantized Tensor
       quant_max (int): maximum quantized value for target quantized Tensor
       dtype (torch.dtype): dtype for target quantized Tensor

    Returns:
       scale (float): quantization parameter for the target quantized Tensor
       zero_point (int): quantization parameter for the target quantized Tensor
    """
    assert input.dtype in [
        torch.float32,
        torch.float16,
        torch.bfloat16,
    ], f"Expecting input to have dtype torch.float32/16/b16, but got dtype: {input.dtype}"
    assert dtype in _DTYPE_TO_QVALUE_BOUNDS, \
        f"Expecting target dtype to be one of {_DTYPE_TO_QVALUE_BOUNDS.keys()}, but got: {dtype}"
    validate_qmin_qmax(qmin, qmax)

    min_val, max_val = torch.aminmax(input)
    return determine_qparams(
        min_val,
        max_val,
        qmin,
        qmax,
        dtype,
        torch.Tensor([eps]),
        has_customized_qrange=False,
        qscheme=torch.per_tensor_symmetric
    )

@impl(quantized_decomposed_lib, "choose_qparams.tensor", "Meta")
def choose_qparams_tensor_meta(
        input: torch.Tensor,
        quant_min: int,
        quant_max: int,
        eps: float,
        dtype: torch.dtype
) -> Tuple[torch.Tensor, torch.Tensor]:
    assert input.dtype in [
        torch.float32,
        torch.float16,
        torch.bfloat16,
    ], f"Expecting input to have dtype torch.float32/16/b16, but got dtype: {input.dtype}"
    assert quant_min < quant_max, f"Expecting quant_min to be smaller than quant_max but received min: \
        {quant_min} max: {quant_max}"
    return torch.empty(1, dtype=torch.double, device=input.device), torch.empty(1, dtype=torch.int64, device=input.device)

@impl(quantized_decomposed_lib, "choose_qparams_symmetric.tensor", "Meta")
def choose_qparams_symmetric_tensor_meta(
        input: torch.Tensor,
        quant_min: int,
        quant_max: int,
        eps: float,
        dtype: torch.dtype
) -> Tuple[torch.Tensor, torch.Tensor]:
    return torch.empty(1, dtype=torch.double, device=input.device), torch.empty(1, dtype=torch.int64, device=input.device)

# Helper function used to implement per-channel quantization against any axis
def _permute_to_axis_zero(x, axis):
    new_axis_list = list(range(x.dim()))
    new_axis_list[axis] = 0
    new_axis_list[0] = axis
    y = x.permute(tuple(new_axis_list))
    return y, new_axis_list

quantized_decomposed_lib.define(
    "quantize_per_channel(Tensor input, Tensor scales, Tensor zero_points, int axis, "
    "int quant_min, int quant_max, ScalarType dtype) -> Tensor")

@impl(quantized_decomposed_lib, "quantize_per_channel", "CompositeExplicitAutograd")
def quantize_per_channel(
        input: torch.Tensor,
        scales: torch.Tensor,
        zero_points: torch.Tensor,
        axis: int,
        quant_min: int,
        quant_max: int,
        dtype: torch.dtype
) -> torch.Tensor:
    """ Affine per channel quantization for the Tensor using the same quantization
    parameters for each channel/axis to map from floating point to quantized values

    Args:
       input (torch.Tensor): original float32 or bfloat16 Tensor
       scales (torch.Tensor): a list of scale quantization parameter for
       affine quantization, one per channel
       zero_point (torch.Tensor): a list of zero_point quantization parameter for
       affine quantization, one per channel
       quant_min (int): minimum quantized value for output Tensor
       quant_max (int): maximum quantized value for output Tensor
       dtype (torch.dtype): requested dtype (e.g. torch.uint8) for output Tensor

    Returns:
       Tensor with requested dtype (e.g. torch.uint8), note the quantization parameters
       are not stored in the Tensor, we are storing them in function arguments instead
    """
    if input.dtype in [torch.float16, torch.bfloat16]:
        input = input.to(torch.float32)
    assert input.dtype == torch.float32, f"Expecting input to have dtype torch.float32, but got dtype: {input.dtype}"
    assert axis < input.dim(), f"Expecting axis to be < {input.dim()}"
    _quant_min_max_bounds_check(quant_min, quant_max, dtype)
    input, permute_axis_list = _permute_to_axis_zero(input, axis)
    res = torch.zeros_like(input)

    for i in range(input.size(0)):
        res[i] = torch.clamp(
            torch.round(input[i] * (1.0 / scales[i])) + zero_points[i],
            quant_min,
            quant_max
        )

    out = res.permute(tuple(permute_axis_list))
    return out.to(dtype)

@impl(quantized_decomposed_lib, "quantize_per_channel", "Meta")
def quantize_per_channel_meta(
        input: torch.Tensor,
        scales: torch.Tensor,
        zero_points: torch.Tensor,
        axis: int,
        quant_min: int,
        quant_max: int,
        dtype: torch.dtype
) -> torch.Tensor:
    if input.dtype in [torch.float16, torch.bfloat16]:
        input = input.to(torch.float32)
    assert input.dtype == torch.float32, f"Expecting input to have dtype torch.float32, but got dtype: {input.dtype}"
    assert axis < input.dim(), f"Expecting axis to be < {input.dim()}"
    _quant_min_max_bounds_check(quant_min, quant_max, dtype)
    return torch.empty_like(input, dtype=dtype)

# Note: quant_min/quant_max/dtype are not used in the operator, but for now it's kept in
# the signature as metadata for the input Tensor, this might be useful for pattern
# matching in the future
# We will revisit this later if we found there are no use cases for it
quantized_decomposed_lib.define(
    "dequantize_per_channel(Tensor input, Tensor scales, Tensor? zero_points, int axis, "
    "int quant_min, int quant_max, ScalarType dtype, *, ScalarType? out_dtype=None) -> Tensor")

@impl(quantized_decomposed_lib, "dequantize_per_channel", "CompositeExplicitAutograd")
def dequantize_per_channel(
        input: torch.Tensor,
        scales: torch.Tensor,
        zero_points: Optional[torch.Tensor],
        axis: int,
        quant_min: int,
        quant_max: int,
        dtype: torch.dtype,
        *,
        out_dtype: Optional[torch.dtype] = None
) -> torch.Tensor:
    """ Affine per channel dequantization for the Tensor using the same quantization
    parameters for each channel/axis to map from quantized values to floating point values

    Args:
       input (torch.Tensor): Tensor with dtype matching `dtype` argument,
       e.g. (`torch.uint8`), it is a per channel quantized Tensor if combined with
       quantization parameter in the argument of this function (scales/zero_points/axis)

       scales (torch.Tensor): a list of scale quantization parameter for
       affine quantization, one per channel

       zero_points (torch.Tensor): a list of zero_point quantization parameter for
       affine quantization, one per channel

       quant_min (int): minimum quantized value for output Tensor (not used in computation,
       reserved for pattern matching)

       quant_max (int): maximum quantized value for output Tensor (not used in computation,
       reserved for pattern matching)

       dtype (torch.dtype): requested dtype for output Tensor (not used in computation,
       reserved for pattern matching)

       out_dtype (torch.dtype?): optional dtype for output Tensor

    Returns:
       dequantized float32 Tensor
    """
    assert input.dtype == dtype, f"Expecting input to have dtype {dtype}, but got dtype: {input.dtype}"
    if out_dtype is None:
        out_dtype = torch.float32
    assert axis < input.dim(), f"Expecting axis to be < {input.dim()}"
    _quant_min_max_bounds_check(quant_min, quant_max, dtype)
    input, permute_axis_list = _permute_to_axis_zero(input, axis)
    res = torch.zeros_like(input, dtype=out_dtype)

    for i in range(input.size(0)):
        zp = zero_points[i] if zero_points is not None else 0
        # TODO: investigate why
        # (input[i] - zero_points[i]).to(out_dtype) * scales[i]
        # failed the test
        res[i] = (input[i].to(out_dtype) - zp) * scales[i]

    out = res.permute(tuple(permute_axis_list))
    return out

@impl(quantized_decomposed_lib, "dequantize_per_channel", "Meta")
def dequantize_per_channel_meta(
        input: torch.Tensor,
        scales: torch.Tensor,
        zero_points: Optional[torch.Tensor],
        axis: int,
        quant_min: int,
        quant_max: int,
        dtype: torch.dtype,
        *,
        out_dtype: Optional[torch.dtype] = None
) -> torch.Tensor:
    assert input.dtype == dtype, f"Expecting input to have dtype {dtype}, but got dtype: {input.dtype}"
    if out_dtype is None:
        out_dtype = torch.float32
    assert axis < input.dim(), f"Expecting axis to be < {input.dim()}"
    _quant_min_max_bounds_check(quant_min, quant_max, dtype)
    return torch.empty_like(input, dtype=out_dtype)


quantized_decomposed_lib.define(
    "choose_qparams_per_token(Tensor input, ScalarType dtype) -> (Tensor, Tensor)"
)


@impl(
    quantized_decomposed_lib,
    "choose_qparams_per_token",
    "CompositeExplicitAutograd",
)
def choose_qparams_per_token(
    input: torch.Tensor,
    dtype: torch.dtype,
) -> Tuple[torch.Tensor, torch.Tensor]:
    """Choose quantization parameters for per token quantization. This means for a N dimension Tensor
    (M1, M2, ...Mn, N), we calculate scales/zero_points for each N elements and quantize
    every N elements with the same quantization parameter. The dimension for scales/zero_points
    will be (M1 * M2 ... * Mn)

    Args:
       input (torch.Tensor): original float32/float16 Tensor
       dtype (torch.dtype): dtype (e.g. torch.uint8) for input Tensor

    Returns:
        scales and zero_points, both float32 Tensors
    """

    scales = input.abs().amax(dim=-1, keepdim=True)
    if scales.dtype == torch.float16:
        scales = (
            scales.float()
        )  # want float scales to avoid overflows for fp16, (bf16 has wide enough range)
    if dtype == torch.int8:
        n_bits = 8
        quant_max = 2 ** (n_bits - 1) - 1
    else:
        raise Exception(f"unsupported dtype in choose_qparams_per_token: {dtype}")

    scales = scales.clamp(min=1e-5).div(quant_max)
    zero_points = torch.zeros_like(scales)
    return scales, zero_points


@impl(
    quantized_decomposed_lib,
    "choose_qparams_per_token",
    "Meta",
)
def choose_qparams_per_token_meta(
    input: torch.Tensor,
    dtype: torch.dtype,
) -> Tuple[torch.Tensor, torch.Tensor]:
    size = (1, input.size(-1))
    return torch.empty(size, dtype=torch.double, device=input.device), torch.empty(
        size, dtype=torch.int64, device=input.device
    )


# TODO: move this to https://github.com/pytorch/pytorch/blob/main/torch/ao/quantization/fx/_decomposed.py
quantized_decomposed_lib.define(
    "choose_qparams_per_token_asymmetric(Tensor input, ScalarType dtype) -> (Tensor, Tensor)"
)


@impl(
    quantized_decomposed_lib,
    "choose_qparams_per_token_asymmetric",
    "CompositeExplicitAutograd",
)
def choose_qparams_per_token_asymmetric(
    input: torch.Tensor,
    dtype: torch.dtype,
) -> Tuple[torch.Tensor, torch.Tensor]:
    """Choose quantization parameters for per token quantization. This means for a N dimension Tensor
    (M1, M2, ...Mn, N), we calculate scales/zero_points for each N elements and quantize
    every N elements with the same quantization parameter. The dimension for scales/zero_points
    will be (M1 * M2 ... * Mn)

    Args:
       input (torch.Tensor): original float32/float16 Tensor
       dtype (torch.dtype): dtype (e.g. torch.uint8) for input Tensor

    Returns:
        scales and zero_points, both float32 Tensors
    """
    # Based on https://github.com/google/XNNPACK/blob/df156f0cf3db5a4576cc711123eeb54915f82ffc/src/xnnpack/quantization.h#L18
    qmin, qmax = -128, 127
    min_val, max_val = torch.aminmax(input, dim=-1, keepdim=True)
    min_val_neg = torch.min(min_val, torch.zeros_like(min_val))
    max_val_pos = torch.max(max_val, torch.zeros_like(max_val))
    eps = torch.finfo(torch.float32).eps  # use xnnpack eps?

    # scale
    scale = (max_val_pos - min_val_neg) / float(qmax - qmin)
    scale = scale.clamp(min=eps)

    # zero point
    descaled_min = min_val_neg / scale
    descaled_max = max_val_pos / scale
    zero_point_from_min_error = qmin + descaled_min
    zero_point_from_max_error = qmax + descaled_max
    zero_point = torch.where(
        zero_point_from_min_error + zero_point_from_max_error > 0,
        qmin - descaled_min,
        qmax - descaled_max,
    )
    zero_point = torch.clamp(zero_point, qmin, qmax).round()

    return scale.to(torch.float32), zero_point.to(torch.float32)


@impl(
    quantized_decomposed_lib,
    "choose_qparams_per_token_asymmetric",
    "Meta",
)
def choose_qparams_per_token_asymmetric_meta(
    input: torch.Tensor,
    dtype: torch.dtype,
) -> Tuple[torch.Tensor, torch.Tensor]:
    size = (1, input.size(-1))
    return torch.empty(size, dtype=torch.double, device=input.device), torch.empty(
        size, dtype=torch.int64, device=input.device
    )


def _per_token_quant_qparam_dim_check(input, scales, zero_points):
    num_tokens = math.prod(list(input.size())[:-1])
    assert (
        num_tokens == scales.numel()
    ), f"num_tokens: {num_tokens} scales: {scales.size()}"
    assert (
        num_tokens == zero_points.numel()
    ), f"num_tokens: {num_tokens} zero_points: {zero_points.size()}"


quantized_decomposed_lib.define(
    "quantize_per_token(Tensor input, Tensor scales, Tensor zero_points, "
    "int quant_min, int quant_max, ScalarType dtype) -> Tensor"
)


@impl(quantized_decomposed_lib, "quantize_per_token", "CompositeExplicitAutograd")
def quantize_per_token(
    input: torch.Tensor,
    scales: torch.Tensor,
    zero_points: torch.Tensor,
    quant_min: int,
    quant_max: int,
    dtype: torch.dtype,
):
    """Per token quantization for the Tensor using the quantization parameters to map
    from floating point to quantized values. This means for a N dimension Tensor
    (M1, M2, ...Mn, N), we calculate scales/zero_points for each N elements and quantize
    every N elements with the same quantization parameter. The dimension for scales/zero_points
    will be (M1 * M2 ... * Mn)

    Args:
       input (torch.Tensor): original float32 or bfloat16 Tensor
       scales (float32 torch.Tensor): quantization parameter for per token affine quantization
       zero_points (int32 torch.Tensor): quantization parameter for per token affine quantization
       quant_min (int): minimum quantized value for output Tensor
       quant_max (int): maximum quantized value for output Tensor
       dtype (torch.dtype): requested dtype (e.g. torch.uint8) for output Tensor

    Returns:
       Tensor with requested dtype (e.g. torch.uint8), note the quantization parameters
       are not stored in the Tensor, we are storing them in function arguments instead
    """
    _quant_min_max_bounds_check(quant_min, quant_max, dtype)
    _per_token_quant_qparam_dim_check(input, scales, zero_points)
    input = (
        torch.round(input / scales + zero_points).clamp(quant_min, quant_max).to(dtype)
    )
    return input


@impl(quantized_decomposed_lib, "quantize_per_token", "Meta")
def quantize_per_token_meta(
    input: torch.Tensor,
    scales: torch.Tensor,
    zero_points: torch.Tensor,
    quant_min: int,
    quant_max: int,
    dtype: torch.dtype,
):
    _quant_min_max_bounds_check(quant_min, quant_max, dtype)
    return torch.empty_like(input, dtype=dtype)


quantized_decomposed_lib.define(
    "dequantize_per_token(Tensor input, Tensor scales, Tensor zero_points, "
    "int quant_min, int quant_max, ScalarType dtype, ScalarType output_dtype) -> Tensor"
)


@impl(quantized_decomposed_lib, "dequantize_per_token", "CompositeExplicitAutograd")
def dequantize_per_token(
    input: torch.Tensor,
    scales: torch.Tensor,
    zero_points: torch.Tensor,
    quant_min: int,
    quant_max: int,
    dtype: torch.dtype,
    output_dtype: torch.dtype = torch.float32,
):
    """Per token dequantization for the Tensor using the quantization parameters to map
    from floating point to quantized values. This means for a N dimension Tensor
    (M1, M2, ...Mn, N), we calculate scales/zero_points for each N elements and quantize
    every N elements with the same quantization parameter. The dimension for scales/zero_points
    will be (M1 * M2 ... * Mn)

    Args:
       input (torch.Tensor): quantized Tensor (uint8, int8 etc.)
       scales (float32 torch.Tensor): quantization parameter for per token affine quantization
       zero_points (int32 torch.Tensor): quantization parameter for per token affine quantization
       quant_min (int): minimum quantized value for input Tensor
       quant_max (int): maximum quantized value for input Tensor
       dtype (torch.dtype): dtype (e.g. torch.uint8) for input Tensor
       output_dtype (torch.dtype): dtype (e.g. torch.float32) for output Tensor

    Returns:
       dequantized Tensor with dtype `output_dtype`
    """
    input = input - zero_points
    input = input.to(output_dtype) * scales
    return input


@impl(quantized_decomposed_lib, "dequantize_per_token", "Meta")
def dequantize_per_token_meta(
    input: torch.Tensor,
    scales: torch.Tensor,
    zero_points: torch.Tensor,
    quant_min: int,
    quant_max: int,
    dtype: torch.dtype,
    output_dtype: torch.dtype = torch.float32,
):
    _quant_min_max_bounds_check(quant_min, quant_max, dtype)
    # TODO: support fp16
    return torch.empty_like(input, dtype=output_dtype)


quantized_decomposed_lib.define(
    "quantize_per_channel_group(Tensor input, Tensor scales, Tensor zero_points, int quant_min, "
    "int quant_max, ScalarType dtype, int group_size) -> Tensor"
)


# TODO: dtype is ignored for now
@impl(
    quantized_decomposed_lib, "quantize_per_channel_group", "CompositeExplicitAutograd"
)
def quantize_per_channel_group(
    input: torch.Tensor,
    scales: torch.Tensor,
    zero_points: torch.Tensor,
    quant_min: int,
    quant_max: int,
    dtype: torch.dtype,
    group_size=128,
):
    assert group_size > 1
    # needed for GPTQ single column quantize
    if group_size > input.shape[-1] and scales.shape[-1] == 1:
        group_size = input.shape[-1]

    assert input.shape[-1] % group_size == 0
    assert input.dim() == 2

    # TODO: check for dtype, currently we can't express torch.int4 so it's omitted
    to_quant = input.reshape(-1, group_size)
    assert torch.isnan(to_quant).sum() == 0

    scales = scales.reshape(-1, 1)
    zero_points = zero_points.reshape(-1, 1)

    input_int8 = (
        to_quant.div(scales)
        .add(zero_points)
        .round()
        .clamp_(quant_min, quant_max)
        .to(dtype)
        .reshape_as(input)
    )

    return input_int8


@impl(quantized_decomposed_lib, "quantize_per_channel_group", "Meta")
def quantize_per_channel_group_meta(
    input: torch.Tensor,
    scales: torch.Tensor,
    zero_points: torch.Tensor,
    quant_min: int,
    quant_max: int,
    dtype: torch.dtype,
    group_size=128,
):
    """Groupwise quantization within each channel for an 2-d Tensor using the quantization parameters
    to map from floating point to quantized values. This means for each row of a 2-d Tensor
    (M, N), we calculate scales/zero_points for each `group_size` elements
    and quantize every `group_size` elements with the same quantization parameter.
    The dimension for scales/zero_points will be (M * ceil(N, group_size),)

    Args:
       input (torch.Tensor): original float32 or bfloat16 Tensor
       scales (float32 torch.Tensor): quantization parameter for per channel group affine quantization
       zero_points (int32 torch.Tensor): quantization parameter for per channel group affine quantization
       quant_min (int): minimum quantized value for output Tensor
       quant_max (int): maximum quantized value for output Tensor
       dtype (torch.dtype): requested dtype (e.g. torch.uint8) for output Tensor

    Returns:
       Tensor with requested dtype (e.g. torch.uint8), note the quantization parameters
       are not stored in the Tensor, we are storing them in function arguments instead
    """
    assert group_size > 1
    # needed for GPTQ single column quantize
    if group_size > input.shape[-1] and scales.shape[-1] == 1:
        group_size = input.shape[-1]

    assert input.shape[-1] % group_size == 0
    assert input.dim() == 2
    return torch.empty_like(input, dtype=dtype)


quantized_decomposed_lib.define(
    "dequantize_per_channel_group(Tensor input, Tensor scales, Tensor? zero_points, int quant_min, "
    "int quant_max, ScalarType dtype, int group_size, ScalarType output_dtype) -> Tensor"
)


@impl(
    quantized_decomposed_lib,
    "dequantize_per_channel_group",
    "CompositeExplicitAutograd",
)
def dequantize_per_channel_group(
    w_int8: torch.Tensor,
    scales: torch.Tensor,
    zero_points: Optional[torch.Tensor],
    quant_min: int,
    quant_max: int,
    dtype: torch.dtype,
    group_size: int = 128,
    output_dtype: torch.dtype = torch.float32,
):
    """Groupwise dequantization within each channel for an 2-d Tensor using the quantization parameters
    to map from floating point to quantized values. This means for each row of a 2-d Tensor
    (M, N), we calculate scales/zero_points for each `group_size` elements
    and quantize every `group_size` elements with the same quantization parameter.
    The dimension for scales/zero_points will be (M * ceil(N, group_size),)

    Args:
       input (torch.Tensor): quantized Tensor (uint8/int8 etc.)
       scales (float32 torch.Tensor): quantization parameter for per channel group affine quantization
       zero_points (int32 torch.Tensor): quantization parameter for per channel group affine quantization
       quant_min (int): minimum quantized value for input Tensor
       quant_max (int): maximum quantized value for input Tensor
       dtype (torch.dtype): dtype (e.g. torch.uint8) for input Tensor
       output_dtype (torch.dtype): dtype (e.g. torch.float32) for output Tensor

    Returns:
       dequantized Tensor with dtype `output_dtype`
    """

    assert group_size > 1
    # needed for GPTQ single column dequantize
    if group_size > w_int8.shape[-1] and scales.shape[-1] == 1:
        group_size = w_int8.shape[-1]
    assert w_int8.shape[-1] % group_size == 0
    assert w_int8.dim() == 2

    w_int8_grouped = w_int8.reshape(-1, group_size)
    scales = scales.reshape(-1, 1)
    if zero_points is not None:
        zp = zero_points.reshape(-1, 1)
    else:
        zp = torch.zeros([], dtype=torch.int32, device=scales.device)
    w_dq = w_int8_grouped.sub(zp).mul(scales).reshape_as(w_int8).to(output_dtype)
    return w_dq


quantized_decomposed_lib.define(
    "fake_quant_per_channel(Tensor input, Tensor scales, Tensor zero_points, int axis, "
    "int quant_min, int quant_max) -> Tensor")

class FakeQuantPerChannel(torch.autograd.Function):
    @staticmethod
    def forward(ctx, input, scales, zero_points, axis, quant_min, quant_max):
<<<<<<< HEAD
        with torch._C._AutoDispatchBelowAutograd():
            if input.dtype in [torch.float16, torch.bfloat16]:
                input = input.to(torch.float32)
            if scales.dtype != torch.float32:
                scales = scales.to(torch.float32)
            if zero_points.dtype != torch.int32:
                zero_points = zero_points.to(torch.int32)
            assert input.dtype == torch.float32, f"Expecting input to have dtype torch.float32, but got dtype: {input.dtype}"
            assert axis < input.dim(), f"Expecting axis to be < {input.dim()}"
            broadcast_dims = list(range(0, axis)) + list(range(axis + 1, input.ndim))
            unsqueeze_scales = _unsqueeze_multiple(scales, broadcast_dims)
            unsqueeze_zero_points = _unsqueeze_multiple(zero_points, broadcast_dims)
            temp = torch.round(input * (1.0 / unsqueeze_scales)) + unsqueeze_zero_points
            out = (torch.clamp(temp, quant_min, quant_max) - unsqueeze_zero_points) * unsqueeze_scales
            mask = torch.logical_and((temp >= quant_min), (temp <= quant_max))
=======
        if scales.dtype != torch.float32:
            scales = scales.to(torch.float32)
        if zero_points.dtype != torch.int32:
            zero_points = zero_points.to(torch.int32)
        assert input.dtype == torch.float32, f"Expecting input to have dtype torch.float32, but got dtype: {input.dtype}"
        assert axis < input.dim(), f"Expecting axis to be < {input.dim()}"
        broadcast_dims = list(range(0, axis)) + list(range(axis + 1, input.ndim))
        unsqueeze_scales = _unsqueeze_multiple(scales, broadcast_dims)
        unsqueeze_zero_points = _unsqueeze_multiple(zero_points, broadcast_dims)
        temp = torch.round(input * (1.0 / unsqueeze_scales)) + unsqueeze_zero_points
        out = (torch.clamp(temp, quant_min, quant_max) - unsqueeze_zero_points) * unsqueeze_scales
        mask = torch.logical_and((temp >= quant_min), (temp <= quant_max))
>>>>>>> b279034e

        ctx.save_for_backward(mask)
        return out

    @staticmethod
    def backward(ctx, gy):
        mask, = ctx.saved_tensors
        return gy * mask, None, None, None, None, None

<<<<<<< HEAD
@impl(quantized_decomposed_lib, "fake_quant_per_channel", "AutogradCPU")
=======
@impl(quantized_decomposed_lib, "fake_quant_per_channel", "Autograd")
>>>>>>> b279034e
def fake_quant_per_channel(
        input: torch.Tensor,
        scales: torch.Tensor,
        zero_points: torch.Tensor,
        axis: int,
        quant_min: int,
        quant_max: int,
) -> torch.Tensor:
    return FakeQuantPerChannel.apply(input, scales, zero_points, axis, quant_min, quant_max)

@impl(quantized_decomposed_lib, "fake_quant_per_channel", "Meta")
def fake_quant_per_channel_meta(
        input: torch.Tensor,
        scales: torch.Tensor,
        zero_points: torch.Tensor,
        axis: int,
        quant_min: int,
        quant_max: int,
) -> torch.Tensor:
    return torch.empty_like(input)<|MERGE_RESOLUTION|>--- conflicted
+++ resolved
@@ -972,23 +972,6 @@
 class FakeQuantPerChannel(torch.autograd.Function):
     @staticmethod
     def forward(ctx, input, scales, zero_points, axis, quant_min, quant_max):
-<<<<<<< HEAD
-        with torch._C._AutoDispatchBelowAutograd():
-            if input.dtype in [torch.float16, torch.bfloat16]:
-                input = input.to(torch.float32)
-            if scales.dtype != torch.float32:
-                scales = scales.to(torch.float32)
-            if zero_points.dtype != torch.int32:
-                zero_points = zero_points.to(torch.int32)
-            assert input.dtype == torch.float32, f"Expecting input to have dtype torch.float32, but got dtype: {input.dtype}"
-            assert axis < input.dim(), f"Expecting axis to be < {input.dim()}"
-            broadcast_dims = list(range(0, axis)) + list(range(axis + 1, input.ndim))
-            unsqueeze_scales = _unsqueeze_multiple(scales, broadcast_dims)
-            unsqueeze_zero_points = _unsqueeze_multiple(zero_points, broadcast_dims)
-            temp = torch.round(input * (1.0 / unsqueeze_scales)) + unsqueeze_zero_points
-            out = (torch.clamp(temp, quant_min, quant_max) - unsqueeze_zero_points) * unsqueeze_scales
-            mask = torch.logical_and((temp >= quant_min), (temp <= quant_max))
-=======
         if scales.dtype != torch.float32:
             scales = scales.to(torch.float32)
         if zero_points.dtype != torch.int32:
@@ -1001,7 +984,6 @@
         temp = torch.round(input * (1.0 / unsqueeze_scales)) + unsqueeze_zero_points
         out = (torch.clamp(temp, quant_min, quant_max) - unsqueeze_zero_points) * unsqueeze_scales
         mask = torch.logical_and((temp >= quant_min), (temp <= quant_max))
->>>>>>> b279034e
 
         ctx.save_for_backward(mask)
         return out
@@ -1011,11 +993,7 @@
         mask, = ctx.saved_tensors
         return gy * mask, None, None, None, None, None
 
-<<<<<<< HEAD
-@impl(quantized_decomposed_lib, "fake_quant_per_channel", "AutogradCPU")
-=======
 @impl(quantized_decomposed_lib, "fake_quant_per_channel", "Autograd")
->>>>>>> b279034e
 def fake_quant_per_channel(
         input: torch.Tensor,
         scales: torch.Tensor,
