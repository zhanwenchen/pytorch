--- conflicted
+++ resolved
@@ -70,8 +70,6 @@
     AOTInductorStreamHandle stream_handle,
     AOTIProxyExecutorHandle proxy_executor_handle);
 
-<<<<<<< HEAD
-=======
 // Retrieves the number of constants for the model.
 AOTIRuntimeError AOTInductorModelContainerGetNumConstants(
     AOTInductorModelContainerHandle container_handle,
@@ -104,7 +102,6 @@
     bool use_inactive,
     bool validate_full_update);
 
->>>>>>> c05dd2aa
 // Setup the inactive constant buffer in model container with provided
 // ConstantMap
 AOTIRuntimeError AOTInductorModelContainerUpdateInactiveConstantBuffer(
