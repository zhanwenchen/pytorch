--- conflicted
+++ resolved
@@ -433,13 +433,12 @@
     return constants_info_.at(idx).data_size;
   }
 
-<<<<<<< HEAD
+  const char* constant_original_fqn(int64_t idx) const {
+    return constants_info_.at(idx).original_fqn;
+  }
+
   bool constant_from_folded(int64_t idx) const {
     return constants_info_.at(idx).from_folded;
-=======
-  const char* constant_original_fqn(int64_t idx) const {
-    return constants_info_.at(idx).original_fqn;
->>>>>>> 039c2835
   }
 
   const char* get_in_spec() const {
@@ -532,11 +531,8 @@
     int32_t dtype;
     int64_t offset;
     size_t data_size;
-<<<<<<< HEAD
+    const char* original_fqn = nullptr;
     bool from_folded;
-=======
-    const char* original_fqn = nullptr;
->>>>>>> 039c2835
   };
 
   std::vector<ParamInfo> inputs_info_;
