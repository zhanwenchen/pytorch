#include <torch/csrc/Dtype.h>
#include <torch/csrc/DynamicTypes.h>
#include <torch/csrc/Exceptions.h>
#include <torch/csrc/autograd/function.h>
#include <torch/csrc/autograd/functions/basic_ops.h>
#include <torch/csrc/autograd/functions/utils.h>
#include <torch/csrc/autograd/generated/variable_factories.h>
#include <torch/csrc/autograd/python_torch_functions.h>
#include <torch/csrc/autograd/python_variable.h>
#include <torch/csrc/autograd/utils/wrap_outputs.h>
#include <torch/csrc/jit/frontend/tracer.h>
#include <torch/csrc/utils/device_lazy_init.h>
#include <torch/csrc/utils/out_types.h>
#include <torch/csrc/utils/pybind.h>
#include <torch/csrc/utils/pycfunction_helpers.h>
#include <torch/csrc/utils/python_arg_parser.h>
#include <torch/csrc/utils/structseq.h>
#include <torch/csrc/utils/tensor_layouts.h>
#include <torch/csrc/utils/tensor_new.h>
#include <torch/csrc/utils/tensor_numpy.h>

#include <ATen/ATen.h>
#include <ATen/FunctionalTensorWrapper.h>

#include <Python.h>
#include <fmt/format.h>
#include <pybind11/pybind11.h>
#include <utility>
#include <vector>

using at::DeviceGuard;
using at::DimnameList;
using at::IntArrayRef;
using at::OptionalDeviceGuard;
using at::Scalar;
using at::Tensor;
using at::TensorList;
using at::TensorOptions;

using torch::utils::check_out_type_matches;
using namespace torch::autograd::utils;

namespace torch {
namespace autograd {

// NOLINTNEXTLINE(cppcoreguidelines-avoid-non-const-global-variables)
PyObject* THPVariableFunctionsModule = nullptr;

inline Tensor dispatch_range(
    const Scalar& start,
    const Scalar& end,
    const Scalar& step,
    Tensor result) {
  pybind11::gil_scoped_release no_gil;
  OptionalDeviceGuard device_guard(device_of(result));
  return at::range_out(result, start, end, step);
}

inline Tensor dispatch_range(
    const Scalar& start,
    const Scalar& end,
    const Scalar& step,
    const TensorOptions& options) {
  torch::utils::maybe_initialize_device(options);
  pybind11::gil_scoped_release no_gil;
  DeviceGuard device_guard(options.device());
  return torch::range(start, end, step, options);
}

static PyObject* THPVariable_range(
    PyObject* self,
    PyObject* args,
    PyObject* kwargs) {
  HANDLE_TH_ERRORS
  static PythonArgParser parser({
      "range(Scalar start, Scalar end, Scalar step=1, *, Tensor out=None, ScalarType dtype=None, Layout layout=torch.strided, Device device=None, bool requires_grad=False)",
  });

  ParsedArgs<8> parsed_args;
  auto r = parser.parse(args, kwargs, parsed_args);

  if (r.idx == 0) {
    auto ret = PyErr_WarnEx(
        PyExc_UserWarning,
        "torch.range is deprecated and will be removed in a future release "
        "because its behavior is inconsistent with Python's range builtin. "
        "Instead, use torch.arange, which produces values in [start, end).",
        1);
    if (ret != 0)
      throw python_error();
    if (r.isNone(3)) {
      const auto options = TensorOptions()
                               .dtype(r.scalartype(4))
                               .device(r.device(6))
                               .layout(r.layout(5))
                               .requires_grad(r.toBool(7));
      return wrap(
          dispatch_range(r.scalar(0), r.scalar(1), r.scalar(2), options));
    } else {
      check_out_type_matches(
          r.tensor(3),
          r.scalartype(4),
          r.isNone(4),
          r.layout(5),
          r.device(6),
          r.isNone(6));
      return wrap(
          dispatch_range(r.scalar(0), r.scalar(1), r.scalar(2), r.tensor(3))
              .set_requires_grad(r.toBool(7)));
    }
  }
  Py_RETURN_NONE;
  END_HANDLE_TH_ERRORS
}

// implemented on python object to allow torch.as_tensor to be constructed with
// arbitrarily nested python objects - list, tuple, np array, scalar, etc.
static PyObject* THPVariable_as_tensor(
    PyObject* self,
    PyObject* args,
    PyObject* kwargs) {
  HANDLE_TH_ERRORS
  static PythonArgParser parser({
      "as_tensor(PyObject* data, *, ScalarType dtype=None, Device? device=None)",
  });

  ParsedArgs<3> parsed_args;
  auto r = parser.parse(args, kwargs, parsed_args);
  if (r.has_torch_function()) {
    return handle_torch_function(
        r, nullptr, args, kwargs, THPVariableFunctionsModule, "torch");
  }
  jit::tracer::warn("torch.as_tensor", jit::tracer::WARN_CONSTRUCTOR);
  return THPVariable_Wrap(torch::utils::as_tensor(
      torch::tensors::get_default_dispatch_key(),
      torch::tensors::get_default_scalar_type(),
      r));
  END_HANDLE_TH_ERRORS
}

// implemented on python object here because PyObject currently not natively
// declarable See: ATen/native/README.md for more context
static PyObject* THPVariable_from_numpy(PyObject* module, PyObject* arg) {
  HANDLE_TH_ERRORS
  jit::tracer::warn("torch.from_numpy", jit::tracer::WARN_CONSTRUCTOR);
  return THPVariable_Wrap(torch::utils::tensor_from_numpy(arg));
  END_HANDLE_TH_ERRORS
}

static Tensor dispatch_nonzero(const Tensor& self) {
  pybind11::gil_scoped_release no_gil;
  OptionalDeviceGuard device_guard(device_of(self));
  return self.nonzero();
}

static Tensor dispatch_nonzero(const Tensor& self, Tensor out) {
  pybind11::gil_scoped_release no_gil;
  OptionalDeviceGuard device_guard(device_of(self));
  return at::nonzero_out(out, self);
}

static std::vector<Tensor> dispatch_nonzero_numpy(const Tensor& self) {
  pybind11::gil_scoped_release no_gil;
  OptionalDeviceGuard device_guard(device_of(self));
  return self.nonzero_numpy();
}

static PyObject* THPVariable_nonzero(
    PyObject* self,
    PyObject* args,
    PyObject* kwargs);

#define THPVARIABLE_SPARSE_COMPRESSED_CTOR(NAME, NARGS, SIGNATURES)       \
  static PyObject* THPVariable_##NAME(                                    \
      PyObject* self, PyObject* args, PyObject* kwargs) {                 \
    HANDLE_TH_ERRORS                                                      \
    static PythonArgParser parser SIGNATURES;                             \
    ParsedArgs<NARGS> parsed_args;                                        \
    auto r = parser.parse(args, kwargs, parsed_args);                     \
    if (r.has_torch_function()) {                                         \
      return handle_torch_function(                                       \
          r, nullptr, args, kwargs, THPVariableFunctionsModule, "torch"); \
    }                                                                     \
    jit::tracer::warn("torch." #NAME, jit::tracer::WARN_CONSTRUCTOR);     \
    return THPVariable_Wrap(torch::utils::NAME##_ctor(                    \
        torch::tensors::get_default_dispatch_key(),                       \
        torch::tensors::get_default_scalar_type(),                        \
        r));                                                              \
    END_HANDLE_TH_ERRORS                                                  \
  }

THPVARIABLE_SPARSE_COMPRESSED_CTOR(
    sparse_compressed_tensor,
    10,
    ({"sparse_compressed_tensor(PyObject* compressed_indices, PyObject* plain_indices, PyObject* values, IntArrayRef size, *, ScalarType dtype=None, Layout? layout=None, Device? device=None, bool pin_memory=False, bool requires_grad=False, bool check_invariants=None)",
      "sparse_compressed_tensor(PyObject* compressed_indices, PyObject* plain_indices, PyObject* values, *, ScalarType dtype=None, Layout? layout=None, Device? device=None, bool pin_memory=False, bool requires_grad=False, bool check_invariants=None)"}))
THPVARIABLE_SPARSE_COMPRESSED_CTOR(
    sparse_csr_tensor,
    10,
    ({"sparse_csr_tensor(PyObject* crow_indices, PyObject* col_indices, PyObject* values, IntArrayRef size, *, ScalarType dtype=None, Layout? layout=None, Device? device=None, bool pin_memory=False, bool requires_grad=False, bool check_invariants=None)",
      "sparse_csr_tensor(PyObject* crow_indices, PyObject* col_indices, PyObject* values, *, ScalarType dtype=None, Layout? layout=None, Device? device=None, bool pin_memory=False, bool requires_grad=False, bool check_invariants=None)"}))
THPVARIABLE_SPARSE_COMPRESSED_CTOR(
    sparse_csc_tensor,
    10,
    ({"sparse_csc_tensor(PyObject* ccol_indices, PyObject* row_indices, PyObject* values, IntArrayRef size, *, ScalarType dtype=None, Layout? layout=None, Device? device=None, bool pin_memory=False, bool requires_grad=False, bool check_invariants=None)",
      "sparse_csc_tensor(PyObject* ccol_indices, PyObject* row_indices, PyObject* values, *, ScalarType dtype=None, Layout? layout=None, Device? device=None, bool pin_memory=False, bool requires_grad=False, bool check_invariants=None)"}))
THPVARIABLE_SPARSE_COMPRESSED_CTOR(
    sparse_bsr_tensor,
    10,
    ({"sparse_bsr_tensor(PyObject* crow_indices, PyObject* col_indices, PyObject* values, IntArrayRef size, *, ScalarType dtype=None, Layout? layout=None, Device? device=None, bool pin_memory=False, bool requires_grad=False, bool check_invariants=None)",
      "sparse_bsr_tensor(PyObject* crow_indices, PyObject* col_indices, PyObject* values, *, ScalarType dtype=None, Layout? layout=None, Device? device=None, bool pin_memory=False, bool requires_grad=False, bool check_invariants=None)"}))
THPVARIABLE_SPARSE_COMPRESSED_CTOR(
    sparse_bsc_tensor,
    10,
    ({"sparse_bsc_tensor(PyObject* ccol_indices, PyObject* row_indices, PyObject* values, IntArrayRef size, *, ScalarType dtype=None, Layout? layout=None, Device? device=None, bool pin_memory=False, bool requires_grad=False, bool check_invariants=None)",
      "sparse_bsc_tensor(PyObject* ccol_indices, PyObject* row_indices, PyObject* values, *, ScalarType dtype=None, Layout? layout=None, Device? device=None, bool pin_memory=False, bool requires_grad=False, bool check_invariants=None)"}))

static PyObject* THPVariable_sparse_coo_tensor(
    PyObject* self,
    PyObject* args,
    PyObject* kwargs) {
  HANDLE_TH_ERRORS
  static PythonArgParser parser({
      "sparse_coo_tensor(PyObject* indices, PyObject* values, *, ScalarType dtype=None, Device? device=None, bool requires_grad=False, bool check_invariants=None)",
      "sparse_coo_tensor(PyObject* indices, PyObject* values, IntArrayRef size, *, ScalarType dtype=None, Device? device=None, bool requires_grad=False, bool check_invariants=None, bool is_coalesced=None)",
      "sparse_coo_tensor(IntArrayRef size, *, ScalarType dtype=None, Device? device=None, bool requires_grad=False, bool check_invariants=None)",
  });

  ParsedArgs<8> parsed_args;
  auto r = parser.parse(args, kwargs, parsed_args);
  if (r.has_torch_function()) {
    return handle_torch_function(
        r, nullptr, args, kwargs, THPVariableFunctionsModule, "torch");
  }
  jit::tracer::warn("torch.sparse_coo_tensor", jit::tracer::WARN_CONSTRUCTOR);
  return THPVariable_Wrap(torch::utils::sparse_coo_tensor_ctor(
      torch::tensors::get_default_dispatch_key(),
      torch::tensors::get_default_scalar_type(),
      r));
  END_HANDLE_TH_ERRORS
}

// implemented on python object to allow torch.tensor to be constructed with
// arbitrarily nested python objects - list, tuple, np array, scalar, etc.
static PyObject* THPVariable_tensor(
    PyObject* self,
    PyObject* args,
    PyObject* kwargs) {
  HANDLE_TH_ERRORS
  static PythonArgParser parser({
      "tensor(PyObject* data, *, ScalarType dtype=None, Device? device=None, bool pin_memory=False, bool requires_grad=False, DimnameList? names=None)",
  });

  constexpr int ctor_num_args = 6;
  ParsedArgs<ctor_num_args> parsed_args;
  auto r = parser.parse(args, kwargs, parsed_args);
  if (r.has_torch_function()) {
    return handle_torch_function(
        r, nullptr, args, kwargs, THPVariableFunctionsModule, "torch");
  }
  jit::tracer::warn("torch.tensor", jit::tracer::WARN_CONSTRUCTOR);
  return THPVariable_Wrap(torch::utils::tensor_ctor(
      torch::tensors::get_default_dispatch_key(),
      torch::tensors::get_default_scalar_type(),
      r));
  END_HANDLE_TH_ERRORS
}

static PyObject* THPVariable_get_device(
    PyObject* self_,
    PyObject* args,
    PyObject* kwargs) {
  HANDLE_TH_ERRORS
  static PythonArgParser parser(
      {
          "get_device(Tensor input)",
      },
      /*traceable=*/false);

  ParsedArgs<1> parsed_args;
  auto r = parser.parse(args, kwargs, parsed_args);

  if (r.idx == 0) {
    return wrap(r.tensor(0).get_device());
  }
  Py_RETURN_NONE;
  END_HANDLE_TH_ERRORS
}

static PyObject* THPVariable_frombuffer(
    PyObject* self_,
    PyObject* args,
    PyObject* kwargs) {
  HANDLE_TH_ERRORS
  static PythonArgParser parser(
      {
          "frombuffer(PyObject* buffer, *, ScalarType dtype, int64_t count=-1, int64_t offset=0, bool requires_grad=False)",
      },
      /*traceable=*/false);

  ParsedArgs<5> parsed_args;
  auto r = parser.parse(args, kwargs, parsed_args);

  if (r.idx == 0) {
    auto buffer = r.pyobject(0);
    auto dtype = r.scalartype(1);
    auto count = r.toInt64(2);
    auto offset = r.toInt64(3);
    auto requires_grad = r.toBool(4);

    TORCH_CHECK_VALUE(
        PyObject_CheckBuffer(buffer) != 0,
        "object does not implement Python buffer protocol.");
    return wrap(torch::utils::tensor_frombuffer(
        buffer, dtype, count, offset, requires_grad));
  }

  Py_RETURN_NONE;
  END_HANDLE_TH_ERRORS
}

static PyObject* THPVariable_asarray(
    PyObject* self_,
    PyObject* args,
    PyObject* kwargs) {
  HANDLE_TH_ERRORS
  static PythonArgParser parser(
      {
          "asarray(PyObject* obj, *, ScalarType? dtype=None, Device? device=None, bool? copy=None, bool requires_grad=False)",
      },
      /*traceable=*/false);

  ParsedArgs<5> parsed_args;
  auto r = parser.parse(args, kwargs, parsed_args);

  if (r.has_torch_function()) {
    return handle_torch_function(
        r, nullptr, args, kwargs, THPVariableFunctionsModule, "torch");
  }

  if (r.idx == 0) {
    auto obj = r.pyobject(0);
    auto dtype = r.scalartypeOptional(1);
    auto device = r.deviceOptional(2);
    auto copy = r.toBoolOptional(3);
    auto requires_grad = r.toBool(4);
    return wrap(torch::utils::asarray(obj, dtype, device, copy, requires_grad));
  }

  Py_RETURN_NONE;
  END_HANDLE_TH_ERRORS
}

static PyObject* THPVariable_numel(
    PyObject* self_,
    PyObject* args,
    PyObject* kwargs);

static PyObject* THPVariable__to_functional_tensor(
    PyObject* self,
    PyObject* args,
    PyObject* kwargs) {
  HANDLE_TH_ERRORS
  static PythonArgParser parser(
      {"_to_functional_tensor(Tensor t)"},
      /*traceable=*/true);

  ParsedArgs<2> parsed_args;
  auto r = parser.parse(args, kwargs, parsed_args);
  auto self_ = r.tensor(0);
  auto wrapped = at::functionalization::impl::to_functional_tensor(self_);
  return wrap(std::move(wrapped));
  END_HANDLE_TH_ERRORS
}

// Given source and dest tensors,
// Sets **some** (but not all) autograd metadata on dest, according to source:
// - requires_grad
// - grad_fn
//   (If src has a grad_fn, we install an error grad_fn on dest to avoid
//   difficult bugs.
//    The main purpose is to ensure that dst.is_leaf == src.is_leaf)
static PyObject* THPVariable__mirror_autograd_meta_to(
    PyObject* self,
    PyObject* args,
    PyObject* kwargs) {
  HANDLE_TH_ERRORS
  static PythonArgParser parser(
      {"_mirror_autograd_meta_to(Tensor source, Tensor dest)"},
      /*traceable=*/true);

  ParsedArgs<2> parsed_args;
  auto r = parser.parse(args, kwargs, parsed_args);
  auto src_ = r.tensor(0);
  auto dst_ = r.tensor(1);
  // Here, we unsafely set the grad function on the wrapper to be the same as
  // the inner. We expect this grad_fn to NEVER be used. It's needed so that
  // .is_leaf metadata is accurate on the wrapper
  auto inner_autograd_meta = impl::get_autograd_meta(src_);
  if (inner_autograd_meta) {
    dst_.set_requires_grad(src_.requires_grad());
    if (dst_.requires_grad()) {
      auto new_grad_fn = std::shared_ptr<torch::autograd::Error>(
          new torch::autograd::Error(
              "Cannot backprop through mirrored meta, file a bug in PyTorch"),
          torch::autograd::deleteNode);
      torch::autograd::set_history(dst_, new_grad_fn);
    }
  }
  Py_RETURN_NONE;
  END_HANDLE_TH_ERRORS
}

static PyObject* THPVariable__from_functional_tensor(
    PyObject* self,
    PyObject* args,
    PyObject* kwargs) {
  HANDLE_TH_ERRORS
  static PythonArgParser parser(
      {"_from_functional_tensor(Tensor t)"}, /*traceable=*/true);

  ParsedArgs<1> parsed_args;
  auto r = parser.parse(args, kwargs, parsed_args);
  auto self_ = r.tensor(0);
  auto unwrapped = at::functionalization::impl::from_functional_tensor(self_);
  return wrap(std::move(unwrapped));
  END_HANDLE_TH_ERRORS
}

static PyObject* THPVariable__freeze_functional_tensor(
    PyObject* self,
    PyObject* args,
    PyObject* kwargs) {
  HANDLE_TH_ERRORS
  static PythonArgParser parser(
      {"_freeze_functional_tensor(Tensor t)"}, /*traceable=*/true);

  ParsedArgs<1> parsed_args;
  auto r = parser.parse(args, kwargs, parsed_args);
  auto self_ = r.tensor(0);
  at::functionalization::impl::freeze_functional_tensor(self_);
  Py_RETURN_NONE;
  END_HANDLE_TH_ERRORS
}

static PyObject* THPVariable__is_functional_tensor(
    PyObject* self,
    PyObject* args,
    PyObject* kwargs) {
  HANDLE_TH_ERRORS
  static PythonArgParser parser(
      {"_is_functional_tensor(Tensor t)"}, /*traceable=*/true);

  ParsedArgs<1> parsed_args;
  auto r = parser.parse(args, kwargs, parsed_args);
  auto self_ = r.tensor(0);
  if (at::functionalization::impl::isFunctionalTensor(self_)) {
    Py_RETURN_TRUE;
  } else {
    Py_RETURN_FALSE;
  }
  END_HANDLE_TH_ERRORS
}

static PyObject* THPVariable__functionalize_was_storage_changed(
    PyObject* self,
    PyObject* args,
    PyObject* kwargs) {
  HANDLE_TH_ERRORS
  static PythonArgParser parser(
      {"_functionalize_was_storage_changed(Tensor t)"}, /*traceable=*/true);

  ParsedArgs<1> parsed_args;
  auto r = parser.parse(args, kwargs, parsed_args);
  auto self_ = r.tensor(0);
  TORCH_INTERNAL_ASSERT(at::functionalization::impl::isFunctionalTensor(self_));
  auto wrapper = at::functionalization::impl::unsafeGetFunctionalWrapper(self_);
  if (wrapper->was_storage_changed()) {
    Py_RETURN_TRUE;
  } else {
    Py_RETURN_FALSE;
  }
  END_HANDLE_TH_ERRORS
}

static PyObject* THPVariable__functionalize_has_data_mutation(
    PyObject* self,
    PyObject* args,
    PyObject* kwargs) {
  HANDLE_TH_ERRORS
  static PythonArgParser parser(
      {"_functionalize_has_data_mutation(Tensor t)"}, /*traceable=*/true);

  ParsedArgs<1> parsed_args;
  auto r = parser.parse(args, kwargs, parsed_args);
  auto self_ = r.tensor(0);
  TORCH_INTERNAL_ASSERT(at::functionalization::impl::isFunctionalTensor(self_));
  auto wrapper = at::functionalization::impl::unsafeGetFunctionalWrapper(self_);
  if (wrapper->has_data_mutation()) {
    Py_RETURN_TRUE;
  } else {
    Py_RETURN_FALSE;
  }
  END_HANDLE_TH_ERRORS
}

static PyObject* THPVariable__functionalize_has_metadata_mutation(
    PyObject* self,
    PyObject* args,
    PyObject* kwargs) {
  HANDLE_TH_ERRORS
  static PythonArgParser parser(
      {"_functionalize_has_metadata_mutation(Tensor t)"}, /*traceable=*/true);

  ParsedArgs<1> parsed_args;
  auto r = parser.parse(args, kwargs, parsed_args);
  auto self_ = r.tensor(0);
  TORCH_INTERNAL_ASSERT(at::functionalization::impl::isFunctionalTensor(self_));
  auto wrapper = at::functionalization::impl::unsafeGetFunctionalWrapper(self_);
  if (wrapper->has_metadata_mutation()) {
    Py_RETURN_TRUE;
  } else {
    Py_RETURN_FALSE;
  }
  END_HANDLE_TH_ERRORS
}

static PyObject* THPVariable__enable_functionalization(
    PyObject* self,
    PyObject* args,
    PyObject* kwargs) {
  HANDLE_TH_ERRORS
  static PythonArgParser parser(
      {"_enable_functionalization(*, bool reapply_views=False)"},
      /*traceable=*/true);
  ParsedArgs<1> parsed_args;
  auto r = parser.parse(args, kwargs, parsed_args);
  const auto reapply_views = r.toBool(0);

  if (c10::impl::tls_is_dispatch_key_included(at::DispatchKey::Functionalize)) {
    TORCH_INTERNAL_ASSERT(
        false,
        "multiple layers of mode-style functionalization nesting is not"
        " currently supported, outside of the functionalize() transform");
  }
  c10::impl::tls_set_dispatch_key_included(
      at::DispatchKey::Functionalize, true);
  if (reapply_views) {
    at::functionalization::impl::setFunctionalizationReapplyViewsTLS(true);
  }
  Py_RETURN_NONE;
  END_HANDLE_TH_ERRORS
}

static PyObject* THPVariable__functionalize_enable_reapply_views(
    PyObject* self,
    PyObject* args,
    PyObject* kwargs) {
  HANDLE_TH_ERRORS
  static PythonArgParser parser(
      {"_functionalize_enable_reapply_views(bool reapply_views=False)"},
      /*traceable=*/true);
  ParsedArgs<1> parsed_args;
  auto r = parser.parse(args, kwargs, parsed_args);
  const auto reapply_views = r.toBool(0);
  auto old = at::functionalization::impl::getFunctionalizationReapplyViewsTLS();
  if (reapply_views) {
    at::functionalization::impl::setFunctionalizationReapplyViewsTLS(true);
  } else {
    at::functionalization::impl::setFunctionalizationReapplyViewsTLS(false);
  }
  if (old) {
    Py_RETURN_TRUE;
  } else {
    Py_RETURN_FALSE;
  }
  END_HANDLE_TH_ERRORS
}

static PyObject* THPVariable__functionalize_is_multi_output_view(
    PyObject* self,
    PyObject* args,
    PyObject* kwargs) {
  HANDLE_TH_ERRORS
  static PythonArgParser parser(
      {"_functionalize_is_multi_output_view(Tensor t)"},
      /*traceable=*/true);
  ParsedArgs<1> parsed_args;
  auto r = parser.parse(args, kwargs, parsed_args);
  auto t = r.tensor(0);
  TORCH_CHECK(at::functionalization::impl::isFunctionalTensor(t));
  auto t_impl = at::functionalization::impl::unsafeGetFunctionalWrapper(t);
  if (t_impl->is_multi_output_view()) {
    Py_RETURN_TRUE;
  } else {
    Py_RETURN_FALSE;
  }
  END_HANDLE_TH_ERRORS
}

static PyObject* THPVariable__disable_functionalization(
    PyObject* self,
    PyObject* args,
    PyObject* kwargs) {
  HANDLE_TH_ERRORS
  c10::impl::tls_set_dispatch_key_included(
      at::DispatchKey::Functionalize, false);
  at::functionalization::impl::setFunctionalizationReapplyViewsTLS(false);
  Py_RETURN_NONE;
  END_HANDLE_TH_ERRORS
}

static PyObject* THPVariable__functionalize_replace(
    PyObject* self,
    PyObject* args,
    PyObject* kwargs) {
  HANDLE_TH_ERRORS
  static PythonArgParser parser(
      {"_functionalize_replace(Tensor t, Tensor o)"}, /*traceable=*/true);

  ParsedArgs<2> parsed_args;
  auto r = parser.parse(args, kwargs, parsed_args);
  auto self_ = r.tensor(0);
  auto other = r.tensor(1);
  TORCH_INTERNAL_ASSERT(at::functionalization::impl::isFunctionalTensor(self_));
  TORCH_INTERNAL_ASSERT(
      !at::functionalization::impl::isFunctionalTensor(other));
  at::functionalization::impl::replace_(self_, other);
  Py_RETURN_NONE;
  END_HANDLE_TH_ERRORS
}

static PyObject* THPVariable__functionalize_commit_update(
    PyObject* self,
    PyObject* args,
    PyObject* kwargs) {
  HANDLE_TH_ERRORS
  static PythonArgParser parser(
      {"_functionalize_commit_update(Tensor t)"}, /*traceable=*/true);

  ParsedArgs<1> parsed_args;
  auto r = parser.parse(args, kwargs, parsed_args);
  auto self_ = r.tensor(0);
  TORCH_INTERNAL_ASSERT(at::functionalization::impl::isFunctionalTensor(self_));
  at::functionalization::impl::commit_update(self_);
  Py_RETURN_NONE;
  END_HANDLE_TH_ERRORS
}

static PyObject* THPVariable__functionalize_sync(
    PyObject* self,
    PyObject* args,
    PyObject* kwargs) {
  HANDLE_TH_ERRORS
  static PythonArgParser parser(
      {"_functionalize_sync(Tensor t)"}, /*traceable=*/true);

  ParsedArgs<1> parsed_args;
  auto r = parser.parse(args, kwargs, parsed_args);
  auto self_ = r.tensor(0);
  TORCH_INTERNAL_ASSERT(at::functionalization::impl::isFunctionalTensor(self_));
  at::functionalization::impl::sync(self_);
  Py_RETURN_NONE;
  END_HANDLE_TH_ERRORS
}

<<<<<<< HEAD
static PyObject* THPVariable__functionalize_apply_view_metas(
=======
static PyObject* THPVariable__functionalize_are_view_metas_equal(
>>>>>>> 153ef9cb
    PyObject* self,
    PyObject* args,
    PyObject* kwargs) {
  HANDLE_TH_ERRORS
  static PythonArgParser parser(
<<<<<<< HEAD
      {"_functionalize_apply_view_metas(Tensor functional_tensor, Tensor base)"},
=======
      {"_functionalize_are_view_metas_equal(Tensor lhs, Tensor rhs)"},
>>>>>>> 153ef9cb
      /*traceable=*/true);

  ParsedArgs<2> parsed_args;
  auto r = parser.parse(args, kwargs, parsed_args);
<<<<<<< HEAD
  auto functional_tensor = r.tensor(0);
  TORCH_INTERNAL_ASSERT(
      at::functionalization::impl::isFunctionalTensor(functional_tensor));
  auto wrapper = at::functionalization::impl::unsafeGetFunctionalWrapper(
      functional_tensor);
  return wrap(wrapper->apply_view_metas(r.tensor(1)));
=======
  auto lhs = r.tensor(0);
  auto rhs = r.tensor(1);
  TORCH_CHECK(at::functionalization::impl::isFunctionalTensor(lhs));
  if (at::functionalization::impl::unsafeGetFunctionalWrapper(lhs)->are_view_metas_equal(rhs)) {
    Py_RETURN_TRUE;
  } else {
    Py_RETURN_FALSE;
  }
>>>>>>> 153ef9cb
  END_HANDLE_TH_ERRORS
}

static PyObject* THPVariable__functionalize_mark_mutation_hidden_from_autograd(
    PyObject* self,
    PyObject* args,
    PyObject* kwargs) {
  HANDLE_TH_ERRORS
  static PythonArgParser parser(
      {"_functionalize_mark_mutation_hidden_from_autograd(Tensor t)"},
      /*traceable=*/true);

  ParsedArgs<1> parsed_args;
  auto r = parser.parse(args, kwargs, parsed_args);
  auto self_ = r.tensor(0);
  TORCH_INTERNAL_ASSERT(at::functionalization::impl::isFunctionalTensor(self_));
  at::functionalization::impl::mark_mutation_hidden_from_autograd(self_);
  Py_RETURN_NONE;
  END_HANDLE_TH_ERRORS
}

static PyObject*
THPVariable__functionalize_are_all_mutations_hidden_from_autograd(
    PyObject* self,
    PyObject* args,
    PyObject* kwargs) {
  HANDLE_TH_ERRORS
  static PythonArgParser parser(
      {"_functionalize_are_all_mutations_hidden_from_autograd(Tensor t)"},
      /*traceable=*/true);

  ParsedArgs<1> parsed_args;
  auto r = parser.parse(args, kwargs, parsed_args);
  auto self_ = r.tensor(0);
  TORCH_INTERNAL_ASSERT(at::functionalization::impl::isFunctionalTensor(self_));
  if (at::functionalization::impl::are_all_mutations_hidden_from_autograd(
          self_)) {
    Py_RETURN_TRUE;
  } else {
    Py_RETURN_FALSE;
  }
  END_HANDLE_TH_ERRORS
}

static PyObject*
THPVariable__functionalize_are_all_mutations_under_no_grad_or_inference_mode(
    PyObject* self,
    PyObject* args,
    PyObject* kwargs) {
  HANDLE_TH_ERRORS
  static PythonArgParser parser(
      {"_functionalize_are_all_mutations_under_no_grad_or_inference_mode(Tensor t)"},
      /*traceable=*/true);

  ParsedArgs<1> parsed_args;
  auto r = parser.parse(args, kwargs, parsed_args);
  auto self_ = r.tensor(0);
  TORCH_INTERNAL_ASSERT(at::functionalization::impl::isFunctionalTensor(self_));
  if (at::functionalization::impl::
          are_all_mutations_under_no_grad_or_inference_mode(self_)) {
    Py_RETURN_TRUE;
  } else {
    Py_RETURN_FALSE;
  }
  END_HANDLE_TH_ERRORS
}
// XXX: ops that are bound here are not exposed to the C++ api nor the JIT.
// Any new ops added here should be accompanied with a comment why they are not
// being registered through native_functions.yaml, and be tagged cpp / JIT
// NOLINTNEXTLINE(cppcoreguidelines-avoid-c-arrays,modernize-avoid-c-arrays)
static PyMethodDef torch_functions_manual[] = {
    {"asarray",
     castPyCFunctionWithKeywords(THPVariable_asarray),
     METH_VARARGS | METH_KEYWORDS | METH_STATIC,
     nullptr},
    {"as_tensor",
     castPyCFunctionWithKeywords(THPVariable_as_tensor),
     METH_VARARGS | METH_KEYWORDS | METH_STATIC,
     nullptr},
    {"from_numpy", THPVariable_from_numpy, METH_STATIC | METH_O, nullptr},
    {"frombuffer",
     castPyCFunctionWithKeywords(THPVariable_frombuffer),
     METH_VARARGS | METH_KEYWORDS | METH_STATIC,
     nullptr},
    {"_is_functional_tensor",
     castPyCFunctionWithKeywords(THPVariable__is_functional_tensor),
     METH_VARARGS | METH_KEYWORDS | METH_STATIC,
     nullptr},
    {"_to_functional_tensor",
     castPyCFunctionWithKeywords(THPVariable__to_functional_tensor),
     METH_VARARGS | METH_KEYWORDS | METH_STATIC,
     nullptr},
    {"_mirror_autograd_meta_to",
     castPyCFunctionWithKeywords(THPVariable__mirror_autograd_meta_to),
     METH_VARARGS | METH_KEYWORDS | METH_STATIC,
     nullptr},
    {"_from_functional_tensor",
     castPyCFunctionWithKeywords(THPVariable__from_functional_tensor),
     METH_VARARGS | METH_KEYWORDS | METH_STATIC,
     nullptr},
    {"_freeze_functional_tensor",
     castPyCFunctionWithKeywords(THPVariable__freeze_functional_tensor),
     METH_VARARGS | METH_KEYWORDS | METH_STATIC,
     nullptr},
    {"_functionalize_replace",
     castPyCFunctionWithKeywords(THPVariable__functionalize_replace),
     METH_VARARGS | METH_KEYWORDS | METH_STATIC,
     nullptr},
    {"_functionalize_commit_update",
     castPyCFunctionWithKeywords(THPVariable__functionalize_commit_update),
     METH_VARARGS | METH_KEYWORDS | METH_STATIC,
     nullptr},
    {"_functionalize_sync",
     castPyCFunctionWithKeywords(THPVariable__functionalize_sync),
     METH_VARARGS | METH_KEYWORDS | METH_STATIC,
     nullptr},
<<<<<<< HEAD
    {"_functionalize_apply_view_metas",
     castPyCFunctionWithKeywords(THPVariable__functionalize_apply_view_metas),
=======
    {"_functionalize_are_view_metas_equal",
     castPyCFunctionWithKeywords(THPVariable__functionalize_are_view_metas_equal),
>>>>>>> 153ef9cb
     METH_VARARGS | METH_KEYWORDS | METH_STATIC,
     nullptr},
    {"_enable_functionalization",
     castPyCFunctionWithKeywords(THPVariable__enable_functionalization),
     METH_VARARGS | METH_KEYWORDS | METH_STATIC,
     nullptr},
    {"_disable_functionalization",
     castPyCFunctionWithKeywords(THPVariable__disable_functionalization),
     METH_VARARGS | METH_KEYWORDS | METH_STATIC,
     nullptr},
    {"_functionalize_has_metadata_mutation",
     castPyCFunctionWithKeywords(
         THPVariable__functionalize_has_metadata_mutation),
     METH_VARARGS | METH_KEYWORDS | METH_STATIC,
     nullptr},
    {"_functionalize_mark_mutation_hidden_from_autograd",
     castPyCFunctionWithKeywords(
         THPVariable__functionalize_mark_mutation_hidden_from_autograd),
     METH_VARARGS | METH_KEYWORDS | METH_STATIC,
     nullptr},
    {"_functionalize_are_all_mutations_hidden_from_autograd",
     castPyCFunctionWithKeywords(
         THPVariable__functionalize_are_all_mutations_hidden_from_autograd),
     METH_VARARGS | METH_KEYWORDS | METH_STATIC,
     nullptr},
    {"_functionalize_are_all_mutations_under_no_grad_or_inference_mode",
     castPyCFunctionWithKeywords(
         THPVariable__functionalize_are_all_mutations_under_no_grad_or_inference_mode),
     METH_VARARGS | METH_KEYWORDS | METH_STATIC,
     nullptr},
    {"_functionalize_is_multi_output_view",
     castPyCFunctionWithKeywords(
         THPVariable__functionalize_is_multi_output_view),
     METH_VARARGS | METH_KEYWORDS | METH_STATIC,
     nullptr},
    {"_functionalize_has_data_mutation",
     castPyCFunctionWithKeywords(THPVariable__functionalize_has_data_mutation),
     METH_VARARGS | METH_KEYWORDS | METH_STATIC,
     nullptr},
    {"_functionalize_was_storage_changed",
     castPyCFunctionWithKeywords(
         THPVariable__functionalize_was_storage_changed),
     METH_VARARGS | METH_KEYWORDS | METH_STATIC,
     nullptr},
    {"_functionalize_enable_reapply_views",
     castPyCFunctionWithKeywords(
         THPVariable__functionalize_enable_reapply_views),
     METH_VARARGS | METH_KEYWORDS | METH_STATIC,
     nullptr},
    {"nonzero",
     castPyCFunctionWithKeywords(THPVariable_nonzero),
     METH_VARARGS | METH_KEYWORDS | METH_STATIC,
     nullptr},
    {"range",
     castPyCFunctionWithKeywords(THPVariable_range),
     METH_VARARGS | METH_KEYWORDS | METH_STATIC,
     nullptr},
    {"sparse_coo_tensor",
     castPyCFunctionWithKeywords(THPVariable_sparse_coo_tensor),
     METH_VARARGS | METH_KEYWORDS | METH_STATIC,
     nullptr},
    {"sparse_compressed_tensor",
     castPyCFunctionWithKeywords(THPVariable_sparse_compressed_tensor),
     METH_VARARGS | METH_KEYWORDS | METH_STATIC,
     nullptr},
    {"sparse_csr_tensor",
     castPyCFunctionWithKeywords(THPVariable_sparse_csr_tensor),
     METH_VARARGS | METH_KEYWORDS | METH_STATIC,
     nullptr},
    {"sparse_csc_tensor",
     castPyCFunctionWithKeywords(THPVariable_sparse_csc_tensor),
     METH_VARARGS | METH_KEYWORDS | METH_STATIC,
     nullptr},
    {"sparse_bsr_tensor",
     castPyCFunctionWithKeywords(THPVariable_sparse_bsr_tensor),
     METH_VARARGS | METH_KEYWORDS | METH_STATIC,
     nullptr},
    {"sparse_bsc_tensor",
     castPyCFunctionWithKeywords(THPVariable_sparse_bsc_tensor),
     METH_VARARGS | METH_KEYWORDS | METH_STATIC,
     nullptr},
    {"tensor",
     castPyCFunctionWithKeywords(THPVariable_tensor),
     METH_VARARGS | METH_KEYWORDS | METH_STATIC,
     nullptr},
    {"get_device",
     castPyCFunctionWithKeywords(THPVariable_get_device),
     METH_VARARGS | METH_KEYWORDS | METH_STATIC,
     nullptr},
    {"numel",
     castPyCFunctionWithKeywords(THPVariable_numel),
     METH_VARARGS | METH_KEYWORDS | METH_STATIC,
     nullptr},
};

static PyObject* THPVariable_nonzero(
    PyObject* self,
    PyObject* args,
    PyObject* kwargs) {
  HANDLE_TH_ERRORS
  static PythonArgParser parser({
      "nonzero(Tensor input, *, bool as_tuple=False, Tensor out=None)",
  });
  ParsedArgs<3> parsed_args;
  auto r = parser.parse(args, kwargs, parsed_args);

  if (r.has_torch_function()) {
    return handle_torch_function(
        r, args, kwargs, THPVariableFunctionsModule, "torch");
  }

  const auto as_tuple = r.toBool(1);
  const auto has_out = !r.isNone(2);

  if (as_tuple) {
    TORCH_CHECK(
        !has_out,
        "nonzero does not support the out kwarg when as_tuple is True");
    return wrap(dispatch_nonzero_numpy(r.tensor(0)));
  }

  if (has_out) {
    return wrap(dispatch_nonzero(r.tensor(0), r.tensor(2)));
  }

  return wrap(dispatch_nonzero(r.tensor(0)));

  END_HANDLE_TH_ERRORS
}

static PyObject* THPVariable_numel(
    PyObject* self_,
    PyObject* args,
    PyObject* kwargs) {
  HANDLE_TH_ERRORS
  static PythonArgParser parser(
      {
          "numel(Tensor input)",
      },
      /*traceable=*/false);

  ParsedArgs<1> parsed_args;
  auto r = parser.parse(args, kwargs, parsed_args);

  if (r.has_torch_function()) {
    return handle_torch_function(
        r, args, kwargs, THPVariableFunctionsModule, "torch");
  }

  if (r.idx == 0) {
    return py::cast(r.tensor(0).sym_numel()).release().ptr();
  }
  Py_RETURN_NONE;
  END_HANDLE_TH_ERRORS
}

// Sharded function definitions
void gatherTorchFunctions_0(std::vector<PyMethodDef>& torch_functions);
void gatherTorchFunctions_1(std::vector<PyMethodDef>& torch_functions);
void gatherTorchFunctions_2(std::vector<PyMethodDef>& torch_functions);

void gatherTorchFunctions(std::vector<PyMethodDef>& torch_functions) {
  constexpr size_t num_functions =
      sizeof(torch_functions_manual) / sizeof(torch_functions_manual[0]);
  torch_functions.assign(
      torch_functions_manual, torch_functions_manual + num_functions);
  // NOTE: Must be synced with num_shards in
  // tools/autograd/gen_python_functions.py
  gatherTorchFunctions_0(torch_functions);
  gatherTorchFunctions_1(torch_functions);
  gatherTorchFunctions_2(torch_functions);

  static std::array<std::pair<const char*, const char*>, 4> aliases{
      {// Canonical function, alias name
       {"sspaddmm", "saddmm"},
       {"mm", "spmm"},
       {"mm", "dsmm"},
       {"hspmm", "hsmm"}}};

  for (const auto& alias : aliases) {
    auto it = std::find_if(
        torch_functions.begin(),
        torch_functions.end(),
        [&](const PyMethodDef& def) {
          return strcmp(def.ml_name, alias.first) == 0;
        });
    TORCH_INTERNAL_ASSERT(
        it != torch_functions.end(),
        "Failed to create function alias from ",
        alias.first,
        " to ",
        alias.second);
    PyMethodDef alias_def = *it;
    alias_def.ml_name = alias.second;

    torch_functions.push_back(alias_def);
  }

  torch_functions.push_back({nullptr});
  torch_functions.shrink_to_fit();
}

static PyTypeObject THPVariableFunctions = {
    PyVarObject_HEAD_INIT(
        nullptr,
        0) "torch._C._VariableFunctionsClass", /* tp_name */
    0, /* tp_basicsize */
    0, /* tp_itemsize */
    nullptr, /* tp_dealloc */
    0, /* tp_vectorcall_offset */
    nullptr, /* tp_getattr */
    nullptr, /* tp_setattr */
    nullptr, /* tp_reserved */
    nullptr, /* tp_repr */
    nullptr, /* tp_as_number */
    nullptr, /* tp_as_sequence */
    nullptr, /* tp_as_mapping */
    nullptr, /* tp_hash  */
    nullptr, /* tp_call */
    nullptr, /* tp_str */
    nullptr, /* tp_getattro */
    nullptr, /* tp_setattro */
    nullptr, /* tp_as_buffer */
    Py_TPFLAGS_DEFAULT, /* tp_flags */
    nullptr, /* tp_doc */
    nullptr, /* tp_traverse */
    nullptr, /* tp_clear */
    nullptr, /* tp_richcompare */
    0, /* tp_weaklistoffset */
    nullptr, /* tp_iter */
    nullptr, /* tp_iternext */
    nullptr, /* tp_methods */
    nullptr, /* tp_members */
    nullptr, /* tp_getset */
    nullptr, /* tp_base */
    nullptr, /* tp_dict */
    nullptr, /* tp_descr_get */
    nullptr, /* tp_descr_set */
    0, /* tp_dictoffset */
    nullptr, /* tp_init */
    nullptr, /* tp_alloc */
    nullptr /* tp_new */
};

void initTorchFunctions(PyObject* module) {
  static std::vector<PyMethodDef> torch_functions;
  gatherTorchFunctions(torch_functions);
  THPVariableFunctions.tp_methods = torch_functions.data();

  if (PyType_Ready(&THPVariableFunctions) < 0) {
    throw python_error();
  }
  Py_INCREF(&THPVariableFunctions);

  // Steals
  Py_INCREF(&THPVariableFunctions);
  if (PyModule_AddObject(
          module,
          "_VariableFunctionsClass",
          reinterpret_cast<PyObject*>(&THPVariableFunctions)) < 0) {
    throw python_error();
  }
  // PyType_GenericNew returns a new reference
  THPVariableFunctionsModule =
      PyType_GenericNew(&THPVariableFunctions, Py_None, Py_None);
  // PyModule_AddObject steals a reference
  if (PyModule_AddObject(
          module, "_VariableFunctions", THPVariableFunctionsModule) < 0) {
    throw python_error();
  }
}

} // namespace autograd
} // namespace torch<|MERGE_RESOLUTION|>--- conflicted
+++ resolved
@@ -664,33 +664,37 @@
   END_HANDLE_TH_ERRORS
 }
 
-<<<<<<< HEAD
 static PyObject* THPVariable__functionalize_apply_view_metas(
-=======
-static PyObject* THPVariable__functionalize_are_view_metas_equal(
->>>>>>> 153ef9cb
-    PyObject* self,
-    PyObject* args,
-    PyObject* kwargs) {
-  HANDLE_TH_ERRORS
-  static PythonArgParser parser(
-<<<<<<< HEAD
+    PyObject* self,
+    PyObject* args,
+    PyObject* kwargs) {
+  HANDLE_TH_ERRORS
+  static PythonArgParser parser(
       {"_functionalize_apply_view_metas(Tensor functional_tensor, Tensor base)"},
-=======
-      {"_functionalize_are_view_metas_equal(Tensor lhs, Tensor rhs)"},
->>>>>>> 153ef9cb
       /*traceable=*/true);
 
   ParsedArgs<2> parsed_args;
   auto r = parser.parse(args, kwargs, parsed_args);
-<<<<<<< HEAD
   auto functional_tensor = r.tensor(0);
   TORCH_INTERNAL_ASSERT(
       at::functionalization::impl::isFunctionalTensor(functional_tensor));
   auto wrapper = at::functionalization::impl::unsafeGetFunctionalWrapper(
       functional_tensor);
   return wrap(wrapper->apply_view_metas(r.tensor(1)));
-=======
+  END_HANDLE_TH_ERRORS
+}
+
+static PyObject* THPVariable__functionalize_are_view_metas_equal(
+    PyObject* self,
+    PyObject* args,
+    PyObject* kwargs) {
+  HANDLE_TH_ERRORS
+  static PythonArgParser parser(
+      {"_functionalize_are_view_metas_equal(Tensor lhs, Tensor rhs)"},
+      /*traceable=*/true);
+
+  ParsedArgs<2> parsed_args;
+  auto r = parser.parse(args, kwargs, parsed_args);
   auto lhs = r.tensor(0);
   auto rhs = r.tensor(1);
   TORCH_CHECK(at::functionalization::impl::isFunctionalTensor(lhs));
@@ -699,7 +703,6 @@
   } else {
     Py_RETURN_FALSE;
   }
->>>>>>> 153ef9cb
   END_HANDLE_TH_ERRORS
 }
 
@@ -816,13 +819,12 @@
      castPyCFunctionWithKeywords(THPVariable__functionalize_sync),
      METH_VARARGS | METH_KEYWORDS | METH_STATIC,
      nullptr},
-<<<<<<< HEAD
     {"_functionalize_apply_view_metas",
      castPyCFunctionWithKeywords(THPVariable__functionalize_apply_view_metas),
-=======
+     METH_VARARGS | METH_KEYWORDS | METH_STATIC,
+     nullptr},
     {"_functionalize_are_view_metas_equal",
      castPyCFunctionWithKeywords(THPVariable__functionalize_are_view_metas_equal),
->>>>>>> 153ef9cb
      METH_VARARGS | METH_KEYWORDS | METH_STATIC,
      nullptr},
     {"_enable_functionalization",
