#include <c10d/ProcessGroupNCCL.hpp>
#include <c10d/UCCForNCCL.hpp>
#include <sstream>

#ifdef USE_C10D_NCCL

#include <exception>
#include <map>
#include <stdexcept>
#include <tuple>
#include <unordered_set>
#include <utility>

#include <ATen/cuda/CUDAContext.h>
#include <c10/core/DeviceType.h>
#include <c10/cuda/CUDAGraphsC10Utils.h>
#include <c10/cuda/CUDAGuard.h>
#include <c10/util/CallOnce.h>
#include <c10/util/Exception.h>
#include <c10/util/Logging.h>
#include <c10/util/Optional.h>
#include <c10/util/irange.h>
#include <c10d/ParamCommsUtils.hpp>
#include <c10d/TraceUtils.h>
#include <c10d/Utils.hpp>

#include <torch/csrc/cuda/nccl.h>

namespace c10d {

constexpr const char* const kNCCLAbortedCommStoreKey = "NCCLABORTEDCOMM";

namespace {

// RAII helper class to manage NCCL group API and CUDA free mutex.
// The destructor is allowed to throw since this helper class only
// manages group and lock lifetimes.
struct AutoNcclGroup {
  AutoNcclGroup() {
    (c10::cuda::CUDACachingAllocator::getFreeMutex())->lock();
#if defined(NCCL_MAJOR) && (NCCL_MAJOR >= 2)
    C10D_NCCL_CHECK(ncclGroupStart(), c10::nullopt);
#endif
  }
  ~AutoNcclGroup() noexcept(false) {
#if defined(NCCL_MAJOR) && (NCCL_MAJOR >= 2)
    C10D_NCCL_CHECK(ncclGroupEnd(), c10::nullopt);
#endif
    (c10::cuda::CUDACachingAllocator::getFreeMutex())->unlock();
  }
};

#if defined(NCCL_MAJOR) && \
    ((NCCL_MAJOR > 2) || (NCCL_MAJOR == 2) && (NCCL_MINOR >= 10))
#define NCCL_HAS_AVG 1
#endif

// NCCL op mapping
const std::map<ReduceOp, ncclRedOp_t> ncclOp = {
    {ReduceOp::MIN, ncclMin},
    {ReduceOp::MAX, ncclMax},
    {ReduceOp::SUM, ncclSum},
    {ReduceOp::PRODUCT, ncclProd},
#ifdef NCCL_HAS_AVG
    {ReduceOp::AVG, ncclAvg},
#endif
};

// NCCL type typing
std::map<at::ScalarType, ncclDataType_t> ncclDataType = {
    {at::kChar, ncclInt8},
    {at::kByte, ncclUint8},
    {at::kFloat, ncclFloat},
    {at::kDouble, ncclDouble},
    {at::kInt, ncclInt32},
    {at::kLong, ncclInt64},
    {at::kHalf, ncclHalf},
    {at::kBool, ncclUint8},
#if HAS_NCCL_BF16_DATATYPE
    {at::kBFloat16, ncclBfloat16},
#endif
};

// Helper function that gets the data type and issues error if not supported
ncclDataType_t getNcclDataType(at::ScalarType type) {
  auto it = ncclDataType.find(type);
  TORCH_CHECK(
      it != ncclDataType.end(),
      "Input tensor data type is not supported for NCCL process group: ",
      type);
  return it->second;
}

ncclRedOp_t getNcclReduceOp(const ReduceOp reduceOp, at::Tensor& input) {
  try {
    if (input.scalar_type() == at::kBool) {
      if (reduceOp == ReduceOp::SUM) {
        // For bool tensors, map sum to max, which both represent a bitwise or.
        // This is to prevent overflow issues with sum, since we use uint8 to
        // represent a bool (see ncclDataType mapping).
        return ncclMax;
      }
#ifdef NCCL_HAS_AVG
      if (reduceOp == ReduceOp::AVG) {
        TORCH_CHECK(false, "Cannot use ReduceOp.AVG with boolean inputs");
      }
#endif
    }
    return ncclOp.at(reduceOp);
  } catch (const std::out_of_range& e) {
    switch (reduceOp) {
      case ReduceOp::AVG:
        TORCH_CHECK(
            false,
            "AVG requires NCCL 2.10+. The current version is ",
            NCCL_MAJOR,
            ".",
            NCCL_MINOR);
        break;
      case ReduceOp::BAND:
        TORCH_CHECK(false, "Cannot use ReduceOp.BAND with NCCL");
        break;
      case ReduceOp::BOR:
        TORCH_CHECK(false, "Cannot use ReduceOp.BOR with NCCL");
        break;
      case ReduceOp::BXOR:
        TORCH_CHECK(false, "Cannot use ReduceOp.BXOR with NCCL");
        break;
      default:
        TORCH_CHECK(false, "Unhandled ReduceOp");
        break;
    }
  }
}

// Get the deviceList String from the list of devices
std::string getKeyFromDevices(const std::vector<at::Device>& devices) {
  std::string deviceList;
  for (auto& device : devices) {
    if (deviceList.empty()) {
      deviceList = std::to_string(device.index());
    } else {
      deviceList += "," + std::to_string(device.index());
    }
  }
  return deviceList;
}

std::string getKeySendRecv(int myRank, int peer) {
  int lowRank = myRank < peer ? myRank : peer;
  int highRank = myRank < peer ? peer : myRank;
  std::string sendRecvPair =
      std::to_string(lowRank) + ":" + std::to_string(highRank);
  return sendRecvPair;
}

// Get the list of devices from list of tensors
std::vector<at::Device> getDeviceList(const std::vector<at::Tensor>& tensors) {
  std::vector<at::Device> res;
  res.reserve(tensors.size());
  for (auto& tensor : tensors) {
    // tensors must all be on the same device, or all on distinct devices.
    // The line below assumes that constraint has already been enforced
    // (by check_gpu_tensors_same_device or
    // check_gpu_tensors_different_devices).
    if (res.size() == 0 || tensor.device() != res[0]) {
      res.push_back(tensor.device());
    }
  }
  return res;
}

// Return CUDA device with ordinal given by input rank.
at::Device getDeviceForRank(int rank) {
  TORCH_CHECK(rank >= 0, "Invalid rank ", rank);
  auto numGPUs = at::cuda::getNumGPUs();
  int16_t deviceIdx = static_cast<int16_t>(rank % numGPUs);
  return at::Device(at::DeviceType::CUDA, deviceIdx);
}

// [Sync Streams] Helper that lets the input ncclStreams to wait for the current
// stream. NCCL communications run on ncclStreams, but input tensors are
// allocated on different streams (i.e., current streams). Communications on
// ncclStreams cannot start before pending input tensor ops on current streams
// finish. Otherwise, ops on two streams might read/write same tensors
// concurrently.
//
// The synchronization above alone is not enough. We also need to make sure
// input tensors are not freed before their usages on ncclStreams finish. This
// can be achieved by calling c10::cuda::CUDACachingAllocator::recordStream,
// which remembers the usage stream (ncclStream), creates an event on the usage
// stream when GC attempts to free the input tensor, and delays GC until that
// event is done.
void syncStreams(
    const std::vector<at::Device>& devices,
    std::vector<at::cuda::CUDAEvent>& ncclEvents,
    std::vector<at::cuda::CUDAStream>& ncclStreams) {
  for (const auto i : c10::irange(devices.size())) {
    at::cuda::CUDAStream& ncclStream = ncclStreams[i];
    at::cuda::CUDAEvent& ncclEvent = ncclEvents[i];
    ncclEvent.record(at::cuda::getCurrentCUDAStream(devices[i].index()));
    ncclEvent.block(ncclStream);
  }
}

// Given a ncclUniqueId, convert it to a string representation that can be put
// in the store.
std::string buildNcclUniqueIdStr(const ncclUniqueId& ncclID) {
  const uint8_t* bytes = reinterpret_cast<const uint8_t*>(&ncclID);
  std::ostringstream oss;
  for (const auto i : c10::irange(NCCL_UNIQUE_ID_BYTES)) {
    oss << std::hex << static_cast<int>(bytes[i]);
  }
  return oss.str();
}

std::string getNcclAbortedCommStoreKey(const std::string ncclIdStr) {
  return std::string(kNCCLAbortedCommStoreKey) + ":" + ncclIdStr;
}

// Returns exception's what() given an exception_ptr instance.
std::string getExceptionMsgFromExceptionPtr(
    const std::exception_ptr& exceptionPtr) {
  TORCH_CHECK(exceptionPtr != nullptr);
  try {
    std::rethrow_exception(exceptionPtr);
  } catch (const std::exception& e) {
    return e.what();
  } catch (...) {
    return "Unknown exception type";
  }
}

inline void errorIfCapturingNonCapturableNCCL() {
  auto status = c10::cuda::currentStreamCaptureStatusMayInitCtx();
  // parentheses avoid some compiler warnings
  static const uint64_t min_version =
      (((uint64_t)2) << 32) + (((uint64_t)9) << 16) + ((uint64_t)6);
  static const uint64_t cur_version = torch::cuda::nccl::version();
  if (cur_version < min_version) {
    TORCH_CHECK(
        status == c10::cuda::CaptureStatus::None,
        "Capturing NCCL collectives is only allowed with NCCL >= 2.9.6");
  }
}

} // namespace

const int64_t ProcessGroupNCCL::kWatchdogThreadSleepMillis = 10000;
const int64_t ProcessGroupNCCL::kWorkCleanupThreadSleepMillis = 1000;
constexpr int64_t kWaitForAbortCommStoreKey = 1000;
constexpr int64_t kSynchronizeBusyWaitMillis = 10;
thread_local uint64_t ProcessGroupNCCL::ncclActiveGroupCounter_ = 0;

std::ostream& operator<<(
    std::ostream& output,
    const ProcessGroupNCCL::WorkNCCL& workNCCL) {
  std::string workInfo;
  if (workNCCL.outputs_) {
    workInfo = c10::str(
        "WorkNCCL(",
        "SeqNum=",
        workNCCL.seq_,
        ", OpType=",
        opTypeToString(workNCCL.opType_),
        ", TensorShape=",
        (*workNCCL.outputs_)[0].sizes(),
        ", Timeout(ms)=",
        workNCCL.opTimeout_.count(),
        ")");
  } else {
    workInfo = c10::str(
        "WorkNCCL(",
        "SeqNum=",
        workNCCL.seq_,
        ", OpType=",
        opTypeToString(workNCCL.opType_),
        ", Timeout(ms)=",
        workNCCL.opTimeout_.count(),
        ")");
  }
  return output << workInfo;
}

ProcessGroupNCCL::WorkNCCL::WorkNCCL(
    const std::vector<at::Device>& devices,
    int rank,
    OpType opType,
    uint64_t seq,
    const char* profilingTitle,
    const c10::optional<std::vector<at::Tensor>>& inputs,
    bool desyncDebug)
    : Work(rank, opType, profilingTitle, inputs),
      devices_(devices),
      workStartTime_(std::chrono::steady_clock::now()),
      seq_(seq) {
  // Creates the CUDA event wrappers
  // Note: The actual events are lazily created when first recorded to with
  // DEFAULT_FLAGS = cudaEventDisableTiming.
  if (desyncDebug) {
    ncclStartEvents_ =
        std::make_shared<std::vector<at::cuda::CUDAEvent>>(devices.size());
  }
  ncclEndEvents_ =
      std::make_shared<std::vector<at::cuda::CUDAEvent>>(devices.size());
  ncclComms_.resize(devices.size());
}

ProcessGroupNCCL::WorkNCCL::WorkNCCL(const WorkNCCL& w)
    : Work(w.rank_, w.opType_),
      std::enable_shared_from_this<WorkNCCL>(w),
      devices_(w.devices_),
      ncclStartEvents_(w.ncclStartEvents_),
      ncclEndEvents_(w.ncclEndEvents_),
      ncclComms_(w.ncclComms_),
      blockingWait_(w.blockingWait_),
      opTimeout_(w.opTimeout_),
      workStartTime_(w.workStartTime_),
      seq_(w.seq_),
      startTraceUpdated_(w.startTraceUpdated_),
      store_(w.store_) {
  exception_ = w.exception_;
}

ProcessGroupNCCL::WorkNCCL::~WorkNCCL() {}

bool ProcessGroupNCCL::WorkNCCL::isCompleted() {
  checkAndSetException();
  return exception() || finishedGPUExecutionInternal();
}

bool ProcessGroupNCCL::WorkNCCL::isStarted() {
  checkAndSetException();
  return exception() || startedGPUExecutionInternal();
}

bool ProcessGroupNCCL::WorkNCCL::isSuccess() const {
  if (exception()) {
    // Already detected an exception.
    return false;
  }

  return !checkForNCCLErrors(ncclComms_) && finishedGPUExecutionInternal();
}

void ProcessGroupNCCL::WorkNCCL::checkAndSetException() {
  if (exception()) {
    // We already have an exception.
    return;
  }

  auto exception_ptr = checkForNCCLErrors(ncclComms_);
  std::unique_lock<std::mutex> lock(mutex_);
  exception_ = exception_ptr;
  if (exception_) {
    LOG(INFO) << "[Rank " << rank_ << "]"
              << " found async exception when checking for NCCL errors: "
              << getExceptionMsgFromExceptionPtr(exception_);
  }
}

void ProcessGroupNCCL::WorkNCCL::setException(
    std::exception_ptr exception_ptr) {
  std::unique_lock<std::mutex> lock(mutex_);
  exception_ = exception_ptr;
}

// Helper that checks if the NCCL kernels are completed on the GPUs
bool ProcessGroupNCCL::WorkNCCL::finishedGPUExecution() {
  checkAndSetException();
  return finishedGPUExecutionInternal();
}

bool ProcessGroupNCCL::WorkNCCL::startedGPUExecutionInternal() const {
  for (const auto i : c10::irange(devices_.size())) {
    // Checking the work's corresponding CUDA events' status
    if (!(*ncclStartEvents_)[i].query()) {
      return false;
    }
  }
  return true;
}

bool ProcessGroupNCCL::WorkNCCL::finishedGPUExecutionInternal() const {
  try {
    for (const auto i : c10::irange(devices_.size())) {
      // Checking the work's corresponding CUDA events' status
      if (!(*ncclEndEvents_)[i].query()) {
        return false;
      }
    }
  } catch (const std::exception& e) {
    if (std::string(e.what()).find("driver shutting down") ==
        std::string::npos) {
      throw;
    }
    LOG(INFO) << "[Rank " << rank_
              << "] Event query failed with exception: " << e.what();
  }
  return true;
}

void ProcessGroupNCCL::WorkNCCL::checkAndThrowException() {
  // Set the appropriate exception if found.
  checkAndSetException();

  // Throw an exception, only if we have a valid exception.
  if (exception()) {
    std::rethrow_exception(exception());
  }
}

void ProcessGroupNCCL::WorkNCCL::handleNCCLGuard() {
  std::lock_guard<std::mutex> lock(mutex_);
  if (exception_) {
    auto exceptionMsg = c10::str(
        "Some NCCL operations have failed or timed out. Due to the ",
        "asynchronous nature of CUDA kernels, subsequent GPU operations ",
        "might run on corrupted/incomplete data. To avoid this inconsistency, ",
        "we are taking the entire process down.");
    LOG(ERROR) << exceptionMsg;
    C10_LOG_API_USAGE_ONCE("ProcessGroupNCCL.WorkNCCL.handleNCCLGuard");
    std::rethrow_exception(exception_);
  }
}

void ProcessGroupNCCL::WorkNCCL::synchronize() {
  // Call Synchronize without a timeout. We use this method to avoid adding a
  // timeout argument to the public synchronize API.
  synchronizeInternal(kNoTimeout);
}

void ProcessGroupNCCL::WorkNCCL::synchronizeStreams() {
  for (const auto i : c10::irange(devices_.size())) {
    auto currentStream = at::cuda::getCurrentCUDAStream(devices_[i].index());
    // Block the current stream on the NCCL stream
    (*ncclEndEvents_)[i].block(currentStream);
  }
}

// Waiting on the work's corresponding CUDA events
void ProcessGroupNCCL::WorkNCCL::synchronizeInternal(
    std::chrono::milliseconds timeout) {
  synchronizeStreams();

  // In case of blocking, wait for the operation to complete.
  if (blockingWait_) {
    // Wait for the operation to complete.
    while (!isCompleted()) {
      if (timedOut()) {
        // When operation times out due to some errors that are not
        // detected by nccl communicators, ncclCommWatchdog can not check this
        // time out error and thus can not abort ncclComms accordingly.
        // So explicitly abort ncclComms here before throwing this timed out
        // exception to users, after this, ncclCommWatchdog can detect nccl
        // communicators are aborted and clean up devNCCLCommMap_ accordingly.
        // if throwing timed out excepiton without aborting nccl communicators
        // here, it was observed that CUDA GPU will have 100% utilization and
        // can not run new events successfully.

        std::stringstream ss;
        ss << *this;
        auto timeoutErrorMsg =
            c10::str("Work ", ss.str(), " timed out in call to wait().");
        for (const auto& ncclComm : ncclComms_) {
          ncclComm->ncclCommAbort(timeoutErrorMsg);
          const auto& storeKey = getNcclAbortedCommStoreKey(
              buildNcclUniqueIdStr(ncclComm->getNcclId()));
          auto rankStr = std::to_string(rank_);
          store_->set(
              storeKey,
              std::vector<uint8_t>(
                  reinterpret_cast<const uint8_t*>(rankStr.data()),
                  reinterpret_cast<const uint8_t*>(rankStr.data()) +
                      rankStr.size()));
          LOG(INFO) << "[Rank " << rank_
                    << "] Wrote aborted communicator id to store: " << storeKey;
        }
        auto currentTimepoint = std::chrono::steady_clock::now();
        auto timeElapsed =
            std::chrono::duration_cast<std::chrono::milliseconds>(
                currentTimepoint - workStartTime_);
        std::string exceptionMsg = c10::str(
            "[Rank ",
            rank_,
            "] ",
            "Caught collective operation timeout: ",
            (*this),
            " ran for ",
            timeElapsed.count(),
            " milliseconds before timing out.");
        TORCH_CHECK(false, exceptionMsg);
      }
      // Check for errors and throw appropriate exception.
      checkAndThrowException();
      std::this_thread::sleep_for(
          std::chrono::milliseconds(kSynchronizeBusyWaitMillis));
    }
    checkAndThrowException();
  }

  // Device synchronize only after we've completed timeout checks.
  if (!barrierTensors_.empty()) {
    // If we use the work to do barrier, we should block here
    for (auto& device : devices_) {
      at::cuda::CUDAGuard gpuGuard(device);
      AT_CUDA_CHECK(cudaDeviceSynchronize());
    }
  }
}

// Same as calling synchronize().
bool ProcessGroupNCCL::WorkNCCL::wait(std::chrono::milliseconds timeout) {
  RECORD_PARAM_COMMS(
      rank_, // rank
      "wait", // colName
      0, // inSize
      0, // outSize
      at::kByte, // dType
      std::vector<int64_t>(), // inSplitSizes
      std::vector<int64_t>()); // outSplitSizes
  synchronizeInternal(timeout);
  // Always return true, because abort API is not implemented.
  return true;
}

void ProcessGroupNCCL::WorkNCCL::abort() {
  TORCH_CHECK(false, "ProcessGroupNCCL::WorkNCCL::abort not implemented.");
}

bool ProcessGroupNCCL::WorkNCCL::timedOut() {
  auto currentTimepoint = std::chrono::steady_clock::now();
  return (
      std::chrono::duration_cast<std::chrono::milliseconds>(
          currentTimepoint - workStartTime_) >= opTimeout_);
}

ProcessGroupNCCL::CoalescedWorkNCCL::CoalescedWorkNCCL(
    std::vector<ProcessGroupNCCL::WorkNCCL> works,
    int rank,
    OpType opType)
    : Work(rank, opType, nullptr), works_(std::move(works)) {}

ProcessGroupNCCL::CoalescedWorkNCCL::~CoalescedWorkNCCL() = default;

c10::intrusive_ptr<ProcessGroupNCCL::CoalescedWorkNCCL> ProcessGroupNCCL::
    initCoalescedWork(
        const std::vector<c10::intrusive_ptr<ProcessGroup::Work>>& works,
        int rank,
        OpType opType) {
  std::vector<ProcessGroupNCCL::WorkNCCL> ncclWorks;
  ncclWorks.reserve(works.size());
  for (auto& work : works) {
    ncclWorks.push_back(*static_cast<ProcessGroupNCCL::WorkNCCL*>(work.get()));
  }
  return c10::make_intrusive<ProcessGroupNCCL::CoalescedWorkNCCL>(
      ncclWorks, rank, opType);
}

// Same as calling synchronize().
bool ProcessGroupNCCL::CoalescedWorkNCCL::wait(
    std::chrono::milliseconds timeout) {
  for (auto& w : works_) {
    w.wait(timeout);
  }
  // Always return true, because abort API is not implemented.
  return true;
}

ProcessGroupNCCL::ProcessGroupNCCL(
    const c10::intrusive_ptr<Store>& store,
    int rank,
    int size,
    c10::intrusive_ptr<Options> options)
    : ProcessGroup(rank, size),
      store_(store),
      options_(options),
      ncclCommCounter_(0),
      traceKeyStart_(getTraceStartKey("NCCL", rank)),
      traceKeyEnd_(getTraceEndKey("NCCL", rank)),
      terminateProcessGroup_(false) {
  TORCH_CHECK(
      at::cuda::getNumGPUs() != 0,
      "ProcessGroupNCCL is only supported with GPUs, no GPUs found!");
  blockingWait_ = parseEnvVarFlag(NCCL_BLOCKING_WAIT);
  asyncErrorHandling_ = parseEnvVarFlag(NCCL_ASYNC_ERROR_HANDLING);
  desyncDebug_ = parseEnvVarFlag(NCCL_DESYNC_DEBUG);

  if (blockingWait_) {
    if (asyncErrorHandling_ || desyncDebug_) {
      LOG(INFO) << "[Rank " << rank_ << "] NCCL_BLOCKING_WAIT and "
                << "NCCL_ASYNC_ERROR_HANDLING|NCCL_DESYNC_DEBUG"
                << "should not both be enabled. "
                << "Only NCCL_BLOCKING_WAIT is being used in this process.";
      asyncErrorHandling_ = false;
      desyncDebug_ = false;
    }
  } else {
    if (desyncDebug_ && !asyncErrorHandling_) {
      LOG(INFO) << "[Rank " << rank_
                << "] NCCL_DESYNC_DEBUG and NCCL_ASYNC_ERROR_HANDLING "
                << "must both be enabled. "
                << "Enabling NCCL_ASYNC_ERROR_HANDLING.";
      asyncErrorHandling_ = true;
    }
  }

  if (parseEnvVarFlag(ENABLE_NCCL_HEALTH_CHECK)) {
    // Perform health check by initializing dummy communicators and destroying
    // them. This will help indicate any NCCL-related issues prior to the first
    // collective.
    // Run it in a separate thread and wait on CV to handle timeouts, since
    // majority of getNCCLComm failures are hangs.
    runHealthCheck();
  }

#ifdef ENABLE_NCCL_ERROR_CHECKING
  ncclCommWatchdogThread_ =
      std::thread(&ProcessGroupNCCL::ncclCommWatchdog, this);
#endif

  if (asyncErrorHandling_) {
    workCleanupThread_ = std::thread(&ProcessGroupNCCL::workCleanupLoop, this);
  }

  init();
  LOG(INFO) << "[Rank " << rank_
            << "] ProcessGroupNCCL initialized with following options:"
            << "\nNCCL_ASYNC_ERROR_HANDLING: " << asyncErrorHandling_
            << "\nNCCL_DESYNC_DEBUG: " << desyncDebug_
            << "\nNCCL_BLOCKING_WAIT: " << blockingWait_
            << "\nTIMEOUT(ms): " << options_->timeout.count()
            << "\nUSE_HIGH_PRIORITY_STREAM: "
            << options_->is_high_priority_stream;

#ifdef USE_NCCL_WITH_UCC
  static c10::once_flag initialize_ucc_lib_flag;
  c10::call_once(initialize_ucc_lib_flag, [&] {
    uccLib_ = loadTorchUCC();
    if (uccLib_ != nullptr) {
      LOG(INFO) << "[Rank " << rank_ << "] torch_ucc.so loaded";
    }
  });

  if (uccLib_ != nullptr) {
    LOG(INFO) << "[Rank " << rank_ << "] torch_ucc.so loaded";
    typedef c10::intrusive_ptr<ProcessGroup> fn(
        const c10::intrusive_ptr<Store>& store, int rank, int size);
    auto createProcessGroupUCC =
        reinterpret_cast<fn*>(uccLib_->sym("createProcessGroupUCC"));
    if (createProcessGroupUCC != nullptr) {
      uccPG_ = createProcessGroupUCC(store, rank_, size_);
      LOG(INFO) << "[Rank " << rank_ << "] ProcessGroupUCC created.";
    }
  }
#endif
}

void ProcessGroupNCCL::runHealthCheck() {
  // Run health check in a separate thread and wait on CV to handle timeouts,
  // since majority of getNCCLComm failures are hangs.

  struct HealthCheckData {
    std::mutex healthCheckMutex;
    std::condition_variable healthCheckCv;
    bool healthCheckSuccess = false;
    std::exception_ptr healthCheckException;
  };

  HealthCheckData healthCheckData;
  auto t = std::thread([&healthCheckData, this]() {
    try {
      std::vector<at::Device> rankDevice = {getDeviceForRank(rank_)};
      const auto key = getKeyFromDevices(rankDevice);
      // OpType does not matter, only need to set to not go through send/recv
      // path.
      getNCCLComm(key, rankDevice, OpType::ALLREDUCE);
      // Now destroy the communicators and remove them from cache so we don't
      // use destroyed communicators.
      destroyNCCLComms(key);
      // Notify main thread the health check is complete.
      {
        std::lock_guard<std::mutex> lk(healthCheckData.healthCheckMutex);
        healthCheckData.healthCheckSuccess = true;
      }
      healthCheckData.healthCheckCv.notify_one();
    } catch (const std::exception& e) {
      // Populate exception ptr.
      healthCheckData.healthCheckException = std::current_exception();
      // Unblock waiting main thread which will report exception.
      healthCheckData.healthCheckCv.notify_one();
    } // Unknown exceptions will just cause the program to terminate.
  });
  // We don't need to join the thread, just need to verify health check via the
  // CV. Hence we detach the thread here.
  t.detach(); // NOLINT
  LOG(INFO) << "[Rank " << rank_ << "]"
            << " will wait up to " << options_->timeout.count()
            << " msec for NCCL health check to complete.";
  std::unique_lock<std::mutex> lock(healthCheckData.healthCheckMutex);
  healthCheckData.healthCheckCv.wait_for(
      lock, options_->timeout, [&healthCheckData]() {
        return healthCheckData.healthCheckSuccess;
      });

  if (healthCheckData.healthCheckException) {
    std::rethrow_exception(healthCheckData.healthCheckException);
  }
  // If there is no exception, the likely culprit is a timeout/hang which is how
  // most communicator init issues manifest themselves.
  TORCH_CHECK(
      healthCheckData.healthCheckSuccess,
      "ProcessGroupNCCL: Health check failure: Failed to initialize NCCL communicator on rank ",
      rank_);
}

void ProcessGroupNCCL::setSequenceNumberForGroup() {}

uint64_t ProcessGroupNCCL::getSequenceNumberForGroup() {
  return seq_;
}

ProcessGroupNCCL::~ProcessGroupNCCL() {
  terminateProcessGroup_.store(true);

  watchdogCV_.notify_one();
#ifdef ENABLE_NCCL_ERROR_CHECKING
  ncclCommWatchdogThread_.join();
#endif

  if (asyncErrorHandling_) {
    workMetaListCV_.notify_one();
    workCleanupThread_.join();
  }

  {
    // Abort all NCCL Communicators on Process Group Destruction
    std::lock_guard<std::mutex> lock(mutex_);
    for (auto& it : devNCCLCommMap_) {
      auto& ncclComms = it.second;

      for (const auto& ncclComm : ncclComms) {
        std::string abortReason =
            c10::str("Process Group destroyed on rank ", rank_);
        ncclComm->ncclCommAbort(abortReason);
      }
    }
  }
}

void ProcessGroupNCCL::abortTimedOutCollectives(
    std::unordered_set<std::string>& abortedCommIds) {
  std::unique_lock<std::mutex> lock(workMetaListMutex_);
  for (auto& work : workMetaList_) {
    work.checkAndSetException();
    // Aborting NCCL Communicators due to errors is already handled above.
    if (work.exception()) {
      continue;
    }

    // Check for Timeouts in the WorkNCCL Operations, and abort all
    // communicators accordingly.
    if (work.timedOut()) {
      auto currentTimepoint = std::chrono::steady_clock::now();
      auto timeElapsed = std::chrono::duration_cast<std::chrono::milliseconds>(
          currentTimepoint - work.workStartTime_);
      std::string exceptionMsg = c10::str(
          "[Rank ",
          rank_,
          "] ",
          "Watchdog caught collective operation timeout: ",
          work,
          " ran for ",
          timeElapsed.count(),
          " milliseconds before timing out.");
      if (desyncDebug_) {
        exceptionMsg += retrieveDesyncReport(store_, "NCCL", rank_, size_);
      }
      LOG(ERROR) << exceptionMsg;
      std::exception_ptr exception_ptr =
          std::make_exception_ptr(std::runtime_error(exceptionMsg));
      work.setException(exception_ptr);
      for (const auto& ncclComm : work.ncclComms_) {
        ncclComm->ncclCommAbort(exceptionMsg);
        abortedCommIds.emplace(buildNcclUniqueIdStr(ncclComm->getNcclId()));
      }
    }
  }
}

void ProcessGroupNCCL::ncclCommWatchdog() {
  try {
    LOG(INFO) << "[Rank " << rank_ << "] NCCL watchdog thread started!";
    ncclCommWatchdogInternal();
    LOG(INFO) << "[Rank " << rank_
              << "] NCCL watchdog thread terminated normally";
  } catch (std::exception& e) {
    LOG(INFO) << "[Rank " << rank_
              << "] NCCL watchdog thread terminated with exception: "
              << e.what();
  } catch (...) {
    LOG(INFO) << "[Rank " << rank_
              << "] NCCL watchdog thread terminated with unknown exception";
  }
}

void ProcessGroupNCCL::ncclCommWatchdogInternal() {
  while (!terminateProcessGroup_.load()) {
    std::unordered_set<std::string> abortedCommIds;
    std::unordered_set<std::string> allCommIds;

    {
      // Loop through the cache of communicators for NCCL errors.
      std::lock_guard<std::mutex> lock(mutex_);
      for (auto& it : devNCCLCommMap_) {
        auto& ncclComms = it.second;

        for (const auto& ncclComm : ncclComms) {
          allCommIds.emplace(buildNcclUniqueIdStr(ncclComm->getNcclId()));
        }
        std::exception_ptr ncclErrorException = checkForNCCLErrors(ncclComms);
        if (ncclErrorException) {
          auto exceptionMsg =
              getExceptionMsgFromExceptionPtr(ncclErrorException);
          LOG(INFO)
              << "[Rank " << rank_
              << "] Received NCCL errors for communicators in the cache: \n"
              << "NCCL error: \n"
              << getExceptionMsgFromExceptionPtr(ncclErrorException);

          if (blockingWait_ || asyncErrorHandling_) {
            LOG(INFO) << "[Rank " << rank_
                      << "] Aborting communicators that received errors";
            // We abort NCCL communicators that have received errors from this
            // thread, and exceptions are set on the corresponding work objects.
            // The workCleanupThread will then loop through the unfinished
            // collectives and throw exceptions if an exception has been set on
            // any of the work objects from this thread.
            for (const auto& ncclComm : ncclComms) {
              // We are aborting remaining communicators due to an error in
              // at least one of these communicators, so propagate that reason
              // for better debugability.
              ncclComm->ncclCommAbort(exceptionMsg);
              // Note that we don't remove the aborted communicators from the
              // cache. The reason is that if we do remove the communicator
              // from the cache, it is possible that a new collective operation
              // calls `ncclCommInitRank` to create a new communicator whereas
              // other ranks might have failed/timed out and didn't enter
              // `ncclCommInitRank`. As a result, when there is a failure on
              // a communicator the application receives an exception and its
              // their responsibility to destroy the process group and recreate
              // it to recover from errors.
              abortedCommIds.emplace(
                  buildNcclUniqueIdStr(ncclComm->getNcclId()));
            }
          }
        }
      }
    }

    if (asyncErrorHandling_) {
      abortTimedOutCollectives(abortedCommIds);
    }

    if (blockingWait_) {
      // When we abort a communicator on one rank, it is likely that might cause
      // other ranks to hang indefinitely. As a result, whenever we abort a
      // communicator, we write its ID to the store. The watchdog on other ranks
      // then monitor the store, find an aborted communicator ID and abort their
      // respective communicator as well.

      // Record the aborted communicators locally and in the store.
      for (const auto& abortedCommId : abortedCommIds) {
        abortedComms_.emplace(abortedCommId);
        const auto& storeKey = getNcclAbortedCommStoreKey(abortedCommId);
        auto rankStr = std::to_string(rank_);
        store_->set(
            storeKey,
            std::vector<uint8_t>(
                reinterpret_cast<const uint8_t*>(rankStr.data()),
                reinterpret_cast<const uint8_t*>(rankStr.data()) +
                    rankStr.size()));
        LOG(INFO) << "[Rank " << rank_
                  << "] Watchdog wrote aborted communicator id to store: "
                  << storeKey;
      }

      // Check for any communicators in the store and abort them if needed.
      for (const auto& commId : allCommIds) {
        if (abortedComms_.find(commId) == abortedComms_.end()) {
          // Check if we need to abort them if not already aborted (shouldn't
          // wait more than the watchdog sleep time.).
          const auto& storeKey = getNcclAbortedCommStoreKey(commId);
          try {
            store_->wait(
                {storeKey},
                std::chrono::milliseconds(kWaitForAbortCommStoreKey));
            auto val = store_->get(storeKey);
            std::string rank(reinterpret_cast<char*>(val.data()), val.size());
            std::stringstream ss;
            ss << "[Rank " << rank_ << "] Found key in store: " << storeKey
               << ", from rank: " << rank
               << ". This means that rank has aborted its NCCL communicators previously and is not in a healthy state."
               << ". Aborting appropriate communicators";
            std::string abortReason = ss.str();
            LOG(WARNING) << abortReason;

            // Now abort the appropriate communicators.
            std::lock_guard<std::mutex> lock(mutex_);
            auto it = ncclIdToCommMap_.find(commId);
            TORCH_INTERNAL_ASSERT(it != ncclIdToCommMap_.end());
            for (const auto& ncclComm : it->second) {
              // The reason we are aborting is because some other ranks have
              // aborted their communicators originally, so propagate that
              // reason.
              ncclComm->ncclCommAbort(abortReason);
            }
            abortedComms_.emplace(commId);
            LOG(INFO) << "[Rank " << rank_
                      << "] Aborted communicators for key in store: "
                      << storeKey;
          } catch (std::exception& e) {
            VLOG(1) << "Did not find key in store: " << storeKey
                    << ", error: " << e.what();
          }
        }
      }
    }

    std::unique_lock<std::mutex> lock(watchdogCVMutex_);
    watchdogCV_.wait_for(
        lock,
        std::chrono::milliseconds(kWatchdogThreadSleepMillis),
        [&]() -> bool { return terminateProcessGroup_.load(); });
  }
}

void ProcessGroupNCCL::workCleanupLoop() {
  bool done = false;
  while (!terminateProcessGroup_.load() || !done) {
    std::list<WorkNCCL> doneWorks;
    {
      std::unique_lock<std::mutex> lock(workMetaListMutex_);
      // We busy-poll the work vector every kWatchdogThreadSleepMillis
      // milliseconds as long as the atomic is True.
      workMetaListCV_.wait_for(
          lock,
          std::chrono::milliseconds(kWorkCleanupThreadSleepMillis),
          [&]() -> bool { return terminateProcessGroup_.load(); });

      for (auto it = workMetaList_.begin(); it != workMetaList_.end();
           /* no increment*/) {
        auto& work = *it;

        if (desyncDebug_ && !work.exception()) {
          if (!work.startTraceUpdated_ && work.isStarted() &&
              !terminateProcessGroup_.load() && !storeError_) {
            work.startTraceUpdated_ = true;
            storeError_ = !c10d::traceUpdate(
                store_,
                traceKeyStart_,
                work.seq_,
                opTypeToString(work.opType_));
          }
        }

        if (work.isCompleted()) {
          if (desyncDebug_ && !work.exception()) {
            // To close the window between the check of work.isStarted() and
            // the check of work.isCompleted().
            if (!work.startTraceUpdated_ && !terminateProcessGroup_.load() &&
                !storeError_) {
              storeError_ = !c10d::traceUpdate(
                  store_,
                  traceKeyStart_,
                  work.seq_,
                  opTypeToString(work.opType_));
            }
            if (!terminateProcessGroup_.load() && !storeError_) {
              storeError_ = !c10d::traceUpdate(
                  store_,
                  traceKeyEnd_,
                  work.seq_,
                  opTypeToString(work.opType_));
            }
          }
          // Handle Exceptions on failed GPU operations and remove completed
          // workNCCL objects from work vector.
          if (!terminateProcessGroup_.load()) {
            work.handleNCCLGuard();
          }
          doneWorks.push_back(std::move(*it));
          it = workMetaList_.erase(it);
        } else {
          // Increment the iterator if the current WorkNCCL object is not
          // completed.
          ++it;
        }
      }
      done = workMetaList_.empty();
    }
    doneWorks.clear();
  }
}

std::exception_ptr ProcessGroupNCCL::WorkNCCL::checkForNCCLErrors(
    const std::vector<std::shared_ptr<NCCLComm>>& ncclComms) const {
  return checkForNCCLErrorsInternal(ncclComms);
}

std::exception_ptr ProcessGroupNCCL::checkForNCCLErrors(
    const std::vector<std::shared_ptr<NCCLComm>>& ncclComms) {
  return checkForNCCLErrorsInternal(ncclComms);
}

std::exception_ptr ProcessGroupNCCL::checkForNCCLErrorsInternal(
    const std::vector<std::shared_ptr<NCCLComm>>& ncclComms) {
  for (const auto& ncclComm : ncclComms) {
    // Prioritize commFailureReason over checkForNcclError() result if
    // commFailureReason is set.
    auto commFailureReason = ncclComm->getNcclCommFailureReason();
    if (commFailureReason != c10::nullopt) {
      return std::make_exception_ptr(std::runtime_error(c10::str(
          "NCCL communicator encountered error set by ProcessGroupNCCL: ",
          *commFailureReason)));
    }
    ncclResult_t ncclAsyncErr = ncclComm->checkForNcclError();
    if (ncclAsyncErr != ncclSuccess) {
      return std::make_exception_ptr(std::runtime_error(
          "NCCL error: " + ncclGetErrorWithVersion(ncclAsyncErr) + "\n" +
          getNcclErrorDetailStr(ncclAsyncErr)));
    }
  }

  return nullptr;
}

void ProcessGroupNCCL::broadcastUniqueNCCLID(
    ncclUniqueId* ncclID,
    bool isSingleP2POp,
    const std::string& p2pKey,
    int p2pRank) {
  // For collective operations:
  // For every NCCL communicator that we create we need to broadcast
  // a unique ID from rank 0 to all other ranks. This broadcast is
  // done by rank 0 setting a key in the store and all other ranks
  // retrieving the contents of that key. A single process group
  // may create multiple NCCL communicators, so we use a sequence
  // number to differentiate between them.
  // For single point-to-point operations:
  // The sequence number will only be increased on 2 out of all the
  // processes in a Process Group. So all following collective
  // operations will see different sequence numbers which will cause
  // runtime errors. To avoid that, use the src:target pair instead
  // of sequence number for p2p communications.

  std::string storeKey;
  if (!isSingleP2POp) {
    storeKey = std::to_string(ncclCommCounter_++);
  } else {
    storeKey = p2pKey;
  }
  if (rank_ == 0 || (isSingleP2POp && p2pRank == 0)) {
    auto vec = std::vector<uint8_t>(
        reinterpret_cast<uint8_t*>(ncclID),
        reinterpret_cast<uint8_t*>(ncclID) + NCCL_UNIQUE_ID_BYTES);
    store_->set(storeKey, vec);
  } else {
    try {
      auto vec = store_->get(storeKey);
      TORCH_CHECK(vec.size() == NCCL_UNIQUE_ID_BYTES);
      std::memcpy(ncclID, vec.data(), vec.size());
    } catch (const std::exception& e) {
      std::string exceptionMsg = c10::str(
          "[",
          rank_,
          "] is setting up NCCL communicator and "
          "retreiving ncclUniqueId from [0] via c10d key-value store by key '",
          storeKey,
          "', but store->get('",
          storeKey,
          "') got error: ");
      TORCH_CHECK(false, exceptionMsg + e.what());
    } catch (...) {
      TORCH_CHECK(
          false,
          c10::str(
              "Unknown exception while [",
              rank_,
              "] is setting up NCCL communicator and "
              "retreiving ncclUniqueId from [0] via c10d key-value store by key '",
              storeKey,
              "'"));
    }
  }
}

void ProcessGroupNCCL::destroyNCCLComms(const std::string& devNCCLCommMapKey) {
  std::lock_guard<std::mutex> lock(mutex_);
  if (devNCCLCommMap_.find(devNCCLCommMapKey) == devNCCLCommMap_.end()) {
    TORCH_INTERNAL_ASSERT(
        false,
        "Expected to find key ",
        devNCCLCommMapKey,
        " in NCCL communicator map.");
  }
  std::vector<std::shared_ptr<NCCLComm>>& ncclComms =
      devNCCLCommMap_[devNCCLCommMapKey];
  // Loop through communicators and call ncclCommAbort.
  for (const auto& comm : ncclComms) {
    // ncclCommDestroy(comm->getNcclComm()) results in segfault when PG is being
    // destroyed, so using ncclCommAbort here.
    comm->ncclCommAbort();
  }
  // Remove communicators from the cache.
  devNCCLCommMap_.erase(devNCCLCommMapKey);
  // Clear used device indices.
  usedDeviceIdxs_.clear();
}

std::vector<std::shared_ptr<NCCLComm>>& ProcessGroupNCCL::getNCCLComm(
    const std::string& devicesKey,
    const std::vector<at::Device>& devices,
    OpType opType,
    int p2pRank,
    bool isSendRecvSelf) {
  // Sanity check
  if (devicesKey.empty()) {
    TORCH_CHECK(
        false,
        "Not able to create/get the NCCL Communicator since "
        "the GPU devices are not known");
  }

  for (auto& device : devices) {
    usedDeviceIdxs_.insert(device.index());
  }

  {
    std::lock_guard<std::mutex> lock(mutex_);
    if (devNCCLCommMap_.find(devicesKey) != devNCCLCommMap_.end()) {
      // Reuse the cached communicator if there is one.
      return devNCCLCommMap_[devicesKey];
    }
  }

  // NCCL communicator not cached, create a new entry
  std::vector<std::shared_ptr<NCCLComm>> ncclComms;
  ncclComms.resize(devices.size());

  // Create the unique NCCL ID and broadcast it
  ncclUniqueId ncclID;

  // For batch_isend_irecv, ncclGroupStart() would be called upfront
  bool batchP2P = ncclActiveGroupCounter_ > 0;
  bool singleP2POp = isP2POp(opType, batchP2P);
  // For point-to-point communication, lower rank of the two will get unique id.
  if (rank_ == 0 || (singleP2POp && p2pRank == 0)) {
    C10D_NCCL_CHECK(ncclGetUniqueId(&ncclID), c10::nullopt);
  }

  // For point-to-point communication on the same process, don't need broadcast.
  if (!isSendRecvSelf) {
    // Broadcast so that each process can have a unique NCCL ID
    broadcastUniqueNCCLID(&ncclID, singleP2POp, devicesKey, p2pRank);
  }

  at::cuda::OptionalCUDAGuard gpuGuard;

  std::vector<at::cuda::CUDAStream> streamVal;
  streamVal.reserve(devices.size());

  // [Group Start/End Note] This is used to ensure that nccl communicator will
  // be created before communication primitives are called. Let's look at this
  // example: Using the batch_isend_irecv to send a tensor to a target process.
  // On the sender side, the corresponding underlying NCCL calls will look like
  //   ncclGroupStart() // This is in batch_isend_irecv
  //   ncclGroupStart() // This is [Note 1]
  //   ncclCommInitRank() // Inside NCCLComm::create
  //   ncclSend()
  //   ncclGroupEnd() // This is [Note 2]
  //   ncclGroupEnd() // This is in batch_isend_irecv
  // With this pattern, the nccl communicator will be created in the last
  // ncclGroupEnd which means when ncclSend is processed, the passed
  // communicator argument is NULL which will lead to runtime error. So we need
  // to "close" all active nccl groups to ensure nccl communicator is actually
  // created before encountering any communication calls. This is why we need
  // the following for loop.
  for (const auto i : c10::irange(ncclActiveGroupCounter_)) {
    (void)i;
    C10D_NCCL_CHECK(ncclGroupEnd(), c10::nullopt);
  }

  // [Note 1] Create the NCCL communicators for each GPU
  C10D_NCCL_CHECK(ncclGroupStart(), c10::nullopt);

  for (const auto i : c10::irange(devices.size())) {
    // GPU world size and GPU rank
    int numRanks, rank;

    if (!singleP2POp) {
      // Collective, all-to-all, or batch P2P
      numRanks = getSize() * devices.size();
      rank = getRank() * devices.size() + i;
    } else if (isSendRecvSelf) {
      // Same process send and recv.
      numRanks = 1;
      rank = 0;
    } else {
      // For single point-to-point operation, there are only 2 processes
      // involved so the GPU rank is either 0 or 1.
      numRanks = 2;
      rank = p2pRank;
    }
    // Get the device index
    int deviceIndex = devices[i].index();

    gpuGuard.set_index(deviceIndex);
    ncclComms[i] = NCCLComm::create(numRanks, rank, ncclID);

    // Creates the NCCL streams
    streamVal.push_back(
        at::cuda::getStreamFromPool(options_->is_high_priority_stream));
  }

  // [Note 2 ]
  C10D_NCCL_CHECK(ncclGroupEnd(), c10::nullopt);

  // At this point NCCL should have been initialized, hence we can accurately
  // get the env value even if NCCL sets it by reading from nccl.conf file
  if (getRank() == 0) {
    LOG(INFO) << "NCCL_DEBUG: " << parse_env("NCCL_DEBUG");
  }

  // See [Group Start/End Note]
  for (const auto i : c10::irange(ncclActiveGroupCounter_)) {
    (void)i;
    C10D_NCCL_CHECK(ncclGroupStart(), c10::nullopt);
  }

  ncclStreams_.emplace(devicesKey, std::move(streamVal));

  // Note: these events are created with the (default) cudaEventDisableTiming
  // flag This flag provides the best performance when used with
  // cudaStreamWaitEvent() and cudaEventQuery(). Since we here don't measure the
  // performance using cudaEvent, this should be set.
  ncclEvents_.emplace(
      std::piecewise_construct,
      std::make_tuple(devicesKey),
      std::make_tuple(devices.size()));

  // Hold the lock before modifying the cache.
  std::lock_guard<std::mutex> lock(mutex_);

  // Record the communicators based on ncclUniqueId.
  ncclIdToCommMap_.emplace(buildNcclUniqueIdStr(ncclID), ncclComms);

  // Move the NCCL resource to cache
  devNCCLCommMap_.emplace(devicesKey, std::move(ncclComms));
  return devNCCLCommMap_[devicesKey];
}

namespace {

// Check validity of tensor
void check_gpu_single_tensor(const at::Tensor& tensor) {
  if (!tensor.is_cuda() || tensor.is_sparse()) {
    TORCH_CHECK(false, "Tensors must be CUDA and dense");
  }
  if (!tensor.is_contiguous(tensor.suggest_memory_format())) {
    TORCH_CHECK(false, "Tensors must be contiguous");
  }
}

// Checks that all `tensors' have the same type and shape and reside on distinct
// GPUs.
// TODO: test_c10d_nccl.py should consider adding tests for the error conditions
// here, ie, that deliberately pass invalid tensors and check the right
// exception is thrown.
void check_gpu_tensors_different_devices(
    const std::vector<at::Tensor>& tensors) {
  if (tensors.size() == 0) {
    TORCH_CHECK(false, "Tensor list must be nonempty");
  }
  if (tensors.size() > static_cast<size_t>(at::cuda::getNumGPUs())) {
    TORCH_CHECK(
        false,
        "Tensor list mustn't be larger than the number of available GPUs");
  }

  const auto& first = tensors.front();

  // Set for ensuring that tensors are on separate devices.
  std::unordered_set<decltype(first.get_device())> usedDevices;
  usedDevices.reserve(tensors.size());

  for (const auto& t : tensors) {
    if (!t.is_cuda() || t.is_sparse()) {
      TORCH_CHECK(false, "Tensors must be CUDA and dense");
    }
    if (t.scalar_type() != first.scalar_type()) {
      TORCH_CHECK(false, "Tensors must have identical type");
    }
    if (t.sizes() != first.sizes()) {
      TORCH_CHECK(false, "Tensors must have identical size");
    }
    if (t.strides() != first.strides()) {
      TORCH_CHECK(false, "Tensors must have identical strides");
    }
    if (!t.is_contiguous(t.suggest_memory_format())) {
      TORCH_CHECK(false, "Tensors must be contiguous");
    }
    const auto inserted = usedDevices.insert(t.get_device()).second;
    if (!inserted) {
      TORCH_CHECK(false, "Tensors must be on distinct GPU devices");
    }
  }
}

// Checks that all `tensors' have the same type and shape and reside on the same
// GPU.
// TODO: test_c10d_nccl.py should consider adding tests for the error conditions
// here, ie, that deliberately pass invalid tensors and check the right
// exception is thrown. The "Expected list of tensors on the same device"
// condition may be a challenge because the test would need to pass tensors on
// different devices in the same process.
int64_t check_gpu_tensors_same_device(const std::vector<at::Tensor>& tensors) {
  if (tensors.size() == 0) {
    TORCH_CHECK(false, "Tensor list must be nonempty");
  }

  const auto& first = tensors.front();

  int64_t total_numel = 0;
  for (const auto& t : tensors) {
    if (!t.is_cuda() || t.is_sparse()) {
      TORCH_CHECK(false, "Tensors must be CUDA and dense");
    }
    if (t.scalar_type() != first.scalar_type()) {
      TORCH_CHECK(false, "Tensors must have identical type");
    }
    if (!t.is_non_overlapping_and_dense()) {
      TORCH_CHECK(false, "Tensors must be non-overlapping and dense");
    }
    // If we're in this function, the user called a _coalesced collective
    // on a set of tensors with potentially different sizes and strides.
    // Therefore, we don't check for matching sizes and strides,
    // but we do double-check tensors are on the same device.
    TORCH_CHECK(
        t.get_device() == tensors[0].get_device(),
        "Expected list of tensors on the same device");
    total_numel += t.numel();
  }

  return total_numel;
}

bool check_same_numel(const std::vector<at::Tensor>& input_tensors) {
  int64_t numel = input_tensors[0].numel();
  for (const auto& input_tensor : input_tensors) {
    if (numel != input_tensor.numel()) {
      return false;
    }
  }
  return true;
}

// Flatten each list in `tensor_lists' for a gather or scatter operation, and
// ensure compatibility with the corresponding tensor in `other'.
std::vector<at::Tensor> flatten_for_scatter_gather(
    std::vector<std::vector<at::Tensor>>& tensor_lists,
    std::vector<at::Tensor>& other,
    size_t world_size) {
  if (tensor_lists.size() != other.size()) {
    TORCH_CHECK(
        false,
        "Tensor list operands to scatter/gather must have the same length");
  }
  const auto num_devices = tensor_lists.size();

  std::vector<at::Tensor> flattened;
  flattened.resize(num_devices);

  for (const auto i : c10::irange(size_t{}, num_devices)) {
    if (tensor_lists[i].size() != world_size * num_devices) {
      TORCH_CHECK(
          false,
          "Tensor list input to scatter/gather must match number of collective"
          " participants");
    }

    // Only check device match for the first tensor in the list; the call to
    // newLikeFlat() below will check the rest.
    if (tensor_lists[i].front().get_device() != other[i].get_device()) {
      TORCH_CHECK(
          false,
          "Corresponding input/output tensors to scatter/gather must all reside"
          " on the same device");
    }

    for (const auto& t : tensor_lists[i]) {
      if (t.numel() != other[i].numel()) {
        TORCH_CHECK(
            false,
            "All tensor operands to scatter/gather must have the same number of elements");
      }
    }
    // Flatten the tensors (from all ranks) into a single big tensor.
    flattened[i] = newLikeFlat(tensor_lists, i);
  }
  return flattened;
}

} // namespace

c10::intrusive_ptr<ProcessGroupNCCL::WorkNCCL> ProcessGroupNCCL::initWork(
    std::vector<at::Device> devices,
    int rank,
    OpType opType,
    const char* profilingTitle,
    const c10::optional<std::vector<at::Tensor>>& inputs) {
  return c10::make_intrusive<ProcessGroupNCCL::WorkNCCL>(
      devices, rank, opType, seq_, profilingTitle, inputs, desyncDebug_);
}

std::vector<at::Tensor> ProcessGroupNCCL::WorkNCCL::result() {
  return *outputs_;
}

c10::intrusive_ptr<c10::ivalue::Future> ProcessGroupNCCL::WorkNCCL::
    getFuture() {
  return future_;
}

void ProcessGroupNCCL::workEnqueue(
    c10::intrusive_ptr<ProcessGroupNCCL::WorkNCCL> work) {
  if (!terminateProcessGroup_.load()) {
    std::lock_guard<std::mutex> lock(workMetaListMutex_);
    // Avoid view tensors to be processed in cleanup thread.
    // View tensors' destruction invokes autograd_meta, which
    // needs to be destructed in user thread. Otherwise will
    // get deadlock. Here we enqueue work without outputs_.
    workMetaList_.emplace_back(WorkNCCL(*work));
  }
}

ProcessGroupNCCL::Options::Options(bool is_high_priority_stream)
    : ProcessGroup::Options(NCCL_BACKEND_NAME),
      is_high_priority_stream(is_high_priority_stream) {}

void ProcessGroupNCCL::startCoalescing() {
  coalescedDevices_.clear();
  coalescing_active_ = true;
  groupStart();
}

void ProcessGroupNCCL::endCoalescing(
    std::vector<c10::intrusive_ptr<Work>>& reqs) {
  groupEnd();
  if (reqs.size() != coalescedDevices_.size()) {
    TORCH_CHECK(false, "Number of requests do not match number of collectives");
  }

  int batch_idx = 0;
  for (const auto& req : reqs) {
    auto ncclWork = static_cast<ProcessGroupNCCL::WorkNCCL*>(req.get());
    // @lint-ignore CLANGTIDY
    std::vector<at::Device> devices = coalescedDevices_[batch_idx];
    const auto key = getKeyFromDevices(devices);
    auto& ncclStreams = ncclStreams_[key];
    for (const auto i : c10::irange(devices.size())) {
      (*ncclWork->ncclEndEvents_)[i].record(ncclStreams[i]);
    }
    batch_idx += 1;
  }
  coalescing_active_ = false;
}

template <typename Fn, typename PreProcess, typename PostProcess>
c10::intrusive_ptr<Work> ProcessGroupNCCL::collective(
    std::vector<at::Tensor>& inputs,
    std::vector<at::Tensor>& outputs,
    Fn fn,
    PreProcess pre,
    PostProcess post,
    OpType opType,
    const char* profilingTitle) {
  errorIfCapturingNonCapturableNCCL();

  // Bump collective counter
  seq_++;

  // Currently, the API permits two scenarios where inputs.size() and
  // outputs.size() are > 0.
  // 1. If the call was a _coalesced call, all inputs must be on the same
  // device.
  //    The group of nccl calls applies the collective separately to each input,
  //    but the group as a whole should be efficient, and might even execute as
  //    a single fused kernel.
  // 2. If the call was a _multigpu call, all inputs must be on different
  // devices.
  //    The nccl group applies the collective across them (eg, if the collective
  //    is an allreduce, the output on each device contains contributions summed
  //    across `inputs' tensors).
  const auto devices = getDeviceList(inputs);
  const bool inputs_same_dev = (devices.size() == 1);
  const auto key = getKeyFromDevices(devices);
  auto& ncclComms = getNCCLComm(key, devices, opType);

  if (coalescing_active_) {
    coalescedDevices_.push_back(devices);
  }

  // Used many times below, so we stash the unordered_map lookup
  auto& ncclStreams = ncclStreams_[key];

  // First let NCCL streams wait for input tensors allocation streams
  syncStreams(devices, ncclEvents_[key], ncclStreams);

  // Work itself will create the CUDA events on all GPUs of tensors
  bool can_profile = outputs.size() == 1;
  auto work = initWork(
      devices,
      rank_,
      opType,
      can_profile ? profilingTitle : nullptr,
      can_profile ? c10::optional<std::vector<at::Tensor>>(inputs)
                  : c10::nullopt);

  // Store references to outputs to be used by WorkNCCL::result and operator<<.
  work->outputs_ = std::make_shared<std::vector<at::Tensor>>(outputs);

  at::cuda::OptionalCUDAGuard gpuGuard;

  // Start event should only be recorded before the ncclGroupStart()
  if (desyncDebug_) {
    for (const auto i : c10::irange(devices.size())) {
      at::cuda::CUDAStream& ncclStream = ncclStreams[i];
      (*work->ncclStartEvents_)[i].record(ncclStream);
    }
  }

  pre(ncclStreams);

  {
    AutoNcclGroup nccl_group_guard;
    for (const auto i : c10::irange(inputs.size())) {
      if (!inputs_same_dev || (inputs_same_dev && i == 0)) {
        gpuGuard.set_index(devices[i].index());
      }
      decltype(i) stream_comm_i = (inputs_same_dev ? 0 : i);
      auto& ncclStream = ncclStreams[stream_comm_i];
      auto& ncclComm = ncclComms[stream_comm_i];
      // Both `inputs' and `outputs' are created on a worker stream and used in
      // different ncclStreams.  Hence, both must record the ncclStream to
      // prevent being freed before the collective finishes.
      //
      // We only record `inputs' here, and leave recording `outputs' to `fn' for
      // operations where `inputs' and `outputs' are not the same.
      //
      // See [Sync Streams].
      c10::cuda::CUDACachingAllocator::recordStream(
          inputs[i].storage().data_ptr(), ncclStream);
      C10D_NCCL_CHECK(
          fn(inputs[i], outputs[i], ncclComm->getNcclComm(), ncclStream),
          ncclComm->getNcclCommFailureReason());
    }
  }

  post(ncclStreams);

  // End event should only be recorded after the ncclGroupEnd()
  for (const auto i : c10::irange(devices.size())) {
    at::cuda::CUDAStream& ncclStream = ncclStreams[i];
    if (!coalescing_active_) {
      (*work->ncclEndEvents_)[i].record(ncclStream);
    }
    work->ncclComms_[i] = ncclComms[i];
  }

  {
    c10::cuda::CUDAMultiStreamGuard streamGuard(ncclStreams);
    work->future_ = c10::make_intrusive<at::ivalue::Future>(
        c10::ListType::create(c10::TensorType::get()), devices);

    // Add a callback that runs profiling end callbacks. wrapCallback() in CUDA
    // future blocks the stream this callback runs on the corresponding
    // ncclEndEvents_ ensuring appropriate synchronization.
    if (work->recordFunctionEndCallback_) {
      work->future_->addCallback([work](at::ivalue::Future& /* unused */) {
        work->recordFunctionEndCallback_();
      });
    }
    work->future_->markCompleted(at::IValue(*work->outputs_));
  }

  // Set appropriate work parameters.
  work->blockingWait_ = blockingWait_;
  work->opTimeout_ = options_->timeout;
  work->store_ = store_;

  if (asyncErrorHandling_) {
    workEnqueue(work);
  }

  return work;
}

template <typename Fn, typename PreProcess, typename PostProcess>
c10::intrusive_ptr<Work> ProcessGroupNCCL::pointToPoint(
    std::vector<at::Tensor>& tensors,
    Fn fn,
    int peer,
    OpType opType,
    PreProcess pre,
    PostProcess post,
    const char* profilingTitle) {
  const auto devices = getDeviceList(tensors);
  std::string key;
  int p2pRank = 0, p2pTargetRank = 0;
  bool isSendRecvSelf = false;
  // For batch_isend_irecv, ncclGroupStart() would be called upfront
  bool batchP2P = ncclActiveGroupCounter_ > 0;
  if (batchP2P) {
    // For batch P2P, we need to treat it like a collective when selecting
    // communicator, because other ranks can call into this batch other than my
    // rank and my peer
    key = getKeyFromDevices(devices);
    p2pRank = rank_;
    p2pTargetRank = peer;
  } else {
    // For single P2P, preserve the old two-rank behavior (to avoid perf diff)
    key = getKeySendRecv(rank_, peer);
    p2pRank = rank_ <= peer ? 0 : 1;
    isSendRecvSelf = rank_ == peer;
    p2pTargetRank = isSendRecvSelf ? 0 : 1 - p2pRank;
  }
  auto& ncclComms = getNCCLComm(key, devices, opType, p2pRank, isSendRecvSelf);

  if (coalescing_active_) {
    coalescedDevices_.push_back(devices);
  }

  // First let NCCL streams wait for input tensors allocation streams
  syncStreams(devices, ncclEvents_[key], ncclStreams_[key]);

  // Work itself will create the CUDA events on all GPUs of tensors
  bool can_profile = tensors.size() == 1;
  auto work = initWork(
      devices,
      rank_,
      opType,
      can_profile ? profilingTitle : nullptr,
      can_profile ? c10::optional<std::vector<at::Tensor>>(tensors)
                  : c10::nullopt);

  // Store references to outputs to be used by WorkNCCL::result and operator<<.
  // Note that these outputs are only valid for recv(), as send() does not
  // modify the inputs but we still create these outputs for use cases such as
  // profiling.
  work->outputs_ = std::make_shared<std::vector<at::Tensor>>(tensors);

  at::cuda::OptionalCUDAGuard gpuGuard;

  // Start event should only be recorded before the ncclGroupStart()
  if (desyncDebug_) {
    for (const auto i : c10::irange(tensors.size())) {
      at::cuda::CUDAStream& ncclStream = ncclStreams_[key][i];
      (*work->ncclStartEvents_)[i].record(ncclStream);
    }
  }

  pre(ncclStreams_[key]);

  for (const auto i : c10::irange(tensors.size())) {
    gpuGuard.set_index(devices[i].index());
    at::cuda::CUDAStream& ncclStream = ncclStreams_[key][i];

    // Both send tensor and recv tensor are created on a worker stream and used
    // in different ncclStreams.  Hence, both must record the ncclStream to
    // prevent being freed before the collective finishes.
    //
    // See [Sync Streams].
    c10::cuda::CUDACachingAllocator::recordStream(
        tensors[i].storage().data_ptr(), ncclStream);
  }

  {
    AutoNcclGroup nccl_group_guard;
    for (const auto i : c10::irange(tensors.size())) {
      gpuGuard.set_index(devices[i].index());
      at::cuda::CUDAStream& ncclStream = ncclStreams_[key][i];
      C10D_NCCL_CHECK(
          fn(tensors[i],
             ncclComms[i]->getNcclComm(),
             ncclStream,
             p2pTargetRank),
          ncclComms[i]->getNcclCommFailureReason());
    }
  }

  post(ncclStreams_[key]);

  // End event should only be recorded after the ncclGroupEnd()
  for (const auto i : c10::irange(tensors.size())) {
    at::cuda::CUDAStream& ncclStream = ncclStreams_[key][i];
    if (!coalescing_active_) {
      (*work->ncclEndEvents_)[i].record(ncclStream);
    }
    work->ncclComms_[i] = ncclComms[i];
    work->blockingWait_ = blockingWait_;
    work->opTimeout_ = options_->timeout;
    work->store_ = store_;
  }

  // Future only needs to be created and marked completed with outputs for
  // recv(), but still create future for use cases such as profiling even for
  // send().
  {
    c10::cuda::CUDAMultiStreamGuard streamGuard(ncclStreams_[key]);
    work->future_ = c10::make_intrusive<at::ivalue::Future>(
        c10::ListType::create(c10::TensorType::get()), devices);
    work->future_->markCompleted(at::IValue(*work->outputs_));
  }

  // Add a callback that runs profiling end callbacks. wrapCallback() in CUDA
  // future blocks the stream this callback runs on the corresponding
  // ncclEndEvents_ ensuring appropriate synchronization.
  if (work->recordFunctionEndCallback_) {
    work->future_->addCallback([work](at::ivalue::Future& /* unused */) {
      work->recordFunctionEndCallback_();
    });
  }

  return work;
}

template <typename Fn>
c10::intrusive_ptr<Work> ProcessGroupNCCL::collective(
    std::vector<at::Tensor>& inputs,
    std::vector<at::Tensor>& outputs,
    Fn fn,
    OpType opType,
    const char* profilingTitle) {
  return collective(
      inputs,
      outputs,
      fn,
      [](std::vector<at::cuda::CUDAStream>&) {},
      [](std::vector<at::cuda::CUDAStream>&) {},
      opType,
      profilingTitle);
}

template <typename Fn>
c10::intrusive_ptr<Work> ProcessGroupNCCL::pointToPoint(
    std::vector<at::Tensor>& tensor,
    Fn fn,
    int peer,
    OpType opType,
    const char* profilingTitle) {
  return pointToPoint(
      tensor,
      fn,
      peer,
      opType,
      [](std::vector<at::cuda::CUDAStream>&) {},
      [](std::vector<at::cuda::CUDAStream>&) {},
      profilingTitle);
}

c10::intrusive_ptr<Work> ProcessGroupNCCL::allreduce_impl(
    std::vector<at::Tensor>& tensors,
    const AllreduceOptions& opts) {
  return collective(
      tensors,
      tensors,
      [&](at::Tensor& input,
          at::Tensor& output,
          ncclComm_t comm,
          at::cuda::CUDAStream& stream) {
        return ncclAllReduce(
            input.data_ptr(),
            output.data_ptr(),
            input.numel(),
            getNcclDataType(input.scalar_type()),
            getNcclReduceOp(opts.reduceOp, input),
            comm,
            stream.stream());
      },
      OpType::ALLREDUCE,
      "nccl:all_reduce");
}

c10::intrusive_ptr<Work> ProcessGroupNCCL::allreduce(
    std::vector<at::Tensor>& tensors,
    const AllreduceOptions& opts) {
  check_gpu_tensors_different_devices(tensors);

  // @lint-ignore CLANGTIDY
  auto tensor = tensors.back();
  RECORD_PARAM_COMMS(
      rank_, // rank
      "allreduce", // colName
      tensor.numel(), // inSize
      tensor.numel(), // outSize
      tensor.scalar_type(), // dType
      std::vector<int64_t>(), // inSplitSizes
      std::vector<int64_t>()); // outSplitSizes

  return allreduce_impl(tensors, opts);
}

c10::intrusive_ptr<Work> ProcessGroupNCCL::allreduce_coalesced(
    std::vector<at::Tensor>& tensors,
    const AllreduceCoalescedOptions& opts) {
  auto total_numel = check_gpu_tensors_same_device(tensors);

  // @lint-ignore CLANGTIDY
  RECORD_PARAM_COMMS(
      rank_, // rank
      "allreduce_coalesced", // colName
      total_numel, // inSize
      total_numel, // outSize
      tensors[0].scalar_type(), // dType
      // I'm not sure what in,outSplitSizes mean here.
      std::vector<int64_t>(), // inSplitSizes
      std::vector<int64_t>()); // outSplitSizes

  return allreduce_impl(tensors, opts);
}

c10::intrusive_ptr<Work> ProcessGroupNCCL::broadcast(
    std::vector<at::Tensor>& tensors,
    const BroadcastOptions& opts) {
  check_gpu_tensors_different_devices(tensors);

  // @lint-ignore CLANGTIDY
  auto tensor = tensors.back();
  RECORD_PARAM_COMMS(
      rank_, // rank
      "broadcast", // colName
      tensor.numel(), // inSize
      tensor.numel(), // outSize
      tensor.scalar_type(), // dType
      std::vector<int64_t>(), // inSplitSizes
      std::vector<int64_t>()); // outSplitSizes

  return collective(
      tensors,
      tensors,
      [&](at::Tensor& input,
          at::Tensor& output,
          ncclComm_t comm,
          at::cuda::CUDAStream& stream) {
        const auto root = opts.rootRank * tensors.size() + opts.rootTensor;
        return ncclBcast(
            input.data_ptr(),
            input.numel(),
            getNcclDataType(input.scalar_type()),
            root,
            comm,
            stream.stream());
      },
      OpType::BROADCAST,
      "nccl:broadcast");
}

c10::intrusive_ptr<Work> ProcessGroupNCCL::reduce(
    std::vector<at::Tensor>& tensors,
    const ReduceOptions& opts) {
  check_gpu_tensors_different_devices(tensors);
  // @lint-ignore CLANGTIDY
  auto tensor = tensors.back();
  RECORD_PARAM_COMMS(
      rank_, // rank
      "reduce", // colName
      tensor.numel(), // inSize
      tensor.numel(), // outSize
      tensor.scalar_type(), // dType
      std::vector<int64_t>(), // inSplitSizes
      std::vector<int64_t>()); // outSplitSizes

  return collective(
      tensors,
      tensors,
      [&](at::Tensor& input,
          at::Tensor& output,
          ncclComm_t comm,
          at::cuda::CUDAStream& stream) {
        const auto root = opts.rootRank * tensors.size() + opts.rootTensor;
        return ncclReduce(
            input.data_ptr(),
            output.data_ptr(),
            input.numel(),
            getNcclDataType(input.scalar_type()),
            getNcclReduceOp(opts.reduceOp, input),
            root,
            comm,
            stream.stream());
      },
      OpType::REDUCE,
      "nccl:reduce");
}

<<<<<<< HEAD
c10::intrusive_ptr<Work> ProcessGroupNCCL::allgather(
=======
// _reduce_oop exposes an out-of-place reduce from PGNCCL
// Custom collectives may be implemented by coalescing reduce operations
// One use-case is implementing a vector reduce_scatter (reduce_scatter_v)
// where inputs are reduced and scattered unevenly among participating ranks
// Since reduce_scatter provides an out-of-place API, a reduce_scatter_v
// semantic implemented inside pg_nccl.reduce_scatter also needs to support
// out-of-place, for which an out-of-place reduce is required to be added
c10::intrusive_ptr<ProcessGroup::Work> ProcessGroupNCCL::_reduce_oop(
    std::vector<at::Tensor>& outputTensors,
    std::vector<at::Tensor>& inputTensors,
    const ReduceOptions& opts) {
  check_gpu_tensors_different_devices(outputTensors);
  check_gpu_tensors_different_devices(inputTensors);
  // @lint-ignore CLANGTIDY
  auto tensor = outputTensors.back();
  // @lint-ignore CLANGTIDY
  auto in_tensor = inputTensors.back();
  if (tensor.numel() != in_tensor.numel()) {
    TORCH_CHECK(
        false,
        "Tensor input and output of _reduce_oop must have the same number of elements ");
  }
  RECORD_PARAM_COMMS(
      rank_, // rank
      "_reduce_oop", // colName
      tensor.numel(), // inSize
      tensor.numel(), // outSize
      tensor.scalar_type(), // dType
      std::vector<int64_t>(), // inSplitSizes
      std::vector<int64_t>()); // outSplitSizes

  return collective(
      inputTensors,
      outputTensors,
      [&](at::Tensor& input,
          at::Tensor& output,
          ncclComm_t comm,
          at::cuda::CUDAStream& stream) {
        const auto root = opts.rootRank * inputTensors.size() + opts.rootTensor;
        return ncclReduce(
            input.data_ptr(),
            output.data_ptr(),
            input.numel(),
            getNcclDataType(input.scalar_type()),
            getNcclReduceOp(opts.reduceOp, input),
            (int)root,
            comm,
            stream.stream());
      },
      OpType::REDUCE,
      "nccl:_reduce_oop");
}

c10::intrusive_ptr<ProcessGroup::Work> ProcessGroupNCCL::allgather(
>>>>>>> e26a7d46
    std::vector<std::vector<at::Tensor>>& outputTensors,
    std::vector<at::Tensor>& inputTensors,
    const AllgatherOptions& opts) {
  check_gpu_tensors_different_devices(inputTensors);

  auto outputFlattened =
      flatten_for_scatter_gather(outputTensors, inputTensors, size_);
  check_gpu_tensors_different_devices(outputFlattened);

  // @lint-ignore CLANGTIDY
  auto tensor = inputTensors.back();
  RECORD_PARAM_COMMS(
      rank_, // rank
      "all_gather", // colName
      tensor.numel(), // inSize
      tensor.numel() * // outSize
          this->getSize(), // dType
      tensor.scalar_type(),
      std::vector<int64_t>(), // inSplitSizes
      std::vector<int64_t>()); // outSplitSize

  return collective(
      inputTensors,
      outputFlattened,
      [&](at::Tensor& input,
          at::Tensor& output,
          ncclComm_t comm,
          at::cuda::CUDAStream& stream) {
        c10::cuda::CUDACachingAllocator::recordStream(
            output.storage().data_ptr(), stream);
        return ncclAllGather(
            input.data_ptr(),
            output.data_ptr(),
            input.numel(),
            getNcclDataType(input.scalar_type()),
            comm,
            stream.stream());
      },
      [&](std::vector<at::cuda::CUDAStream>& ncclStreams) {},
      [&](std::vector<at::cuda::CUDAStream>& ncclStreams) {
        // Copy the flattened output tensors to the outputs.
        for (const auto i : c10::irange(outputTensors.size())) {
          at::cuda::CUDAStreamGuard guard(ncclStreams[i]);
          for (const auto j : c10::irange(outputTensors[0].size())) {
            // See [Sync Streams].
            c10::cuda::CUDACachingAllocator::recordStream(
                outputTensors[i][j].storage().data_ptr(), ncclStreams[i]);

            outputTensors[i][j].copy_(outputFlattened[i][j], true);
          }
        }
      },
      OpType::ALLGATHER,
      "nccl:all_gather");
}

c10::intrusive_ptr<Work> ProcessGroupNCCL::allgather_coalesced(
    std::vector<std::vector<at::Tensor>>& /* unused */,
    std::vector<at::Tensor>& /* unused */,
    const AllgatherOptions& /* unused */) {
  TORCH_CHECK(false, "ProcessGroupNCCL does not support allgather_coalesced");
}

c10::intrusive_ptr<Work> ProcessGroupNCCL::reduce_scatter(
    std::vector<at::Tensor>& outputTensors,
    std::vector<std::vector<at::Tensor>>& inputTensors,
    const ReduceScatterOptions& opts) {
  check_gpu_tensors_different_devices(outputTensors);
  // @lint-ignore CLANGTIDY
  bool same_numel = check_same_numel(inputTensors.back());

  if (same_numel) {
    // @lint-ignore CLANGTIDY
    auto tensor = outputTensors.back();
    RECORD_PARAM_COMMS(
        rank_, // rank
        "reduce_scatter", // colName
        tensor.numel() * // inSize
            this->getSize(), // outSize
        tensor.numel(), // dType
        tensor.scalar_type(),
        std::vector<int64_t>(), // inSplitSizes
        std::vector<int64_t>()); // outSplitSizes

    auto inputFlattened =
        flatten_for_scatter_gather(inputTensors, outputTensors, size_);
    check_gpu_tensors_different_devices(inputFlattened);

    return collective(
        inputFlattened,
        outputTensors,
        [&](at::Tensor& input,
            at::Tensor& output,
            ncclComm_t comm,
            at::cuda::CUDAStream& stream) {
          c10::cuda::CUDACachingAllocator::recordStream(
              output.storage().data_ptr(), stream);
          return ncclReduceScatter(
              input.data_ptr(),
              output.data_ptr(),
              output.numel(),
              getNcclDataType(input.scalar_type()),
              getNcclReduceOp(opts.reduceOp, input),
              comm,
              stream.stream());
        },
        [&](std::vector<at::cuda::CUDAStream>& ncclStreams) {
          // Copy the input tensors to the flattened inputs.
          for (const auto i : c10::irange(inputTensors.size())) {
            at::cuda::CUDAStreamGuard guard(ncclStreams[i]);
            for (const auto j : c10::irange(inputTensors[0].size())) {
              // See [Sync Streams].
              c10::cuda::CUDACachingAllocator::recordStream(
                  inputTensors[i][j].storage().data_ptr(), ncclStreams[i]);

              inputFlattened[i][j].copy_(inputTensors[i][j], true);
            }
          }
        },
        [&](std::vector<at::cuda::CUDAStream>&) {},
        OpType::REDUCE_SCATTER,
        "nccl:reduce_scatter");
  } else {
    const auto num_devices = inputTensors.size();
    const auto num_reduces = inputTensors[0].size();
    std::vector<c10::intrusive_ptr<ProcessGroup::Work>> works;
    startCoalescing();
    for (const auto i : c10::irange(num_reduces)) {
      std::vector<at::Tensor> inputs_multi_dev(num_devices);
      std::vector<at::Tensor> outputs_multi_dev(num_devices);
      for (const auto j : c10::irange(num_devices)) {
        // @lint-ignore CLANGTIDY
        inputs_multi_dev[j] = inputTensors[j][i];
        outputs_multi_dev[j] =
            // @lint-ignore CLANGTIDY
            i == (rank_ * num_devices + j) ? outputTensors[j]
                                           : inputs_multi_dev[j];
      }
      auto reduceOpts = ReduceOptions{
          opts.reduceOp,
          static_cast<int64_t>(i / num_devices),
          static_cast<int64_t>(i % num_devices),
          opts.timeout};
      auto work = _reduce_oop(outputs_multi_dev, inputs_multi_dev, reduceOpts);
      works.push_back(work);
    }
    endCoalescing(works);
    return initCoalescedWork(works, rank_, OpType::REDUCE);
  }
}

c10::intrusive_ptr<Work> ProcessGroupNCCL::_reduce_scatter_base(
    at::Tensor& outputTensor,
    at::Tensor& inputTensor,
    const ReduceScatterOptions& opts) {
  if (inputTensor.dtype() != outputTensor.dtype()) {
    TORCH_CHECK(
        false, "input tensor must be the same type as the outut tensor.");
  }

  if (inputTensor.numel() != outputTensor.numel() * size_) {
    TORCH_CHECK(
        false,
        "input tensor must be the same size as output size times world size");
  }

  // @lint-ignore CLANGTIDY
  const auto& tensor = outputTensor;
  RECORD_PARAM_COMMS(
      rank_, // rank
      "_reduce_scatter_base", // colName
      tensor.numel() * // inSize
          this->getSize(),
      tensor.numel(), // outSize
      tensor.scalar_type(), // dtype
      std::vector<int64_t>(), // inSplitSizes
      std::vector<int64_t>()); // outSplitSizes

  auto inputs = std::vector<at::Tensor>{inputTensor};
  auto outputs = std::vector<at::Tensor>{outputTensor};

  return collective(
      inputs,
      outputs,
      [&](at::Tensor& input,
          at::Tensor& output,
          ncclComm_t comm,
          at::cuda::CUDAStream& stream) {
        c10::cuda::CUDACachingAllocator::recordStream(
            output.storage().data_ptr(), stream);
        return ncclReduceScatter(
            input.data_ptr(),
            output.data_ptr(),
            output.numel(),
            getNcclDataType(input.scalar_type()),
            getNcclReduceOp(opts.reduceOp, input),
            comm,
            stream.stream());
      },
      [&](std::vector<at::cuda::CUDAStream>&) {},
      [&](std::vector<at::cuda::CUDAStream>&) {},
      OpType::_REDUCE_SCATTER_BASE,
      "nccl:_reduce_scatter_base");
}

c10::intrusive_ptr<Work> ProcessGroupNCCL::barrier(const BarrierOptions& opts) {
  RECORD_PARAM_COMMS(
      rank_, // rank
      "barrier", // colName
      0, // inSize
      0, // outSize
      at::kByte, // dType
      std::vector<int64_t>(), // inSplitSizes
      std::vector<int64_t>()); // outSplitSizes

  std::vector<at::Device> devices;

  // Use user defined GPU device ids if provided
  if (!opts.device_ids.empty()) {
    for (auto device : opts.device_ids) {
      devices.emplace_back(at::DeviceType::CUDA, device);
    }
  } else if (usedDeviceIdxs_.empty()) {
    // This means there is not yet a NCCL collective being called
    // Here we have to use the best guesses and will use a single GPU to call
    // allreduce to achieve barrier.
    // In case the multiple processes fall into the same node, we use rank to
    // ensure that each process is on a different GPU
    auto numGPUs = at::cuda::getNumGPUs();
    int16_t deviceIdx = static_cast<int16_t>(rank_ % numGPUs);
    LOG(INFO) << c10::str(
        "Rank ",
        this->getRank(),
        " using GPU ",
        deviceIdx,
        " to perform barrier as devices used by this process are currently unknown. ",
        "This can potentially cause a hang if this rank to GPU mapping is incorrect.",
        "Specify device_ids in barrier() to force use of a particular device.");
    devices.emplace_back(getDeviceForRank(rank_));
  } else {
    for (auto usedDeviceIdx : usedDeviceIdxs_) {
      devices.emplace_back(at::DeviceType::CUDA, usedDeviceIdx);
    }
  }

  std::vector<at::Tensor> barrierTensors;
  barrierTensors.reserve(devices.size());

  at::cuda::OptionalCUDAGuard gpuGuard;
  for (auto& device : devices) {
    gpuGuard.set_index(device.index());
    barrierTensors.push_back(at::empty(
        {1},
        at::TensorOptions().device(at::DeviceType::CUDA).dtype(at::kByte)));
  }

  // All reduce to achieve the barrier
  auto work = allreduce(barrierTensors);

  // Work will take over barrierTensors
  auto ncclWork = dynamic_cast<ProcessGroupNCCL::WorkNCCL*>(work.get());
  TORCH_CHECK(ncclWork);
  ncclWork->barrierTensors_ = std::move(barrierTensors);

  return work;
}

#ifdef ENABLE_NCCL_P2P_SUPPORT
c10::intrusive_ptr<Work> ProcessGroupNCCL::alltoall_base(
    at::Tensor& outputTensor,
    at::Tensor& inputTensor,
    std::vector<int64_t>& outputSplitSizes,
    std::vector<int64_t>& inputSplitSizes,
    const AllToAllOptions& /* unused */) {
  check_gpu_single_tensor(outputTensor);
  check_gpu_single_tensor(inputTensor);
  if (outputSplitSizes.size() == 0 && inputSplitSizes.size() == 0) {
    std::vector<at::Tensor> inputTensors = {inputTensor};
    std::vector<at::Tensor> outputTensors = {outputTensor};

    RECORD_PARAM_COMMS(
        rank_, // rank
        "all_to_all", // colName
        inputTensor.numel(), // inSize
        outputTensor.numel(), // outSize
        inputTensor.scalar_type(), // dType
        std::vector<int64_t>(), // inSplitSizes
        std::vector<int64_t>()); // outSplitSizes

    return collective(
        inputTensors,
        outputTensors,
        [&](at::Tensor& input,
            at::Tensor& output,
            ncclComm_t comm,
            at::cuda::CUDAStream& stream) {
          // See [Sync Streams].
          c10::cuda::CUDACachingAllocator::recordStream(
              output.storage().data_ptr(), stream);
          torch::cuda::nccl::all2all_single_equal_split(
              input, output, this->getSize(), comm, stream);
          return ncclSuccess;
        },
        OpType::ALLTOALL_BASE,
        "nccl:all_to_all");
  } else {
    c10d::checkSplitSizes(inputSplitSizes, inputTensor, size_);
    c10d::checkSplitSizes(outputSplitSizes, outputTensor, size_);
    std::vector<at::Tensor> inputTensors = {inputTensor};
    std::vector<at::Tensor> outputTensors = {outputTensor};

    RECORD_PARAM_COMMS(
        rank_, // rank
        "all_to_allv", // colName
        inputTensor.numel(), // inSize
        outputTensor.numel(), // outSize
        inputTensor.scalar_type(), // dType
        inputSplitSizes, // inSplitSizes
        outputSplitSizes); // outSplitSizes

    return collective(
        inputTensors,
        outputTensors,
        [&](at::Tensor& input,
            at::Tensor& output,
            ncclComm_t comm,
            at::cuda::CUDAStream& stream) {
          std::vector<size_t> send_lengths(size_);
          std::vector<size_t> recv_lengths(size_);
          std::vector<size_t> send_offsets(size_);
          std::vector<size_t> recv_offsets(size_);
          c10d::computeLengthsAndOffsets(
              inputSplitSizes, input, &send_lengths, &send_offsets);
          c10d::computeLengthsAndOffsets(
              outputSplitSizes, output, &recv_lengths, &recv_offsets);
          // See [Sync Streams].
          c10::cuda::CUDACachingAllocator::recordStream(
              output.storage().data_ptr(), stream);
          torch::cuda::nccl::all2all_single_unequal_split(
              input.data_ptr(),
              send_lengths.data(),
              send_offsets.data(),
              output.data_ptr(),
              recv_lengths.data(),
              recv_offsets.data(),
              input.element_size(),
              input.scalar_type(),
              comm,
              stream);
          return ncclSuccess;
        },
        OpType::ALLTOALL_BASE,
        "nccl:all_to_all");
  }
}

c10::intrusive_ptr<Work> ProcessGroupNCCL::alltoall(
    std::vector<at::Tensor>& outputTensors,
    std::vector<at::Tensor>& inputTensors,
    const AllToAllOptions& /* unused */) {
  auto device = outputTensors[0].device();
  for (const auto r : c10::irange(outputTensors.size())) {
    check_gpu_single_tensor(outputTensors[r]);
    check_gpu_single_tensor(inputTensors[r]);
    TORCH_CHECK(
        device == outputTensors[r].device() &&
            device == inputTensors[r].device(),
        "Tensors must be on the same device")
  }
  std::vector<at::Tensor> inputTensor0 = {inputTensors[0]};
  std::vector<at::Tensor> outputTensor0 = {outputTensors[0]};
  return collective(
      inputTensor0,
      outputTensor0,
      [&](at::Tensor& /* unused */,
          at::Tensor& /* unused */,
          ncclComm_t comm,
          at::cuda::CUDAStream& stream) {
        torch::cuda::nccl::all2all(outputTensors, inputTensors, comm, stream);
        return ncclSuccess;
      },
      OpType::ALLTOALL);
}

c10::intrusive_ptr<Work> ProcessGroupNCCL::send(
    std::vector<at::Tensor>& tensors,
    int dstRank,
    int /* unused */) {
  check_gpu_tensors_different_devices(tensors);
  auto ret = pointToPoint(
      tensors,
      [&](at::Tensor& input,
          ncclComm_t comm,
          at::cuda::CUDAStream& stream,
          int dst) {
        torch::cuda::nccl::send(input, comm, stream, dst);
        return ncclSuccess;
      },
      dstRank,
      OpType::SEND,
      "nccl:send");
  return ret;
}

c10::intrusive_ptr<Work> ProcessGroupNCCL::recv(
    std::vector<at::Tensor>& tensors,
    int srcRank,
    int /* unused */) {
  check_gpu_tensors_different_devices(tensors);
  auto ret = pointToPoint(
      tensors,
      [&](at::Tensor& output,
          ncclComm_t comm,
          at::cuda::CUDAStream& stream,
          int src) {
        torch::cuda::nccl::recv(output, comm, stream, src);
        return ncclSuccess;
      },
      srcRank,
      OpType::RECV,
      "nccl:recv");
  return ret;
}
#else
c10::intrusive_ptr<Work> ProcessGroupNCCL::alltoall_base(
    at::Tensor& /* unused */,
    at::Tensor& /* unused */,
    std::vector<int64_t>& /* unused */,
    std::vector<int64_t>& /* unused */,
    const AllToAllOptions& /* unused */) {
  TORCH_CHECK(
      false,
      "ProcessGroupNCCL only supports alltoall* for NCCL lib version >= 2.7.0");
}

c10::intrusive_ptr<Work> ProcessGroupNCCL::alltoall(
    std::vector<at::Tensor>& /* unused */,
    std::vector<at::Tensor>& /* unused */,
    const AllToAllOptions& /* unused */) {
  TORCH_CHECK(
      false,
      "ProcessGroupNCCL only supports alltoall* for NCCL lib version >= 2.7.0");
}

c10::intrusive_ptr<Work> ProcessGroupNCCL::send(
    std::vector<at::Tensor>& /* unused */,
    int /* unused */,
    int /* unused */) {
  TORCH_CHECK(
      false,
      "ProcessGroupNCCL only supports send for NCCL lib version >= 2.7.0");
}

c10::intrusive_ptr<Work> ProcessGroupNCCL::recv(
    std::vector<at::Tensor>& /* unused */,
    int /* unused */,
    int /* unused */) {
  TORCH_CHECK(
      false,
      "ProcessGroupNCCL only supports recv for NCCL lib version >= 2.7.0");
}
#endif

void ProcessGroupNCCL::groupStart() {
#if defined(NCCL_MAJOR) && (NCCL_MAJOR >= 2)
  C10D_NCCL_CHECK(ncclGroupStart(), c10::nullopt);
#endif
  ++ncclActiveGroupCounter_;
}

void ProcessGroupNCCL::groupEnd() {
#if defined(NCCL_MAJOR) && (NCCL_MAJOR >= 2)
  C10D_NCCL_CHECK(ncclGroupEnd(), c10::nullopt);
#endif
  --ncclActiveGroupCounter_;
}

c10::intrusive_ptr<Work> ProcessGroupNCCL::gather(
    std::vector<std::vector<at::Tensor>>& outputTensors,
    std::vector<at::Tensor>& inputTensors,
    const GatherOptions& opts) {
  static auto invalidArgument = [](const std::string& msg) {
    TORCH_CHECK(false, "ProcessGroupNCCL::gather: " + msg);
  };

  assertRootRank(invalidArgument, opts.rootRank, size_);
  check_gpu_tensors_different_devices(inputTensors);
  assertSingleElementInput(invalidArgument, inputTensors);

  // @lint-ignore CLANGTIDY
  auto tensor = inputTensors.back();
  RECORD_PARAM_COMMS(
      rank_, // rank
      "gather", // colName
      tensor.numel(), // inSize
      tensor.numel() * this->getSize(), // outSize
      tensor.scalar_type(), // dType
      std::vector<int64_t>(), // inSplitSizes
      std::vector<int64_t>()); // outSplitSize

  std::vector<at::Tensor> outputs;

  if (getRank() == opts.rootRank) {
    if (outputTensors.size() != 1) {
      std::stringstream ss;
      ss << "requires a single-element output list containing a list with "
         << getSize() << " tensors.";
      invalidArgument(ss.str());
    } else if (outputTensors[0].size() != static_cast<size_t>(getSize())) {
      std::stringstream ss;
      ss << "Incorrect output list size " << outputTensors[0].size()
         << ". Output list size should be " << getSize()
         << ", same as size of the process group.";
      invalidArgument(ss.str());
    }

    const auto& options = inputTensors[0].options();
    const auto& sizes = inputTensors[0].sizes();
    assertTypeAndSizesMatch(invalidArgument, outputTensors[0], options, sizes);
    outputs = outputTensors[0];
  } else {
    // if not in the root rank, initialize outputs as empty list
    if (outputTensors.size() != 0) {
      invalidArgument("requires empty output on non-root");
    }
    outputs = {};
    // append a empty tensor to the list, we don't use it but the
    // `collective` template function requires it to invoke its function
    outputs.emplace_back();
  }

  return collective(
      inputTensors,
      outputs,
      [&](at::Tensor& /* unused */,
          at::Tensor& /* unused */,
          ncclComm_t comm,
          at::cuda::CUDAStream& stream) {
        const auto root = opts.rootRank;
        if (getRank() == root) {
          for (auto output : outputs) {
            c10::cuda::CUDACachingAllocator::recordStream(
                output.storage().data_ptr(), stream);
          }
        }
        torch::cuda::nccl::gather(inputTensors[0], outputs, comm, stream, root);
        return ncclSuccess;
      },
      OpType::GATHER,
      "nccl:gather");
}

c10::intrusive_ptr<Work> ProcessGroupNCCL::scatter(
    std::vector<at::Tensor>& outputTensors,
    std::vector<std::vector<at::Tensor>>& inputTensors,
    const ScatterOptions& opts) {
  static auto invalidArgument = [](const std::string& msg) {
    TORCH_CHECK(false, "ProcessGroupNCCL::scatter: " + msg);
  };

  assertRootRank(invalidArgument, opts.rootRank, size_);
  check_gpu_tensors_different_devices(outputTensors);
  assertSingleElementInput(invalidArgument, outputTensors);

  // @lint-ignore CLANGTIDY
  auto tensor = outputTensors.back();
  RECORD_PARAM_COMMS(
      rank_, // rank
      "scatter", // colName
      tensor.numel(), // inSize
      tensor.numel() * this->getSize(), // outSize
      tensor.scalar_type(), // dType
      std::vector<int64_t>(), // inSplitSizes
      std::vector<int64_t>()); // outSplitSize

  std::vector<at::Tensor> inputs;

  if (getRank() == opts.rootRank) {
    if (inputTensors.size() != 1) {
      std::stringstream ss;
      ss << "requires a single-element input list containing a list with "
         << getSize() << " tensors.";
      invalidArgument(ss.str());
    } else if (inputTensors[0].size() != static_cast<size_t>(getSize())) {
      std::stringstream ss;
      ss << "Incorrect input list size " << inputTensors[0].size()
         << ". Input list size should be " << getSize()
         << ", same as size of the process group.";
      invalidArgument(ss.str());
    }

    const auto& options = outputTensors[0].options();
    const auto& sizes = outputTensors[0].sizes();
    assertTypeAndSizesMatch(invalidArgument, inputTensors[0], options, sizes);
    inputs = inputTensors[0];
  } else {
    // if not in the root rank, initialize inputTensors as empty place holder
    // with an empty list
    if (inputTensors.size() != 0) {
      invalidArgument("requires empty input on non-root");
    }
    inputs = {};
    // append a empty tensor to the list, we don't use it but the
    // `collective` template function requires it to invoke its function
    inputs.emplace_back();
  }

  return collective(
      outputTensors,
      inputs,
      [&](at::Tensor& /* unused */,
          at::Tensor& /* unused */,
          ncclComm_t comm,
          at::cuda::CUDAStream& stream) {
        const auto root = opts.rootRank;
        if (getRank() == root) {
          for (auto input : inputs) {
            c10::cuda::CUDACachingAllocator::recordStream(
                input.storage().data_ptr(), stream);
          }
        }
        torch::cuda::nccl::scatter(
            inputs, outputTensors[0], comm, stream, root);
        return ncclSuccess;
      },
      OpType::SCATTER,
      "nccl:scatter");
}

c10::intrusive_ptr<Work> ProcessGroupNCCL::recvAnysource(
    std::vector<at::Tensor>& /* unused */,
    int /* unused */) {
  TORCH_CHECK(false, "ProcessGroupNCCL does not support recvAnysource");
}

c10::intrusive_ptr<Work> ProcessGroupNCCL::_allgather_base(
    at::Tensor& output_tensor,
    at::Tensor& input_tensor,
    const AllgatherOptions& /*unused */) {
  check_gpu_single_tensor(input_tensor);
  check_gpu_single_tensor(output_tensor);

  if (input_tensor.dtype() != output_tensor.dtype()) {
    TORCH_CHECK(false, "output tensor must have the same type as input tensor");
  }

  if (input_tensor.numel() * size_ != output_tensor.numel()) {
    TORCH_CHECK(
        false,
        "output tensor size must be equal to world_size times input tensor size");
  }

  // just a wrapper to fit the collective interface
  auto inputs = std::vector<at::Tensor>{input_tensor};
  auto outputs = std::vector<at::Tensor>{output_tensor};

  return collective(
      inputs,
      outputs,
      [&](at::Tensor& input,
          at::Tensor& output,
          ncclComm_t comm,
          at::cuda::CUDAStream& stream) {
        c10::cuda::CUDACachingAllocator::recordStream(
            output.storage().data_ptr(), stream);
        return ncclAllGather(
            input.data_ptr(),
            output.data_ptr(),
            input.numel(),
            getNcclDataType(input.scalar_type()),
            comm,
            stream.stream());
      },
      [&](std::vector<at::cuda::CUDAStream>&) {},
      [&](std::vector<at::cuda::CUDAStream>&) {},
      OpType::_ALLGATHER_BASE,
      "nccl:_all_gather_base");
}

#ifdef USE_NCCL_WITH_UCC
std::shared_ptr<at::DynamicLibrary> ProcessGroupNCCL::uccLib_ = nullptr;
#endif

bool ProcessGroupNCCL::isUCCAvailable() const {
#ifdef USE_NCCL_WITH_UCC
  return (uccPG_ != nullptr);
#else
  return false;
#endif
}

} // namespace c10d

#endif // USE_C10D_NCCL<|MERGE_RESOLUTION|>--- conflicted
+++ resolved
@@ -545,7 +545,7 @@
 
 c10::intrusive_ptr<ProcessGroupNCCL::CoalescedWorkNCCL> ProcessGroupNCCL::
     initCoalescedWork(
-        const std::vector<c10::intrusive_ptr<ProcessGroup::Work>>& works,
+        const std::vector<c10::intrusive_ptr<Work>>& works,
         int rank,
         OpType opType) {
   std::vector<ProcessGroupNCCL::WorkNCCL> ncclWorks;
@@ -1903,9 +1903,6 @@
       "nccl:reduce");
 }
 
-<<<<<<< HEAD
-c10::intrusive_ptr<Work> ProcessGroupNCCL::allgather(
-=======
 // _reduce_oop exposes an out-of-place reduce from PGNCCL
 // Custom collectives may be implemented by coalescing reduce operations
 // One use-case is implementing a vector reduce_scatter (reduce_scatter_v)
@@ -1913,7 +1910,7 @@
 // Since reduce_scatter provides an out-of-place API, a reduce_scatter_v
 // semantic implemented inside pg_nccl.reduce_scatter also needs to support
 // out-of-place, for which an out-of-place reduce is required to be added
-c10::intrusive_ptr<ProcessGroup::Work> ProcessGroupNCCL::_reduce_oop(
+c10::intrusive_ptr<Work> ProcessGroupNCCL::_reduce_oop(
     std::vector<at::Tensor>& outputTensors,
     std::vector<at::Tensor>& inputTensors,
     const ReduceOptions& opts) {
@@ -1959,8 +1956,7 @@
       "nccl:_reduce_oop");
 }
 
-c10::intrusive_ptr<ProcessGroup::Work> ProcessGroupNCCL::allgather(
->>>>>>> e26a7d46
+c10::intrusive_ptr<Work> ProcessGroupNCCL::allgather(
     std::vector<std::vector<at::Tensor>>& outputTensors,
     std::vector<at::Tensor>& inputTensors,
     const AllgatherOptions& opts) {
@@ -2086,7 +2082,7 @@
   } else {
     const auto num_devices = inputTensors.size();
     const auto num_reduces = inputTensors[0].size();
-    std::vector<c10::intrusive_ptr<ProcessGroup::Work>> works;
+    std::vector<c10::intrusive_ptr<Work>> works;
     startCoalescing();
     for (const auto i : c10::irange(num_reduces)) {
       std::vector<at::Tensor> inputs_multi_dev(num_devices);
