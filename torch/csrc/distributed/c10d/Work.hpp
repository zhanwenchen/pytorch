--- conflicted
+++ resolved
@@ -107,13 +107,9 @@
   // work. Only NCCL backend is currently supported.
   virtual c10::intrusive_ptr<c10::ivalue::Future> getFuture();
 
-<<<<<<< HEAD
   virtual float getDuration() const;
 
-  OpType retrieveOpType();
-=======
   OpType retrieveOpType() const;
->>>>>>> 857b19ac
 
   static c10::intrusive_ptr<Work> create_from_future(
       const c10::intrusive_ptr<c10::ivalue::Future>&);
@@ -143,4 +139,21 @@
   std::function<void()> recordFunctionEndCallback_;
 };
 
+struct TORCH_API WorkInfo {
+  WorkInfo(
+      const OpType& opType,
+      const std::chrono::time_point<std::chrono::system_clock>& timeStarted,
+      const std::chrono::time_point<std::chrono::system_clock>& timeFinished,
+      const std::chrono::duration<float>& activeDuration)
+      : opType(opType),
+        timeStarted(timeStarted),
+        timeFinished(timeFinished),
+        activeDuration(activeDuration) {}
+
+  OpType opType;
+  std::chrono::time_point<std::chrono::system_clock> timeStarted;
+  std::chrono::time_point<std::chrono::system_clock> timeFinished;
+  std::chrono::duration<float> activeDuration;
+};
+
 } // namespace c10d