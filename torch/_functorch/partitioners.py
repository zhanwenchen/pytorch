--- conflicted
+++ resolved
@@ -784,11 +784,6 @@
                     and user.meta["ac_graph_id"] > node.meta["ac_graph_id"]
                 ):
                     node.meta["recompute"] = CheckpointPolicy.MUST_SAVE
-<<<<<<< HEAD
-            if config.must_save_ac_output:
-                if not any(must_recompute(user) for user in node.users):
-                    node.meta["recompute"] = CheckpointPolicy.MUST_SAVE
-=======
             if node.meta.get("has_backward_hook", False) and not any(
                 must_recompute(user) for user in node.users
             ):
@@ -809,7 +804,6 @@
                 # Solution: check whether `out` has a backward hook, and if so, intentionally save `out`
                 # in forward graph outputs. With this, we can break the above circular dependency.
                 node.meta["recompute"] = CheckpointPolicy.MUST_SAVE
->>>>>>> a9197421
     return joint_module
 
 
