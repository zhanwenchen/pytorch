--- conflicted
+++ resolved
@@ -472,7 +472,7 @@
         index_vars, sizes = tree.vars_and_sizes(index)
         if len(sizes) <= 1:
             return index
-        new_sizes, reindex, _ = V.graph.sizevars._simplify_loops(
+        new_sizes, reindex, prune = V.graph.sizevars._simplify_loops(
             index_vars, sizes, index_prevent_reordering([index], index_vars, sizes)
         )
         if new_sizes == sizes:
@@ -864,7 +864,7 @@
             # the mix layouts.
             return
 
-        argdefs, call_args, _, _ = self.args.python_argdefs()
+        argdefs, call_args, signature, _ = self.args.python_argdefs()
         uniform_stride_order = None
         for arg_name in call_args:
             buf = V.graph.try_get_buffer(arg_name)
@@ -1064,11 +1064,7 @@
 
     def generate_node_schedule(self, nodes, numel, rnumel):
         node_schedule: List[Any] = []
-<<<<<<< HEAD
-
-=======
         done: OrderedSet[scheduler.BaseSchedulerNode] = OrderedSet()
->>>>>>> 1f1e2eeb
         # Writes with a reduced shape, meaning they are only present once the
         # reduction loop has ended
         not_ready_yet_nodes: OrderedSet[str] = OrderedSet()
@@ -1471,7 +1467,7 @@
 
         If `only_gen_src_code` the src code will be returned instead of codegen'd into the wrapper
         """
-        _, (_, rnumel) = template_node.group
+        _, (numel, rnumel) = template_node.group
         assert rnumel == 1
         kernel, render = template_node.node.make_kernel_render(template_node.node)
         with kernel:
@@ -1735,7 +1731,7 @@
             # Add one 3D tiling choice
             for i in range(1, len(ranked_tilings)):
                 a0, a1 = ranked_tilings[0]
-                _, b1 = ranked_tilings[i]
+                b0, b1 = ranked_tilings[i]
                 if V.graph.sizevars.size_hint(a1 - b1) == 0:
                     continue
                 if V.graph.sizevars.size_hint(a1 - b1) < 0:
