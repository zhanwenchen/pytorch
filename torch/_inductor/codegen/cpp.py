import contextlib
import dataclasses
import functools
import itertools
import logging
import math
import re
import sys
from copy import copy, deepcopy
from enum import Enum
from typing import Any, cast, Dict, List, Optional, Set, Tuple, Union

import sympy

import torch
import torch.fx
from torch._inductor import dependencies
from torch._prims_common import is_float_dtype
from torch.utils import _pytree as pytree
from torch.utils._sympy.functions import FloorDiv, ModularIndexing
from torch.utils._sympy.value_ranges import bound_sympy, ValueRanges
from ..._dynamo.utils import counters

from .. import codecache, config, ir, metrics
from ..codegen.wrapper import WrapperCodeGen
from ..optimize_indexing import range_expressable_in_32_bits
from ..scheduler import (
    BaseSchedulerNode,
    BaseScheduling,
    ForeachKernelSchedulerNode,
    FusedSchedulerNode,
    Scheduler,
    SchedulerNode,
)
from ..utils import (
    cache_on_self,
    free_symbol_startswith,
    get_fused_kernel_name,
    is_welford_reduction,
    parallel_num_threads,
    Placeholder,
    sympy_index_symbol,
    sympy_product,
    sympy_subs,
)

from ..virtualized import ops, OpsValue, V
from .common import (
    BracesBuffer,
    CppWrapperKernelArgs,
    CSE,
    CSEVariable,
    DataTypePropagation,
    DeferredLine,
    DTYPE_TO_COMPUTATION_DTYPE,
    IndentedBuffer,
    Kernel,
    KernelArgs,
    OpOverrides,
    OptimizationContext,
)

from .cpp_utils import cexpr, cexpr_index, DTYPE_TO_CPP, INDEX_TYPE, value_to_cpp

schedule_log = torch._logging.getArtifactLogger(__name__, "schedule")

NATIVE_OMP_RTYPES = {"+", "*", "^", "||", "min", "max"}
RTYPE_TO_CPP = {
    "sum": "+",
    "prod": "*",
    "xor_sum": "^",
    "min": "min",
    "max": "max",
    "argmin": "argmin",
    "argmax": "argmax",
    "any": "||",
    "welford_reduce": "welford",
    "welford_combine": "welford",
}
VECTORIZABLE_RTYPES = {
    "max",
    "min",
    "sum",
    "prod",
    "xor_sum",
    "welford_reduce",
    "welford_combine",
}

PYTHON_TO_CPP = {
    "Tensor": "at::Tensor",
    "int": "long",
    "float": "double",
    "bool": "bool",
    "str": "std::string",
    "ScalarType": "c10::ScalarType",
    "MemoryFormat": "at::MemoryFormat",
    "Layout": "at::Layout",
    "Device": "at::Device",
    "number": "at::Scalar",
}

CONTAINER_PYTHON_TO_CPP = {
    "List": "std::vector",
    "Optional": "c10::optional",
}

DTYPE_LOWP_FP = [
    torch.bfloat16,
    torch.float16,
]


BIN_CMP_OPS = ["eq", "ne", "le", "ge", "lt", "gt"]


def reduction_init(reduction_type, dtype):
    if dtype in DTYPE_LOWP_FP:
        # Since load promotes all half-precision inputs to float, the initial
        # constant for reduction must be promoted as well
        dtype = torch.float32
    if reduction_type in ("xor_sum", "sum", "any"):
        return 0
    if reduction_type == "prod":
        return 1
    if reduction_type in {"max", "argmax"}:
        return (
            f"-std::numeric_limits<{DTYPE_TO_CPP[dtype]}>::infinity()"
            if is_float_dtype(dtype)
            else f"std::numeric_limits<{DTYPE_TO_CPP[dtype]}>::min()"
        )
    if reduction_type in {"min", "argmin"}:
        return (
            f"std::numeric_limits<{DTYPE_TO_CPP[dtype]}>::infinity()"
            if is_float_dtype(dtype)
            else f"std::numeric_limits<{DTYPE_TO_CPP[dtype]}>::max()"
        )
    if is_welford_reduction(reduction_type):
        return f"Welford<{DTYPE_TO_CPP[dtype]}>()"
    raise AssertionError(reduction_type)


def reduction_acc_type(reduction_type, dtype):
    assert reduction_type not in {"argmin", "argmax"}
    scalar_type = DTYPE_TO_CPP[DTYPE_TO_COMPUTATION_DTYPE[dtype]]
    if is_welford_reduction(reduction_type):
        return f"Welford<{scalar_type}>"

    return scalar_type


def reduction_combine(reduction_type, var, next_value):
    if reduction_type == "sum":
        return f"{var} + {next_value}"
    if reduction_type == "prod":
        return f"{var} * {next_value}"
    if reduction_type == "xor_sum":
        return f"{var} ^ {next_value}"
    if reduction_type == "any":
        return f"{var} || {next_value}"
    if reduction_type in ("min", "max"):
        return f"{reduction_type}_propagate_nan({var}, {next_value})"
    if reduction_type == "welford_reduce":
        return f"welford_combine({var}, {next_value})"
    if reduction_type == "welford_combine":
        if isinstance(next_value, tuple):
            mean, m2, weight = next_value
        else:
            mean, m2, weight = reduction_project(reduction_type, next_value)
        return f"welford_combine({var}, {{{mean}, {m2}, {weight}}})"
    raise AssertionError(reduction_type)


def reduction_project(reduction_type, acc):
    if is_welford_reduction(reduction_type):
        return f"{acc}.mean", f"{acc}.m2", f"{acc}.weight"
    elif reduction_type in {"argmin", "argmax"}:
        return f"{acc}.index"
    return acc


def is_to_lowp_dtype(expr):
    to_exprs = ["convert<half>", "convert<bfloat16>"]
    return any(to_expr in expr for to_expr in to_exprs)


def get_lowp_to_fp32_expr(lowp_var, kernel):
    if isinstance(kernel, CppVecKernel):
        return f"at::vec::convert<float>({lowp_var})"
    else:
        assert isinstance(kernel, CppKernel)
        return f"c10::convert<float>({lowp_var})"


index_value_name_counter = 1


def argmax_argmin_prefix(reduction_type, src_dtype, tmpvar):
    global index_value_name_counter
    num_threads = (
        "max_threads" if config.cpp.dynamic_threads else parallel_num_threads()
    )
    struct_name = f"IndexValue_{index_value_name_counter}"
    index_value_name_counter += 1

    # A small annoyance, due to it being a little cumbersome to just throw {} into strings
    prefix = [
        f"struct {struct_name} {{size_t index; {DTYPE_TO_CPP[src_dtype]} value;}};",
        f"{struct_name} {tmpvar}{{0, {reduction_init(reduction_type, src_dtype)}}};",
    ]
    local_init = [
        f"{struct_name} {tmpvar}_local{{0, {reduction_init(reduction_type, src_dtype)}}};",
    ]
    tmpvar_per_thd = f"{tmpvar}_arr[{num_threads}]"
    parallel_prefix = [
        f"{struct_name} {tmpvar_per_thd};",
    ]
    return prefix, parallel_prefix, local_init


@functools.lru_cache
def stride_at(index: sympy.Expr, var: sympy.Symbol):
    replacement = {var: var + 1}
    new_index = sympy_subs(index, replacement)  # type: ignore[arg-type]
    return sympy.simplify(new_index - index)


@functools.lru_cache
def simplify_index_in_vec_range(index: sympy.Expr, var: sympy.Expr, vec_length: int):
    """
    Simplifies the index expression within the range of a vectorized loop.
    Given a vectorized loop variable `var` in the range of a loop with `vec_length`,
    this function transforms the `index` into an equivalent form. It handles
    simplifications for cases where `var` can be expressed as `vec_length * a + b`,
    where `b` ranges from 0 to `vec_length - 1`. The function reduces occurrences
    of `FloorDiv` and `ModularIndexing` in the `index` with best-effort optimizations.

    NOTE:
    The simplified index expression is intended for analysis purposes only, not
    for code generation. It replaces `FloorDiv` and `ModularIndexing` with free variables
    which are not dependent on the loop variable `var` in the vectorized range. Check
    https://github.com/pytorch/pytorch/pull/117221#discussion_r1449746217 for more details.

    Examples:
    1. If `var` is `x3` and `vec_length` is 16, and `x3 = 16*a + b`, then
       `FloorDiv(x3, div)` or `ModularIndexing(x3, div, mod)` becomes a free variable
       when `div` is divisible by 16.
    2. `ModularIndexing(x3, 1, mod)` can be simplified to `x3 + c` where `c` is a free
       variable when `mod` is divisible by 16.
    """

    div_freevar_id = 0
    mod_freevar_id = 0

    def visit_indexing_div(divisor):
        nonlocal div_freevar_id
        result = FloorDiv(var, divisor)
        if sympy.gcd(divisor, vec_length) == vec_length:
            result = sympy.Symbol(f"{var}_div_c{div_freevar_id}")
            div_freevar_id += 1
        return result

    def visit_modular_indexing(divisor, modulus):
        nonlocal mod_freevar_id
        result = ModularIndexing(var, divisor, modulus)
        if sympy.gcd(divisor, vec_length) == vec_length:
            result = sympy.Symbol(f"{var}_mod_c{mod_freevar_id}")
            mod_freevar_id += 1
        elif divisor == 1 and sympy.gcd(modulus, vec_length) == vec_length:
            result = var + sympy.Symbol(f"{var}_mod_c{mod_freevar_id}")
            mod_freevar_id += 1
        return result

    original_index = index

    div = sympy.Wild("divisor")
    if index.has(FloorDiv):
        index = index.replace(FloorDiv(var, div), visit_indexing_div)

    mod = sympy.Wild("modulus")
    if index.has(ModularIndexing):
        index = index.replace(ModularIndexing(var, div, mod), visit_modular_indexing)

    index = sympy.simplify(index)
    if index != original_index:
        return simplify_index_in_vec_range(index, var, vec_length)

    return index


@functools.lru_cache
def stride_at_vec_range(index: sympy.Expr, var: sympy.Symbol, vec_length: int):
    index_vec_simplified = simplify_index_in_vec_range(index, var, vec_length)
    return stride_at(index_vec_simplified, var)


class OuterLoopFusedSchedulerNode(FusedSchedulerNode):
    @classmethod
    def fuse(  # type: ignore[override]
        cls, node1: BaseSchedulerNode, node2: BaseSchedulerNode, outer_loop_fusion_depth
    ):
        assert node1.scheduler is node2.scheduler
        assert all(
            type(node)
            in (
                OuterLoopFusedSchedulerNode,
                SchedulerNode,
                FusedSchedulerNode,
            )
            for node in (node1, node2)
        )
        if any(type(node) is OuterLoopFusedSchedulerNode for node in (node1, node2)):
            return cls(
                node1.scheduler,
                (
                    list(node1.get_outer_nodes())
                    if type(node1) is OuterLoopFusedSchedulerNode
                    else [
                        node1,
                    ]
                )
                + (
                    list(node2.get_outer_nodes())
                    if type(node2) is OuterLoopFusedSchedulerNode
                    else [
                        node2,
                    ]
                ),
                outer_loop_fusion_depth,
            )
        else:
            return cls(node1.scheduler, [node1, node2], outer_loop_fusion_depth)  # type: ignore[list-item]

    def __init__(
        self,
        scheduler: "Scheduler",
        outer_fused_nodes: List[Union[FusedSchedulerNode, SchedulerNode]],
        outer_loop_fusion_depth,
    ):
        self.outer_fused_nodes: List[
            Union[FusedSchedulerNode, SchedulerNode]
        ] = outer_fused_nodes
        self.outer_loop_fusion_depth = outer_loop_fusion_depth
        flatten_snodes = []
        for _node in self.outer_fused_nodes:
            assert isinstance(_node, (SchedulerNode, FusedSchedulerNode))
            flatten_snodes.extend(list(_node.get_nodes()))
        super().__init__(scheduler, flatten_snodes)  # type: ignore[arg-type]

    def get_outer_nodes(self):
        return self.outer_fused_nodes

    def check_outer_fusion_loop_level_attr(
        self, cpp_kernel_proxy_list, outer_loop_fusion_depth
    ):
        # This function ensures that the same tiling split is applied at each loop level within the outer loop fusion depth.
        # In the fusion stage, we only examine nodes with same vars and reduce.
        # However, for nodes with same vars and reduce, the loops may still have different tile splits.
        # For example (test_expr_vec_non_contiguous in test_cpu_repro.py):
        #   * buf0 tiling along the 2nd loop level, buf1 tiling along the 3rd loop level.
        # If the check failed, we should fall back to standard loop codegen.
        def _inner(
            left_loop_level: LoopLevel,
            right_loop_level: LoopLevel,
            loop_fusion_depth: int,
        ) -> bool:
            # Check if same loop level attr
            outer_loops_attr_compare_list = [
                "var",
                "size",
                "offset",
                "steps",
            ]
            if not (
                all(
                    getattr(left_loop_level, attr_compare)
                    == getattr(right_loop_level, attr_compare)
                    for attr_compare in outer_loops_attr_compare_list
                )
            ):
                return False

            assert loop_fusion_depth >= 1
            if (loop_fusion_depth := loop_fusion_depth - 1) > 0:
                # If the next loop level is expected to undergo outer loop fusion,
                # there should be no kernel present at the current loop level.
                assert (
                    left_loop_level.kernel is None and right_loop_level.kernel is None
                )
                # Check next loop level attr
                if any(
                    # Assume no main/tail loop split at any outer loop fusion depth
                    # Given no clear performance benefit for this complex case
                    len(loop_level.inner) != 1
                    for loop_level in [left_loop_level, right_loop_level]
                ) or not _inner(
                    left_loop_level.inner[0],
                    right_loop_level.inner[0],
                    loop_fusion_depth,
                ):
                    return False

            return True

        for idx in range(len(cpp_kernel_proxy_list) - 1):
            left_loop_nest = cpp_kernel_proxy_list[idx].loop_nest
            right_loop_nest = cpp_kernel_proxy_list[idx + 1].loop_nest
            if any(
                # Assume no main/tail loop split at any outer loop fusion depth
                len(loop_nest.root) != 1
                for loop_nest in [left_loop_nest, right_loop_nest]
            ) or not _inner(
                left_loop_nest.root[0], right_loop_nest.root[0], outer_loop_fusion_depth
            ):
                return False

        return True

    def merge_outer_fusion_kernels(
        self,
        cpp_kernel_proxy_list,
    ):
        loop_nest_list: List[LoopNestWithSplit] = [
            kernel.loop_nest for kernel in cpp_kernel_proxy_list
        ]
        metrics.cpp_outer_loop_fused_inner_counts.append(len(loop_nest_list))

        kernel_group = cpp_kernel_proxy_list[0].kernel_group

        def _merge_outer_fusion_loop_levels(
            loop_level_nested_list: List[List["LoopLevel"]],
            outer_loop_fusion_depth,
        ):
            assert outer_loop_fusion_depth >= 1
            # Assume no main/tail loop split at any outer loop fusion depth
            assert all(
                len(loop_level_list) == 1 for loop_level_list in loop_level_nested_list
            )
            if (outer_loop_fusion_depth := outer_loop_fusion_depth - 1) >= 1:
                # Further merge the next loop level
                next_loop_level_nested_list = [
                    loop_level_list[0].inner
                    for loop_level_list in loop_level_nested_list
                ]
                _merge_outer_fusion_loop_levels(
                    next_loop_level_nested_list,
                    outer_loop_fusion_depth,
                )
            else:
                outer_loop_fused_kernel = OuterLoopFusedKernel(kernel_group)
                loop_level_of_first_kernel = loop_level_nested_list[0][0]
                for kernel_idx in range(len(loop_level_nested_list)):
                    outer_loop_fused_kernel.inner.append(
                        deepcopy(loop_level_nested_list[kernel_idx][0]),
                    )
                loop_level_of_first_kernel.inner = []
                loop_level_of_first_kernel.kernel = outer_loop_fused_kernel

        # Merge the List[LoopNestWithSplit] from cpp_kernel_proxy_list
        # into cpp_kernel_proxy_list[0].loop_nest
        _merge_outer_fusion_loop_levels(
            [_loop_nest.root for _loop_nest in loop_nest_list],  # type: ignore[misc]
            self.outer_loop_fusion_depth,
        )
        return cpp_kernel_proxy_list[0]


<<<<<<< HEAD
=======
class CppPrinter(ExprPrinter):
    def _print_Integer(self, expr):
        return f"{int(expr)}L"

    def _print_Where(self, expr):
        c = self.paren(self.doprint(expr.args[0]))
        p = self.paren(self.doprint(expr.args[1]))
        q = self.paren(self.doprint(expr.args[2]))
        return f"{c} ? {p} : {q}"

    def _print_ModularIndexing(self, expr):
        x, div, mod = expr.args
        x = self.paren(self.doprint(x))
        if div != 1:
            div = self.paren(self.doprint(div))
            if expr.is_integer:
                x = f"c10::div_floor_integer({x}, {div})"
            else:
                x = f"c10::div_floor_floating(static_cast<double>({x}), static_cast<double>({div}))"
        mod = self.paren(self.doprint(mod))
        return f"static_cast<{INDEX_TYPE}>({x}) % static_cast<{INDEX_TYPE}>({mod})"

    def _print_FloorDiv(self, expr):
        x, div = expr.args
        x = self.paren(self.doprint(x))
        div = self.paren(self.doprint(div))
        if expr.is_integer:
            return f"c10::div_floor_integer({x}, {div})"
        return f"c10::div_floor_floating(static_cast<double>({x}), static_cast<double>({div}))"

    def _print_floor(self, expr):
        assert len(expr.args) == 1
        r = f"std::floor({self._print(expr.args[0])})"
        return f"static_cast<{INDEX_TYPE}>({r})" if expr.is_integer else r

    def _print_Trunc(self, expr):
        assert len(expr.args) == 1
        r = f"std::trunc({self._print(expr.args[0])})"
        return f"static_cast<{INDEX_TYPE}>({r})" if expr.is_integer else r

    def _print_Pow(self, expr):
        # Uses float constants to perform FP div
        base, exp = expr.args
        base = self._print(base)

        if exp == 0.5 or exp == -0.5:
            return f"std::sqrt({base})" if exp == 0.5 else f"1.0/std::sqrt({base})"
        assert exp.is_integer
        exp = int(exp)
        if exp > 0:
            r = "*".join([self.paren(base)] * exp)
        elif exp < 0:
            r = "1.0/" + self.paren("*".join([self.paren(base)] * abs(exp)))
        else:  # exp == 0
            r = "1.0"

        return f"static_cast<{INDEX_TYPE}>({r})" if expr.is_integer else r

    def _print_Rational(self, expr):
        # Uses float constants to perform FP div
        if expr.q == 1:
            r = f"{expr.p}"
        else:
            r = f"{expr.p}.0/{expr.q}.0"
        return f"static_cast<{INDEX_TYPE}>({r})" if expr.is_integer else r

    def _print_ceiling(self, expr):
        assert len(expr.args) == 1
        r = f"std::ceil({self._print(expr.args[0])})"
        return f"static_cast<{INDEX_TYPE}>({r})" if expr.is_integer else r

    def _print_Min(self, expr):
        args = [self._print(a) for a in expr.args]
        if len(args) == 2:
            return f"std::min({args[0]}, {args[1]})"
        else:
            # Initializer list overload
            il = "{" + ", ".join(args) + "}"
            return f"std::min({il})"

    def _print_Max(self, expr):
        args = [self._print(a) for a in expr.args]
        if len(args) == 2:
            return f"std::max({args[0]}, {args[1]})"
        else:
            # Initializer list overload
            il = "{" + ", ".join(args) + "}"
            return f"std::max({il})"

    def _print_Abs(self, expr):
        assert len(expr.args) == 1
        return f"std::abs({self._print(expr.args[0])})"

    def _print_OpaqueUnaryFn_cos(self, expr):
        assert len(expr.args) == 1
        return f"std::cos({self._print(expr.args[0])})"

    def _print_OpaqueUnaryFn_cosh(self, expr):
        assert len(expr.args) == 1
        return f"std::cosh({self._print(expr.args[0])})"

    def _print_OpaqueUnaryFn_acos(self, expr):
        assert len(expr.args) == 1
        return f"std::acos({self._print(expr.args[0])})"

    def _print_OpaqueUnaryFn_sin(self, expr):
        assert len(expr.args) == 1
        return f"std::sin({self._print(expr.args[0])})"

    def _print_OpaqueUnaryFn_sinh(self, expr):
        assert len(expr.args) == 1
        return f"std::sinh({self._print(expr.args[0])})"

    def _print_OpaqueUnaryFn_asin(self, expr):
        assert len(expr.args) == 1
        return f"std::asin({self._print(expr.args[0])})"

    def _print_OpaqueUnaryFn_tan(self, expr):
        assert len(expr.args) == 1
        return f"std::tan({self._print(expr.args[0])})"

    def _print_OpaqueUnaryFn_tanh(self, expr):
        assert len(expr.args) == 1
        return f"std::tanh({self._print(expr.args[0])})"

    def _print_OpaqueUnaryFn_atan(self, expr):
        assert len(expr.args) == 1
        return f"std::atan({self._print(expr.args[0])})"

    def _print_OpaqueUnaryFn_sqrt(self, expr):
        return f"std::sqrt({self._print(expr.args[0])})"

    def _print_Round(self, expr):
        assert len(expr.args) == 1
        return f"std::lrint({self._print(expr.args[0])})"

    def _print_RoundDecimal(self, expr):
        assert len(expr.args) == 2
        number, ndigits = expr.args
        if number.is_integer:
            # ndigits < 0 should have been filtered by the sympy function
            assert ndigits < 0
            raise ValueError(
                f"For integer inputs, only non-negative ndigits are currently supported, but got {ndigits}."
            )
        return f"static_cast<double>(std::nearbyint(1e{ndigits} * {self.paren(self._print(number))}) * 1e{-ndigits})"

    def _print_BooleanTrue(self, expr):
        return "true"

    def _print_BooleanFalse(self, expr):
        return "false"


# A function to print, useful for printing sympy symbols.
cexpr = CppPrinter().doprint


def cexpr_index(index):
    return f"static_cast<{INDEX_TYPE}>({cexpr(index)})"


>>>>>>> 1b431b68
class RecordOptimizationContext:
    def __init__(self, func_name: str = ""):
        self.func_name = func_name
        self.current_node: Optional[torch.fx.Node] = None
        self.opt_ctx: Optional[OptimizationContext] = None

    def __enter__(self):
        assert V.interpreter
        assert V.interpreter.current_node

        self.current_node = V.interpreter.current_node
        assert self.current_node is not None
        if OptimizationContext.key in self.current_node.meta:
            self.opt_ctx = self.current_node.meta[OptimizationContext.key]
        else:
            self.opt_ctx = OptimizationContext()
        assert self.opt_ctx is not None
        self.opt_ctx.ops_name = self.func_name
        return self

    def __exit__(self, exc_type, exc_val, exc_tb):
        assert self.current_node
        assert self.opt_ctx
        self.current_node.meta[OptimizationContext.key] = self.opt_ctx

    def get_opt_ctx(self):
        return self.opt_ctx

    def get_fx_node(self):
        assert self.current_node
        return self.current_node


def get_opt_ctx(node: torch.fx.Node) -> OptimizationContext:
    return node.meta.get(OptimizationContext.key, None)


def get_current_node_opt_ctx() -> OptimizationContext:
    assert V.interpreter.current_node
    return get_opt_ctx(V.interpreter.current_node)


class CppCSEVariable(CSEVariable):
    def __init__(self, name, bounds: ValueRanges[Any]):
        super().__init__(name, bounds)
        self.is_vec = False
        self.dtype: Optional[torch.dtype] = None
        self.dependent_itervars: Set[sympy.Symbol] = set()

    def __repr__(self):
        return (
            f"CppCSEVariable(name: {self.name}, bounds: {self.bounds}, is_vec: {self.is_vec}, dtype: {self.dtype}, "
            f"dependent_itervars: {self.dependent_itervars})"
        )

    def update_on_args(self, name, args, kwargs):
        if name == "load":
            # args[1] is index
            self._set_dependent_itervars(args[1])
        else:
            # propagate relevant itervars and is_vec from args
            self.dependent_itervars.update(
                *[
                    arg.dependent_itervars
                    for arg in args
                    if isinstance(arg, CppCSEVariable)
                ]
            )
            if name == "index_expr":
                self._set_dependent_itervars(args[0])
            if any(arg.is_vec for arg in args if isinstance(arg, CppCSEVariable)):
                self.is_vec = True
        # NOTE [dtype of CppCSEVariable]
        # Deciding dtype according to the current optimization context is not
        # always accurate since the dtypes are initialized during dtype propagation
        # at the beginning of the codegen. It is possible that some ops are invoked
        # during the codegen of the current op and take different dtypes from the
        # current op.
        # TODO(jgong5): A more accurate way of deciding the dtype of the variables is to
        # propagate the dtypes here inside `update_on_args`.
        if (
            hasattr(V.interpreter, "current_node")
            and get_current_node_opt_ctx() is not None
        ):
            self.dtype = get_current_node_opt_ctx().dtype

        if name in BIN_CMP_OPS:
            self.dtype = torch.bool

    def _set_dependent_itervars(self, index: sympy.Expr):
        """
        Set the relevant itervars for this variable based on the `index` expression.
        This includes the itervars directly used in the `index` as well as relevant itervars
        of other cse variables used in the `index`.
        """
        for s in index.free_symbols:
            if s in V.kernel.itervars:
                self.dependent_itervars.add(s)  # type: ignore[arg-type]
            elif s.name in V.kernel.cse.varname_map:  # type: ignore[attr-defined]
                self.dependent_itervars.update(
                    V.kernel.cse.varname_map[s.name].dependent_itervars  # type: ignore[attr-defined]
                )

    def depends_on(self, itervar: sympy.Symbol):
        return itervar in self.dependent_itervars


class CppOverrides(OpOverrides):
    """Map element-wise ops to C++"""

    @staticmethod
    def add(a, b):
        return f"decltype({a})({a} + {b})"

    @staticmethod
    def sub(a, b):
        return f"decltype({a})({a} - {b})"

    @staticmethod
    def mul(a, b):
        return f"decltype({a})({a} * {b})"

    @staticmethod
    def to_dtype(x, dtype, src_dtype=None):
        assert dtype in DTYPE_TO_CPP, f"{dtype} missing from {__name__}.DTYPE_TO_CPP"
        return f"c10::convert<{DTYPE_TO_CPP[dtype]}>({x})"

    @staticmethod
    def to_dtype_bitcast(x, dtype, src_dtype):
        assert dtype in DTYPE_TO_CPP, f"{dtype} missing from {__name__}.DTYPE_TO_CPP"
        if src_dtype in (torch.float16, torch.bfloat16):
            # c10::bit_cast requires the source and target have the bitwidth.
            # Because the input tensor's dtype could be promoted, e.g. from float16 to
            # float, we have to cast the tensor to its original source dtype before
            # invoking bit_cast. We also need to convert the bit-casted tensor
            # back to float to make sure we keep using higher precision values
            # for the rest of the computation.
            cast_x = f"c10::convert<{DTYPE_TO_CPP[src_dtype]}>({x})"
            cast_x = f"c10::bit_cast<{DTYPE_TO_CPP[dtype]}>({cast_x})"
            return f"c10::convert<{DTYPE_TO_CPP[torch.float32]}>({cast_x})"
        else:
            return f"c10::bit_cast<{DTYPE_TO_CPP[dtype]}>({x})"

    @staticmethod
    def abs(x):
        return f"std::abs({x})"

    @staticmethod
    def sin(x):
        return f"std::sin({x})"

    @staticmethod
    def cos(x):
        return f"std::cos({x})"

    @staticmethod
    def neg(x):
        return f"decltype({x})(-{x})"

    @staticmethod
    def exp(x):
        # return f"Sleef_expf_u10({x})"
        return f"std::exp({x})"

    @staticmethod
    def exp2(x):
        return f"std::exp2({x})"

    @staticmethod
    def expm1(x):
        return f"std::expm1({x})"

    @staticmethod
    def erf(x):
        return f"std::erf({x})"

    @staticmethod
    def erfc(x):
        return f"std::erfc({x})"

    @staticmethod
    def erfinv(x):
        return f"calc_erfinv({x})"

    @staticmethod
    def sqrt(x):
        return f"std::sqrt({x})"

    @staticmethod
    def rsqrt(x):
        return f"1 / std::sqrt({x})"

    @staticmethod
    def log1p(x):
        bug = config.cpp.inject_log1p_bug_TESTING_ONLY
        if bug == "accuracy":
            return f"{x} + decltype({x})(1)"
        elif bug is None:
            return f"std::log1p({x})"
        else:
            raise AssertionError(
                f"unrecognized config cpp.inject_log1p_bug_TESTING_ONLY = {bug!r}"
            )

    @staticmethod
    def tan(x):
        return f"std::tan({x})"

    @staticmethod
    def tanh(x):
        return f"std::tanh({x})"

    @staticmethod
    def signbit(x):
        return f"std::signbit({x})"

    @staticmethod
    def pow(a, b):
        return f"std::pow({a}, {b})"

    @staticmethod
    def log(x):
        return f"std::log({x})"

    @staticmethod
    def round(x):
        return f"std::nearbyint({x})"

    @staticmethod
    def floor(x):
        return f"std::floor({x})"

    @staticmethod
    def floordiv(a, b):
        # a and b are integer type
        quot = f"{a} / {b}"
        rem = f"{a} % {b}"
        return f"(({a} < 0) != ({b} < 0) ? ({rem} != 0 ? {quot} - 1 : {quot}) : {quot})"

    @staticmethod
    def ceil(x):
        return f"std::ceil({x})"

    @staticmethod
    def trunc(x):
        return f"std::trunc({x})"

    @staticmethod
    def truncdiv(a, b):
        # a and b are integer type
        return f"{a} / {b}"

    @staticmethod
    def fmod(a, b):
        return f"std::fmod({a}, {b})"

    @staticmethod
    def isinf(x):
        return f"std::isinf({x})"

    @staticmethod
    def isnan(x):
        return f"std::isnan({x})"

    @staticmethod
    def lgamma(x):
        return f"std::lgamma({x})"

    @staticmethod
    def acos(x):
        return f"std::acos({x})"

    @staticmethod
    def acosh(x):
        return f"std::acosh({x})"

    @staticmethod
    def cosh(x):
        return f"std::cosh({x})"

    @staticmethod
    def sinh(x):
        return f"std::sinh({x})"

    @staticmethod
    def asin(x):
        return f"std::asin({x})"

    @staticmethod
    def asinh(x):
        return f"std::asinh({x})"

    @staticmethod
    def atan2(x, y):
        return f"std::atan2({x}, {y})"

    @staticmethod
    def atan(x):
        return f"std::atan({x})"

    @staticmethod
    def atanh(x):
        return f"std::atanh({x})"

    @staticmethod
    def copysign(x, y):
        return f"std::copysign({x}, {y})"

    @staticmethod
    def frexp(x):
        cache_keys = f"frexp({x})[0]", f"frexp({x})[1]"
        if all(cache_key in V.kernel.cse.cache for cache_key in cache_keys):
            return tuple(V.kernel.cse.cache[cache_key] for cache_key in cache_keys)

        code = BracesBuffer()
        exponent = V.kernel.cse.newvar()
        mantissa = V.kernel.cse.newvar()
        code.writeline(f"int32_t {exponent};")
        code.writeline(f"auto {mantissa} = std::frexp({x}, &{exponent});")
        V.kernel.compute.splice(code)
        cse_vars = (mantissa, exponent)
        for cache_key, cse_var in zip(cache_keys, cse_vars):
            V.kernel.cse.cache[cache_key] = cse_var
        return mantissa, exponent

    @staticmethod
    def hypot(x, y):
        return f"std::hypot({x}, {y})"

    @staticmethod
    def log10(x):
        return f"std::log10({x})"

    @staticmethod
    def log2(x):
        return f"std::log2({x})"

    @staticmethod
    def nextafter(x, y):
        return f"std::nextafter({x}, {y})"

    @staticmethod
    def relu(x):
        bug = config.cpp.inject_relu_bug_TESTING_ONLY
        if bug == "compile_error":
            return "compile error!"
        elif bug == "runtime_error":
            return f"{x}; throw 1"
        elif bug == "accuracy":
            return f"{x} + decltype({x})(1)"
        elif bug is None:
            return f"std::max({x}, decltype({x})(0))"
        else:
            raise AssertionError(
                f"unrecognized config cpp.inject_relu_bug_TESTING_ONLY = {bug!r}"
            )

    @staticmethod
    def minimum(a, b):
        return f"min_propagate_nan({a}, {b})"

    @staticmethod
    def maximum(a, b):
        return f"max_propagate_nan({a}, {b})"

    @staticmethod
    def where(a, b, c):
        return f"{a} ? {b} : {c}"

    @staticmethod
    def mod(a, b):
        return f"mod({a}, {b})"

    @staticmethod
    def constant(val, dtype):
        opt_ctx: OptimizationContext = get_current_node_opt_ctx()
        assert opt_ctx and opt_ctx.dtype is not None
        dtype = opt_ctx.dtype
        if dtype in DTYPE_LOWP_FP:
            # Since load promotes all half-precision inputs to float, constants
            # must be promoted as well
            dtype = torch.float32
        return value_to_cpp(val, DTYPE_TO_CPP[dtype])

    @staticmethod
    def index_expr(expr, dtype):
        opt_ctx: OptimizationContext = get_current_node_opt_ctx()
        assert opt_ctx and opt_ctx.dtype is not None
        dtype = opt_ctx.dtype
        return ops.to_dtype(cexpr(V.kernel.rename_indexing(expr)), dtype)

    @staticmethod
    def masked(mask, body, other):
        code = BracesBuffer()

        # Write masked operation into a lambda
        body_var = V.kernel.cse.newvar()
        code.writeline(f"auto {body_var} = [&]")
        with V.kernel.swap_buffers(code), code.indent():
            result = body()
            code.writeline(f"return {result};")
        code.writeline(";")
        V.kernel.compute.splice(code)

        # Use the lambda's return type as the type of other
        other_code = value_to_cpp(other, f"decltype({body_var}())")
        return f"{mask} ? {body_var}() : {other_code}"

    @staticmethod
    def logical_and(a, b):
        return f"{a} && {b}"

    @staticmethod
    def logical_not(a):
        return f"!{a}"

    @staticmethod
    def logical_or(a, b):
        return f"{a} || {b}"

    @staticmethod
    def logical_xor(a, b):
        return f"{a} != {b}"

    @staticmethod
    def bitwise_and(a, b):
        return f"decltype({a})({a} & {b})"

    @staticmethod
    def bitwise_not(a):
        return f"decltype({a})(~{a})"

    @staticmethod
    def bitwise_or(a, b):
        return f"decltype({a})({a} | {b})"

    @staticmethod
    def bitwise_xor(a, b):
        return f"decltype({a})({a} ^ {b})"

    @staticmethod
    def bitwise_left_shift(a, b):
        return f"decltype({a})({a} << {b})"

    @staticmethod
    def bitwise_right_shift(a, b):
        return f"decltype({a})({a} >> {b})"

    @staticmethod
    def rand(seed: sympy.Expr, offset: sympy.Expr):
        return f"normalized_rand_cpu({seed}, {offset})"

    @staticmethod
    def randn(seed: sympy.Expr, offset: sympy.Expr):
        return f"randn_cpu({seed}, {offset})"

    @staticmethod
    def randint64(seed: sympy.Expr, offset: sympy.Expr, low, high):
        return f"randint64_cpu({seed}, {offset}, {low}, {high})"

    @staticmethod
    def sigmoid(x):
        return f"decltype({x})(1) / (decltype({x})(1) + std::exp(-{x}))"

    @staticmethod
    def sign(x):
        code = BracesBuffer()
        scalar_zero = f"decltype({x})(0)"
        scalar_one = f"decltype({x})(1)"
        code.writeline("[&]()")
        with code.indent():
            code.writeline(f"auto left = {x} > 0 ? {scalar_one} : {scalar_zero};")
            code.writeline(f"auto right = {x} < 0 ? {scalar_one} : {scalar_zero};")
            code.writeline("return left - right;")
        code.writeline("()")
        return code


CppOverrides._initialize_pointwise_overrides("cpp")


class CppVecOverrides(CppOverrides):
    """Map element-wise ops to aten vectorization C++"""

    def __new__(cls, *args, **kargs):
        self = super().__new__(cls)

        def wrap(func):
            # `CppVecKernel` generates both scalar ops and vector ops according to
            # whether the inputs are scalars or vectors while all ops in `CppVecOverrides`
            # (except for some ops explained below) assume the inputs are vectors. We wrap the ops in
            # `CppVecOverrides` to broadcast scalar inputs to vectors if needed or fallback to
            # `CppOverrides` when all inputs are scalars.
            #
            # Notes on ops handled separately in their own functions:
            # `ops.masked`:
            #     needs recursive handling of masked body.
            # `ops.index_expr`:
            #     needs to further analyze the dependency of the index expression on
            #     the tiling itervar.
            def wrapper(*args, **kwargs):
                scalars = [
                    arg
                    for arg in args
                    if isinstance(arg, (int, sympy.Expr))
                    or (isinstance(arg, CppCSEVariable) and not arg.is_vec)
                ]
                vectors = [
                    arg
                    for arg in args
                    if isinstance(arg, CppCSEVariable) and arg.is_vec
                ]
                new_args = list(args)
                if scalars and vectors:
                    # broadcast scalar args to vector if needed
                    new_args = []
                    vec_dtype = vectors[0].dtype
                    for arg in args:
                        if isinstance(arg, (int, sympy.Expr)):
                            arg_dtype = torch.int64
                            opt_ctx: OptimizationContext = get_current_node_opt_ctx()
                            assert opt_ctx
                            if opt_ctx.dtype is not None:
                                arg_dtype = opt_ctx.dtype
                            if isinstance(arg, sympy.Expr) and not arg.is_number:
                                arg = ops.index_expr(arg, arg_dtype)
                            else:
                                arg = ops.constant(arg, arg_dtype)
                            arg = arg.value if isinstance(arg, OpsValue) else arg
                        if isinstance(arg, CppCSEVariable) and not arg.is_vec:
                            assert isinstance(V.kernel, CppVecKernel)
                            # align scalar data type to the vector for binary ops
                            if len(args) == 2 and arg.dtype != vec_dtype:
                                arg = ops.to_dtype(arg, vec_dtype)
                                arg = arg.value if isinstance(arg, OpsValue) else arg
                                # See NOTE [dtype of CppCSEVariable]: we have to fix arg.dtype since
                                # the dtype from optimization context could be wrong.
                                assert isinstance(arg, CppCSEVariable)
                                arg.dtype = vec_dtype
                            new_arg = V.kernel.broadcast(arg)
                            new_args.append(new_arg)
                        else:
                            new_args.append(arg)
                if vectors:
                    return func(*new_args, **kwargs)
                else:
                    # fallback to scalar ops
                    scalar_ops = super(CppVecOverrides, self)
                    scalar_func = getattr(
                        scalar_ops, func.__name__, scalar_ops.__getattr__(func.__name__)  # type: ignore[attr-defined]
                    )
                    assert scalar_func is not None
                    return scalar_func(*args, **kwargs)

            return wrapper

        for name, method in vars(CppVecOverrides).items():
            if getattr(method, "__class__", None) == staticmethod and name not in [
                "masked",
                "index_expr",
            ]:
                setattr(self, name, wrap(method.__func__))
        return self

    @staticmethod
    def add(a, b):
        return f"{a} + {b}"

    @staticmethod
    def sub(a, b):
        return f"{a} - {b}"

    @staticmethod
    def mul(a, b):
        return f"{a} * {b}"

    @staticmethod
    def truediv(a, b):
        return f"{a} / {b}"

    @staticmethod
    def abs(x):
        return f"{x}.abs()"

    @staticmethod
    def sin(x):
        return f"{x}.sin()"

    @staticmethod
    def cos(x):
        return f"{x}.cos()"

    @staticmethod
    def exp(x):
        return f"{x}.exp()"

    @staticmethod
    def exp2(x):
        return f"{x}.exp2()"

    @staticmethod
    def expm1(x):
        # decompose for a better performance
        vec_one = f"decltype({x})(1)"
        return f"{x}.exp() - {vec_one}"

    @staticmethod
    def erf(x):
        return f"{x}.erf()"

    @staticmethod
    def erfc(x):
        return f"{x}.erfc()"

    @staticmethod
    def erfinv(x):
        return f"{x}.erfinv()"

    @staticmethod
    def sqrt(x):
        return f"{x}.sqrt()"

    @staticmethod
    def eq(x, y):
        assert isinstance(V.kernel, CppVecKernel)
        assert isinstance(x, CppCSEVariable)
        assert x.dtype is not None
        return f"{V.kernel._get_mask_type(x.dtype)}({x} == {y})"

    @staticmethod
    def ne(x, y):
        assert isinstance(V.kernel, CppVecKernel)
        assert isinstance(x, CppCSEVariable)
        assert x.dtype is not None
        return f"{V.kernel._get_mask_type(x.dtype)}({x} != {y})"

    @staticmethod
    def lt(x, y):
        assert isinstance(V.kernel, CppVecKernel)
        assert isinstance(x, CppCSEVariable)
        assert x.dtype is not None
        return f"{V.kernel._get_mask_type(x.dtype)}({x} < {y})"

    @staticmethod
    def gt(x, y):
        assert isinstance(V.kernel, CppVecKernel)
        assert isinstance(x, CppCSEVariable)
        assert x.dtype is not None
        return f"{V.kernel._get_mask_type(x.dtype)}({x} > {y})"

    @staticmethod
    def le(x, y):
        assert isinstance(V.kernel, CppVecKernel)
        assert isinstance(x, CppCSEVariable)
        assert x.dtype is not None
        return f"{V.kernel._get_mask_type(x.dtype)}({x} <= {y})"

    @staticmethod
    def ge(x, y):
        assert isinstance(V.kernel, CppVecKernel)
        assert isinstance(x, CppCSEVariable)
        assert x.dtype is not None
        return f"{V.kernel._get_mask_type(x.dtype)}({x} >= {y})"

    @staticmethod
    def and_(x, y):
        return f"{x} & {y}"

    @staticmethod
    def rsqrt(x):
        return f"{x}.rsqrt()"

    @staticmethod
    def pow(a, b):
        return f"{a}.pow({b})"

    @staticmethod
    def log(x):
        return f"{x}.log()"

    @staticmethod
    def round(x):
        return f"{x}.round()"

    @staticmethod
    def floor(x):
        return f"{x}.floor()"

    @staticmethod
    def ceil(x):
        return f"{x}.ceil()"

    @staticmethod
    def trunc(x):
        return f"{x}.trunc()"

    @staticmethod
    def fmod(a, b):
        return f"{a}.fmod({b})"

    @staticmethod
    def lgamma(x):
        return f"{x}.lgamma()"

    @staticmethod
    def logical_and(a, b):
        return f"{a} & {b}"

    @staticmethod
    def logical_not(a):
        return f"~{a}"

    @staticmethod
    def logical_or(a, b):
        return f"{a} | {b}"

    @staticmethod
    def logical_xor(a, b):
        return f"{a} ^ {b}"

    @staticmethod
    def tan(a):
        return f"{a}.tan()"

    @staticmethod
    def tanh(a):
        vec_one = f"decltype({a})(1)"
        vec_two = f"decltype({a})(2)"
        vec_minus_two = f"decltype({a})(-2)"
        return f"{vec_two} / ({vec_one} + ({vec_minus_two} * {a}).exp()) - {vec_one}"

    @staticmethod
    def reciprocal(a):
        return f"{a}.reciprocal()"

    @staticmethod
    def atan(x):
        return f"{x}.atan()"

    @staticmethod
    def acos(x):
        return f"{x}.acos()"

    @staticmethod
    def asin(x):
        return f"{x}.asin()"

    @staticmethod
    def cosh(x):
        return f"{x}.cosh()"

    @staticmethod
    def sinh(x):
        return f"{x}.sinh()"

    @staticmethod
    def log10(x):
        return f"{x}.log10()"

    @staticmethod
    def log2(x):
        return f"{x}.log2()"

    @staticmethod
    def nextafter(x):
        return f"{x}.nextafter()"

    @staticmethod
    def copysign(a, b):
        return f"{a}.copysign({b})"

    @staticmethod
    def atan2(a, b):
        return f"{a}.atan2({b})"

    @staticmethod
    def hypot(a, b):
        return f"{a}.hypot({b})"

    @staticmethod
    def atanh(x):
        # For real x, atanh(x) = 1/2 * log((1+x)/(1-x))
        vec_one = f"decltype({x})(1)"
        vec_one_half = f"decltype({x})(0.5)"
        return f"{vec_one_half} * (({vec_one} + {x})/({vec_one} - {x})).log()"

    @staticmethod
    def asinh(x):
        # For real x, asinh(x) = log(x + sqrt(1 + x**2))
        vec_one = f"decltype({x})(1)"
        return f"({x} + ({vec_one} + {x}*{x}).sqrt()).log()"

    @staticmethod
    def acosh(x):
        return f"{x}.acosh()"

    @staticmethod
    def relu(x):
        bug = config.cpp.inject_relu_bug_TESTING_ONLY
        if bug == "compile_error":
            return "compile error!"
        elif bug == "runtime_error":
            return f"{x}; throw 1"
        elif bug == "accuracy":
            return f"{x} + decltype({x})(1)"
        elif bug is None:
            return f"at::vec::clamp_min({x}, decltype({x})(0))"
        else:
            raise AssertionError(
                f"unrecognized config cpp.inject_relu_bug_TESTING_ONLY = {bug!r}"
            )

    # TODO: this seems to be dead
    @staticmethod
    def sigmoid(x):
        return f"decltype({x})(1)/(decltype({x})(1) + {x}.neg().exp())"

    @staticmethod
    def neg(x):
        return f"{x}.neg()"

    @staticmethod
    def floordiv(a, b):
        # a and b are integer type
        _t = f"decltype({a})"
        quot = f"{a} / {b}"
        has_rem = f"({a} % {b} != {_t}(0))"
        is_neg = f"(({a} < {_t}(0)) != ({b} < {_t}(0)))"
        return f"{_t}::blendv({quot}, {quot} - {_t}(1), {has_rem} & {is_neg})"

    @staticmethod
    def truncdiv(a, b):
        # a and b are integer type
        return f"{a} / {b}"

    @staticmethod
    def minimum(a, b):
        return f"at::vec::minimum({a}, {b})"

    @staticmethod
    def maximum(a, b):
        return f"at::vec::maximum({a}, {b})"

    @staticmethod
    def square(a):
        return f"{a} * {a}"

    @staticmethod
    def where(a, b, c):
        assert isinstance(V.kernel, CppVecKernel)
        if b.dtype == torch.bool:
            assert c.dtype == torch.bool
            blendv_a = f"{V.kernel._get_mask_cast(a, torch.float)}"
            blendv_b = f"{V.kernel._get_mask_cast(b, torch.float)}"
            blendv_c = f"{V.kernel._get_mask_cast(c, torch.float)}"
            return f"decltype({b})::blendv({blendv_c}, {blendv_b}, {blendv_a})"
        else:
            return f"decltype({b})::blendv({c}, {b}, {V.kernel._get_mask_cast(a, b.dtype)})"

    @staticmethod
    def sign(x):
        code = BracesBuffer()
        vec_zero = f"decltype({x})(0)"
        vec_one = f"decltype({x})(1)"
        blendv_l = f"decltype({x})::blendv({vec_zero}, {vec_one}, {vec_zero} < {x})"
        blendv_r = f"decltype({x})::blendv({vec_zero}, {vec_one}, {x} < {vec_zero})"
        code.writeline("[&]()")
        with code.indent():
            code.writeline(f"auto left = {blendv_l};")
            code.writeline(f"auto right = {blendv_r};")
            code.writeline("return left - right;")
        code.writeline("()")
        return code

    @staticmethod
    def to_dtype(x, dtype, src_dtype=None):
        assert dtype in [
            torch.bool,
            torch.float,
            torch.bfloat16,
            torch.float16,
            torch.uint8,
            torch.int8,
            torch.int32,
            torch.int64,
        ], f"{__name__} does not support {dtype}"
        node: torch.fx.Node = V.interpreter.current_node
        assert node and isinstance(node, torch.fx.Node)
        opt_ctx_x = get_opt_ctx(node.args[1])
        assert opt_ctx_x
        assert opt_ctx_x.dtype is not None
        assert isinstance(V.kernel, CppVecKernel)
        src_dtype = opt_ctx_x.dtype
        src_cpp_type = DTYPE_TO_CPP[src_dtype]
        src_num_vectors = V.kernel._get_num_vectors(src_dtype)
        dst_cpp_type = DTYPE_TO_CPP[dtype]
        dst_num_vectors = V.kernel._get_num_vectors(dtype)
        if src_dtype != torch.bool and dtype == torch.bool:
            return f"{V.kernel._get_mask_type(src_dtype)}::from<{src_cpp_type},{src_num_vectors}>({x})"
        if opt_ctx_x.dtype == torch.bool and dtype != torch.bool:
            return f"{x}.to<{dst_cpp_type},{dst_num_vectors}>()"
        if src_dtype != dtype:
            if src_num_vectors == dst_num_vectors == 1:
                return f"at::vec::convert<{dst_cpp_type}>({x})"
            else:
                return f"at::vec::convert<{dst_cpp_type},{dst_num_vectors},{src_cpp_type},{src_num_vectors}>({x})"
        return f"({x})"

    @staticmethod
    def log1p(x):
        bug = config.cpp.inject_log1p_bug_TESTING_ONLY
        if bug == "accuracy":
            return f"{x} + decltype({x})(1)"
        elif bug is None:
            return f"{x}.log1p()"
        else:
            raise AssertionError(
                f"unrecognized config cpp.inject_log1p_bug_TESTING_ONLY = {bug!r}"
            )

    @staticmethod
    def masked(mask, body, other):
        assert isinstance(V.kernel, CppVecKernel)
        code = BracesBuffer()
        var = V.kernel.cse.newvar()
        with V.kernel.masked(mask) as new_mask:
            code.writeline(f"auto {var} = [&]")
            with V.kernel.swap_buffers(code), code.indent():
                result = body()
                code.writeline(f"return {result};")
        code.writeline(";")
        V.kernel.compute.splice(code)

        dtype = result.dtype
        body_code = f"{var}()"
        body_code_vec = (
            body_code
            if result.is_vec
            else f"{V.kernel._get_vec_type(dtype)}({body_code})"
        )
        other_code = value_to_cpp(other, DTYPE_TO_CPP[dtype])
        other_code_vec = f"{V.kernel._get_vec_type(dtype)}({other_code})"
        assert isinstance(new_mask, CppCSEVariable), new_mask
        if new_mask.is_vec:
            type = f"decltype({body_code_vec})"
            code = BracesBuffer()
            code.writeline("[&]")
            with V.kernel.swap_buffers(code), code.indent():
                code.writeline(f"if ({new_mask}.all_zero())")
                with code.indent():
                    code.writeline(f"return {other_code_vec};")
                code.writeline("else")
                with code.indent():
                    code.writeline(
                        f"return {type}::blendv({other_code_vec}, {body_code_vec}, {V.kernel._get_mask_cast(new_mask, dtype)});"
                    )
            code.writeline("()")
            csevar = V.kernel.cse.generate(
                V.kernel.compute,
                code,
            )
        elif result.is_vec:
            csevar = V.kernel.cse.generate(
                V.kernel.compute, f"{mask} ? {body_code_vec} : {other_code_vec}"
            )
        else:
            csevar = V.kernel.cse.generate(
                V.kernel.compute, f"{mask} ? {body_code} : {other_code}"
            )
        # `result` is explicitly added to the args for correct propagation
        # of relevant itervars and vectorization status.
        csevar.update_on_args("masked", (mask, body, other, result), {})
        return csevar

    @staticmethod
    def index_expr(expr, dtype):
        opt_ctx: OptimizationContext = get_current_node_opt_ctx()
        assert opt_ctx and opt_ctx.dtype is not None
        dtype = opt_ctx.dtype
        assert isinstance(V.kernel, CppVecKernel)
        index = V.kernel.rename_indexing(expr)
        tiling_var = V.kernel.itervars[V.kernel.tiling_idx]
        stride = V.kernel._try_get_const_stride(index, tiling_var)
        if stride == 0:
            return CppOverrides.index_expr(expr, dtype)
        elif stride is not None:
            value = ops.to_dtype(cexpr(index), dtype)
            if isinstance(value, OpsValue):
                value = value.value
            csevar = V.kernel.arange(value, stride)
        else:
            csevar = V.kernel._load_or_store_non_contiguous(  # type: ignore[assignment]
                None, index, dtype, V.kernel.compute
            )
        csevar.update_on_args("index_expr", (expr, dtype), {})
        return csevar


CppVecOverrides._initialize_pointwise_overrides("cppvec")


class CppTile2DOverrides(CppVecOverrides):
    @staticmethod
    def index_expr(expr, dtype):
        assert isinstance(V.kernel, CppTile2DKernel)
        expr = V.kernel.transform_indexing(expr)
        return CppVecOverrides.index_expr(expr, dtype)


class CppKernel(Kernel):
    overrides = CppOverrides  # type: ignore[assignment]
    sexpr = cexpr
    newvar_prefix = "auto "
    suffix = ";"

    def __init__(self, args, num_threads):
        super().__init__(args)
        self.call_ranges: Optional[Tuple[sympy.Expr, ...]] = None
        self.ranges: List[sympy.Expr] = []
        self.itervars: List[sympy.Symbol] = []
        self.reduction_depth = None
        self.reduction_prefix = IndentedBuffer()
        self.reduction_suffix = IndentedBuffer()
        self.parallel_reduction_prefix = IndentedBuffer()
        self.parallel_reduction_suffix = IndentedBuffer()
        self.local_reduction_init = IndentedBuffer()
        self.local_reduction_stores = IndentedBuffer()
        self.is_reduction = False
        self.reduction_cse = CSE(self.newvar_prefix, self.suffix, name_prefix="tmp_acc")
        self.preloads = IndentedBuffer()
        self.poststores = IndentedBuffer()
        self.num_threads = num_threads  # num_threads the kernel specialized for
        self.reduction_omp_dec: Dict[Tuple[str, str], str] = {}

    def _gen_parallel_reduction_buffers(
        self,
        acc,
        acc_type,
        reduction_type,
        dtype,
        reduction_combine_fn=reduction_combine,
        reduction_init_fn=reduction_init,
    ):
        if config.cpp.dynamic_threads and not self.parallel_reduction_prefix:
            self.parallel_reduction_prefix.writeline(
                "int max_threads = omp_get_max_threads();"
            )
        acc_local = f"{acc}_local"
        num_threads = (
            "max_threads" if config.cpp.dynamic_threads else parallel_num_threads()
        )
        acc_per_thread = f"{acc}_arr[{num_threads}]"
        acc_local_in_array = acc_per_thread.replace(f"[{num_threads}]", "[tid]")
        self.local_reduction_init.writeline(
            f"{acc_type} {acc_local} = {reduction_init_fn(reduction_type, dtype)};"
        )
        self.parallel_reduction_prefix.writeline(f"{acc_type} {acc_per_thread};")
        self.parallel_reduction_prefix.writelines(
            [
                f"for (int tid = 0; tid < {num_threads}; tid++)",
                "{",
                f"    {acc_local_in_array} = {reduction_init_fn(reduction_type, dtype)};",
                "}",
            ],
        )
        self.local_reduction_stores.writelines(
            [
                f"{acc_local_in_array} = {acc_local};",
            ]
        )
        self.parallel_reduction_suffix.writelines(
            [
                f"for (int tid = 0; tid < {num_threads}; tid++)",
                "{",
                f"    {acc} = {reduction_combine_fn(reduction_type, acc, acc_local_in_array)};",
                "}",
            ],
        )

    def get_reduction_var_pattern(self, line: str):
        return re.search("tmp_acc[0-9]+", line)

    def update_stores_with_parallel_reduction(self):
        for i, line in enumerate(self.stores._lines):
            if isinstance(line, str):
                m = self.get_reduction_var_pattern(line)
                if m:
                    var_name = m.group(0)
                    self.stores._lines[i] = line.replace(var_name, f"{var_name}_local")

    @contextlib.contextmanager
    def masked(self, mask):
        """Context manager to add an additional mask to loads and stores."""
        prior = self._load_mask
        if prior:
            mask = ops.and_(mask, prior)
            if isinstance(mask, OpsValue):
                mask = mask.value
                assert isinstance(mask, CppCSEVariable)
                # see NOTE [dtype of CppCSEVariable]
                # mask's dtype should be bool
                mask.dtype = torch.bool

        self._load_mask = mask
        try:
            yield mask
        finally:
            self._load_mask = prior

    def cache_fp32_cse_var_before_lowp_store(self, var_to_store):
        """
        https://github.com/pytorch/pytorch/issues/115260
        For FusedSchedulerNode[node1, node2], the node2 loads what node1 stores and the buffer is
        in low-precision floating point data type. When the output of node1 also serves as the output of the
        kernel, the result of nodes would be different from the case when output of node1 is not the output
        of the kernel (where we don't need to insert `to_dtype` for legalization). To address the problem, on
        storing the lowp node1 output, we also add the inverse dtype conversion to high precision data type
        to the cse cache.

        Example (pseudo code):
            node1_output = ...
            node1_output_lowp = to_dtype(node1_output, dtype=torch.bfloat16)
            store(buf, node1_output_lowp)
            node2_input_lowp = load(buf)
            node2_input = to_dtype(node2_input_lowp, dtype=torch.float)

        Without cse cache trick:
            node1_output = ...
            node1_output_lowp = to_dtype(node1_output, dtype=torch.bfloat16)
            store(buf, node1_output_lowp)
            node2_input_lowp = node_output_lowp # hit store cache
            node2_input = to_dtype(node2_input_lowp, dtype=torch.float)

        With cse cache trick:
            node1_output = ...
            node1_output_lowp = to_dtype(node1_output, dtype=torch.bfloat16)
            # also add `to_dtype(node1_input_lowp, dtype=torch.float)` -> `node1_output` to cse cache
            store(buf, node1_output_lowp)
            node2_input_lowp = node_output_lowp # hit store cache
            node2_input = node1_output # hit cse cache
        """

        if var_to_store.dtype not in DTYPE_LOWP_FP:
            # only need to cache fp32 cse var while var_to_store is lowp data
            return

        def find_fp32_var(var, cache):
            fp32_cse_var = None
            fp32_cse_var_name = None
            for expr, cse_var in cache.items():
                if cse_var == var:
                    if is_to_lowp_dtype(expr):
                        m = re.search(r"tmp\d+", expr)
                        if m is not None:
                            fp32_cse_var_name = m.group()
            if fp32_cse_var_name:
                for cse_var in cache.values():
                    if cse_var.name == fp32_cse_var_name:
                        fp32_cse_var = cse_var
                        break
                assert fp32_cse_var is not None
            return fp32_cse_var

        fp32_var = find_fp32_var(var_to_store, self.cse.cache)
        if fp32_var:
            self.cse.cache[get_lowp_to_fp32_expr(var_to_store, self)] = fp32_var

    def scale_index_with_offset(
        self, index: sympy.Expr, scale=1, itervar_idx=-1, offset=0
    ):
        var = self.itervars[itervar_idx]
        replacement = {var: var * scale + offset}
        new_index = sympy_subs(index, replacement)
        return new_index

    def index_to_str(self, index: sympy.Expr) -> str:
        """
        Convert an index expr to a string that can be used in cpp code.
        e.g. a sympy expression "s2" may actually appear as "ks1" in the cpp kernel.
        """
        return cexpr(self.rename_indexing(index))

    def index_indirect_depends_on(self, index: sympy.Expr, itervar: sympy.Symbol):
        """
        Check if an index has free symbol CppCSEVariable that depends on `itervar`.
        """
        return any(
            self.cse.varname_map[s.name].depends_on(itervar)  # type: ignore[attr-defined]
            for s in index.free_symbols
            if s.name in self.cse.varname_map  # type: ignore[attr-defined]
            and isinstance(self.cse.varname_map[s.name], CppCSEVariable)  # type: ignore[attr-defined]
        )

    def index_depends_on(self, index: sympy.Expr, itervar: sympy.Symbol):
        return itervar in index.free_symbols or self.index_indirect_depends_on(
            index, itervar
        )

    def load(self, name: str, index: sympy.Expr):
        var = self.args.input(name)
        index = self.rename_indexing(index)
        line = f"{var}[{cexpr_index(index)}]"
        if V.graph.get_dtype(name) in [torch.float16]:
            line = f"static_cast<float>({line})"
        csevar = self.cse.generate(self.loads, line)
        csevar.update_on_args("load", (name, index), {})
        return csevar

    def store(self, name, index, value, mode=None):
        assert "buf" in name
        var = self.args.output(name)
        self.cache_fp32_cse_var_before_lowp_store(value)
        index = self.rename_indexing(index)
        if mode is None:
            line = f"{var}[{cexpr_index(index)}] = {value};"
        elif mode == "atomic_add":
            if not config.cpp.dynamic_threads and self.num_threads == 1:
                line = f"{var}[{cexpr_index(index)}] += {value};"
            else:
                dtype = V.graph.get_dtype(name)
                # mirroring static_cast<float>(...) in load:
                value = f"static_cast<{DTYPE_TO_CPP[dtype]}>({value})"
                line = f"atomic_add(&{var}[{cexpr_index(index)}], {value});"
        else:
            raise NotImplementedError(f"store mode={mode}")
        self.stores.writeline(DeferredLine(name, line))

    def reduction(self, dtype, src_dtype, reduction_type, value):
        argmax_or_argmin = reduction_type in {"argmax", "argmin"}

        reduction_key = src_dtype, reduction_type, value
        if reduction_key in self.reduction_cse.reduction_cache:
            return self.reduction_cse.reduction_cache[reduction_key]

        acc = self.reduction_cse.generate(
            self.loads, f"reduction {reduction_key}", write=False
        )
        self.is_reduction = True
        if argmax_or_argmin:
            prefix, parallel_prefix, local_init = argmax_argmin_prefix(
                reduction_type, src_dtype, acc
            )
            self.local_reduction_init.writelines(local_init)
            self.reduction_prefix.writelines(prefix)
            self.parallel_reduction_prefix.writelines(parallel_prefix)
            compare_op = (
                "greater_or_nan" if reduction_type == "argmax" else "less_or_nan"
            )
            assert self.reduction_depth is not None
            index = self.itervars[self.reduction_depth]
            for i in range(self.reduction_depth + 1, len(self.itervars)):
                index = index * self.ranges[i] + self.itervars[i]
            self.stores.writelines(
                [
                    f"if(!({compare_op}({acc}.value, {value}, {acc}.index, {cexpr_index(index)}))) {{",
                    f"    {acc}.index = {cexpr_index(index)}; {acc}.value = {value};",
                    "}",
                ]
            )
            acc_local = f"{acc}_local"
            num_threads = parallel_num_threads()
            acc_per_thread = f"{acc}_arr[{num_threads}]"
            acc_local_in_array = acc_per_thread.replace(f"[{num_threads}]", "[tid]")
            self.parallel_reduction_suffix.writelines(
                [
                    f"for (int tid = 0; tid < {num_threads}; tid++)",
                    "{",
                    f"    if(!({compare_op}({acc}.value, {acc_local_in_array}.value, {acc}.index, {acc_local_in_array}.index))) {{",
                    f"        {acc}.index = {acc_local_in_array}.index; {acc}.value = {acc_local_in_array}.value;",
                    "    }",
                    "}",
                ],
            )
            self.local_reduction_stores.writelines(
                [
                    f"{acc_local_in_array} = {acc_local};",
                ]
            )
        else:
            acc_type = reduction_acc_type(reduction_type, dtype)

            self.reduction_prefix.writeline(
                f"{acc_type} {acc} = {reduction_init(reduction_type, dtype)};"
            )
            self.stores.writeline(
                f"{acc} = {reduction_combine(reduction_type, acc, value)};"
            )
            self._gen_parallel_reduction_buffers(acc, acc_type, reduction_type, dtype)
        result = reduction_project(reduction_type, acc)
        self.reduction_cse.reduction_cache[reduction_key] = result
        return result

    def store_reduction(self, name, index, value):
        index = self.rename_indexing(index)
        var = self.args.output(name)
        self.reduction_suffix.writeline(
            DeferredLine(name, f"{var}[{cexpr_index(index)}] = {value};")
        )

    def set_ranges(self, lengths, reduction_lengths):
        if self.call_ranges:
            assert self.call_ranges == tuple(lengths) + tuple(
                reduction_lengths
            ), f"{self.call_ranges} == {tuple(lengths)} + {tuple(reduction_lengths)}"
            assert self.reduction_depth == len(lengths)
        else:
            self.call_ranges = tuple(lengths) + tuple(reduction_lengths)
            self.ranges = [self.rename_indexing(x) for x in self.call_ranges]
            self.itervars = [
                sympy_index_symbol(f"x{n}") for n in range(len(self.ranges))
            ]
            self.reduction_depth = len(lengths)
        return (
            self.itervars[: self.reduction_depth],
            self.itervars[self.reduction_depth :],
        )

    def size_hint(self):
        return V.graph.sizevars.size_hint(
            sympy_product(self.call_ranges), fallback=8192
        )

    def codegen_loops_impl(self, loop_nest, code, worksharing):
        threads = parallel_num_threads()
        assert self.call_ranges is not None
        kernels = loop_nest.get_kernels()
        if any(isinstance(kernel, OuterLoopFusedKernel) for kernel in kernels):
            assert len(kernels) == 1
            assert isinstance(kernels[0], OuterLoopFusedKernel)
            par_depth = kernels[0].decide_parallel_depth(
                loop_nest.max_parallel_depth(), threads
            )
        else:
            par_depth = self.decide_parallel_depth(
                loop_nest.max_parallel_depth(), threads
            )

        with contextlib.ExitStack() as stack:
            if par_depth:
                if loop_nest.is_reduction_only():
                    # need to close the worksharing scope to define reduction vars outside it
                    worksharing.close()
                else:
                    worksharing.parallel(threads)
                loop_nest.mark_parallel(par_depth)
            elif threads > 1:
                if worksharing.single():
                    stack.enter_context(code.indent())

            def gen_loop_kernel(loop: LoopLevel):
                def is_parallel_reduction(loop):
                    root = loop.get_root()
                    return root.is_reduction and root.parallel

                kernels = loop.get_kernels()
                assert len(kernels) == 1
                if not isinstance(
                    kernels[0], OuterLoopFusedKernel
                ) and is_parallel_reduction(loop):
                    kernels[0].update_stores_with_parallel_reduction()
                gen_kernel(kernels[0])

            def gen_kernel(kernel):
                if isinstance(kernel, OuterLoopFusedKernel):
                    for loop in kernel.inner:
                        if loop.inner:
                            gen_loops(loop.inner, loop.is_reduction)
                        else:
                            with contextlib.ExitStack() as stack:
                                # If there is any kernel existing at the final outer loop fusion level,
                                # the kernel code should be placed within its respective indent to prevent
                                # the duplication of variable definitions.
                                stack.enter_context(code.indent())
                                gen_loop_kernel(loop)
                else:
                    with contextlib.ExitStack() as stack:
                        assert kernel
                        if hasattr(kernel, "codegen_inner_loops"):
                            code.splice(kernel.preloads)
                            kernel.codegen_inner_loops(code)
                            stack.enter_context(code.indent())
                        code.splice(kernel.loads)
                        code.splice(kernel.compute)
                        code.splice(kernel.stores)
                    if hasattr(kernel, "codegen_inner_loops"):
                        code.splice(kernel.poststores)

            def get_reduction_code_buffer(loops, buffer="prefix"):
                assert buffer in ("prefix", "suffix", "local")
                for loop in loops:
                    for kernel in loop.get_kernels():
                        if buffer == "local":
                            return (
                                kernel.local_reduction_init,
                                kernel.local_reduction_stores,
                            )
                        elif buffer == "suffix":
                            suffix = kernel.reduction_suffix
                            if loop.parallel:
                                suffix = kernel.parallel_reduction_suffix + suffix
                            return suffix
                        else:
                            prefix = kernel.reduction_prefix
                            if loop.parallel:
                                prefix = prefix + kernel.parallel_reduction_prefix
                            return prefix

            def gen_loops(loops: List[LoopLevel], in_reduction=False):
                with contextlib.ExitStack() as stack_outer:
                    local_reduction_init = local_reduction_stores = None
                    if loops:
                        loop = loops[0]
                        if loop.is_reduction and not in_reduction:
                            reduction_prefix = get_reduction_code_buffer(loops)
                            if reduction_prefix:
                                stack_outer.enter_context(code.indent())
                            code.splice(reduction_prefix)
                        if loop_nest.is_reduction_only() and loop.parallel:
                            (
                                local_reduction_init,
                                local_reduction_stores,
                            ) = get_reduction_code_buffer(loops, "local")
                            worksharing.parallel(threads)
                            if local_reduction_init:
                                assert local_reduction_stores
                                code.splice(local_reduction_init)

                    for loop in loops:
                        gen_loop(loop)

                    if loops:
                        loop = loops[0]
                        if loop_nest.is_reduction_only() and loop.parallel:
                            if local_reduction_stores:
                                code.splice(local_reduction_stores)
                            worksharing.close()
                        if loop.is_reduction and not in_reduction:
                            code.splice(get_reduction_code_buffer(loops, "suffix"))

            def gen_loop(loop: LoopLevel):
                with contextlib.ExitStack() as stack:
                    loop_lines = loop.lines()
                    if loop_lines is None:
                        return
                    code.writelines(loop_lines)
                    stack.enter_context(code.indent())
                    # generate inner loops or loop body
                    if loop.inner:
                        gen_loops(loop.inner, loop.is_reduction)
                    else:
                        gen_loop_kernel(loop)

            stack.enter_context(code.indent())
            if loop_nest.root:
                gen_loops(loop_nest.root)
            else:
                gen_kernel(loop_nest.kernel)

    def codegen_loops(self, code, worksharing):
        loop_nest = LoopNestWithSplit.build(self)
        self.codegen_loops_impl(loop_nest, code, worksharing)

    @property
    def assert_function(self) -> str:
        if V.graph.aot_mode:
            return "AOTI_TORCH_CHECK"
        else:
            return "TORCH_CHECK"

    def decide_parallel_depth(self, max_parallel_depth, threads):
        assert self.call_ranges is not None
        ranges = self.call_ranges[:max_parallel_depth]
        seq = self.size_hint()
        par = 1
        depth = 0
        for expr in ranges:
            hint = V.graph.sizevars.size_hint(expr, fallback=8192)
            if par >= 2 * threads or par == threads:
                break
            if seq // threads < config.cpp.min_chunk_size:
                # not enough work
                break
            depth += 1
            par *= hint
            seq /= hint
        # if we assume thread number is dynamic, make sure we
        # have at least one parallel scope and let OMP runtime
        # to manage the serial vs. parallel.
        if config.cpp.dynamic_threads and depth == 0 and len(ranges) > 0:
            depth = 1
        return depth

    @contextlib.contextmanager
    def write_to_suffix(self):
        prior = (self.loads, self.compute, self.stores, self.cse)
        self.loads = IndentedBuffer()
        self.compute = IndentedBuffer()
        self.stores = IndentedBuffer()
        self.cse = self.cse.clone()
        yield
        self.reduction_suffix.splice(self.loads)
        self.reduction_suffix.splice(self.compute)
        self.reduction_suffix.splice(self.stores)
        (self.loads, self.compute, self.stores, self.cse) = prior

    def create_cse_var(self, *args, **kwargs):
        return CppCSEVariable(*args, **kwargs)


class CppVecKernel(CppKernel):
    overrides = CppVecOverrides  # type: ignore[assignment]

    def __init__(
        self,
        args,
        num_threads,
        tiling_factor=0,
        tiling_idx=-1,
        tiling_dtype=torch.float,
    ):
        super().__init__(args, num_threads)
        self.vec_isa = codecache.pick_vec_isa()
        assert self.vec_isa
        if tiling_factor == 0:
            tiling_factor = self.vec_isa.nelements(dtype=tiling_dtype)
        self.tiling_factor = tiling_factor
        self.tiling_idx = tiling_idx

    def _try_get_const_stride(self, index: sympy.Expr, itervar: sympy.Symbol):
        if self.index_indirect_depends_on(index, itervar):
            return None
        for indirect_var in (
            self.cse.varname_map[s.name]  # type: ignore[attr-defined]
            for s in index.free_symbols
            if s.name.startswith("tmp")  # type: ignore[attr-defined]
        ):
            assert isinstance(indirect_var, CppCSEVariable)
            if indirect_var.is_vec:
                return None
        stride = stride_at_vec_range(index, itervar, self.tiling_factor)
        return stride if stride.is_number else None

    def _get_num_vectors(self, dtype: torch.dtype) -> int:
        num_vectors = math.ceil(
            self.tiling_factor * dtype.itemsize * 8 / self.vec_isa.bit_width()
        )
        assert num_vectors >= 1
        return num_vectors

    def _get_vec_type(self, dtype: torch.dtype) -> str:
        num_vectors = self._get_num_vectors(dtype)
        if num_vectors == 1:
            return f"at::vec::Vectorized<{DTYPE_TO_CPP[dtype]}>"
        else:
            return f"at::vec::VectorizedN<{DTYPE_TO_CPP[dtype]},{num_vectors}>"

    def _get_mask_type(self, dtype: torch.dtype = torch.float) -> str:
        if dtype == torch.bool:
            return ""
        num_vectors = self._get_num_vectors(dtype)
        return f"at::vec::VecMask<{DTYPE_TO_CPP[dtype]},{num_vectors}>"

    def _get_mask_cast(self, mask: CppCSEVariable, dtype: torch.dtype) -> str:
        assert mask.dtype == torch.bool, repr(mask)
        num_vectors = self._get_num_vectors(dtype)
        return f"{mask}.template cast<{DTYPE_TO_CPP[dtype]},{num_vectors}>()"

    def get_reduction_var_pattern(self, line: str):
        return re.search("tmp_acc[0-9]+_vec", line)

    def _get_vec_load_line(
        self,
        var: str,
        index: sympy.Expr,
        dtype: torch.dtype,
        load_mask: Optional[CppCSEVariable] = None,
    ):
        """
        Get a load line str that loads a vector from `var` at `index` of type `dtype`.
        If `load_mask` is not None, we do a masked load accordingly.
        Notes on the `dtype`:
        1. We always load `self.tiling_factor` number of elements regardless of the `dtype`.
           It means we load half of the vector lanes for 16-bit data types and quarter of the
           vector lanes for 8-bit data types.
        2. `torch.bool` and `torch.uint8` could mean masks and we load them as float mask vectors.
        """
        opt_ctx: OptimizationContext = get_current_node_opt_ctx()
        assert opt_ctx is not None
        cpp_type = DTYPE_TO_CPP[dtype]
        num_vectors = self._get_num_vectors(dtype)
        load_mask_str = None
        if load_mask:
            if not load_mask.is_vec:
                # TODO: avoid hard-code torch.float
                load_mask_str = f"{self._get_mask_type(torch.float)}::from({load_mask})"
            else:
                load_mask_str = f"{self._get_mask_cast(load_mask, torch.float)}"
        loadbuf = f"{var} + {cexpr_index(index)}" if index != 0 else var
        if dtype == torch.bool:
            # TODO: should we consider load mask here?
            line = f"{self._get_mask_type()}::from({loadbuf})"
        else:
            line = (
                f"{load_mask_str}.template loadu<{cpp_type},{num_vectors}>({loadbuf})"
                if load_mask_str
                else f"{self._get_vec_type(dtype)}::loadu({loadbuf}, {self.tiling_factor})"
            )
        return line

    def _load_or_store_non_contiguous(
        self,
        var: Optional[str],
        index: sympy.Expr,
        dtype: torch.dtype,
        buffer: Optional[IndentedBuffer] = None,
        store_value: Optional[Union[str, CppCSEVariable]] = None,
    ) -> Optional[CppCSEVariable]:
        """
        Load or store a vector in a non-contiguous way. The vector is initialized from an array that is
        filled in an inner loop over the tiling factor.
        :param var: buffer to load from or store to, i.e. `var[transformed(index)]`. If None, we load the index
                    as index expression, i.e. `transformed(index)`.
        :param index: index into the `var` or the index expression by its own if `var` is None.
                      The `index` could contain indirect indexing or the tiling itervar. When used in
                      the inner loop, the index is transformed as follows:
                      1. the index is linearized along the tiling dim.
                      2. the indirect indexing vector variables are transformed into arrays over the tiling dim.
        :param dtype: data type of `var` or `index` if `var` is None.
        :param buffer: the code buffer to write the generated code to. If None, we write to `self.loads`.
        :param store_value: the value to store. If None, we load the vector.
        :return: a CppCSEVariable that represents the loaded vector or None if it is a store.
        """
        assert not store_value or var is not None, "store var must be provided"

        if buffer is None:
            buffer = self.loads

        def get_result_size(dtype: torch.dtype) -> int:
            if dtype.itemsize < 4:
                return self.tiling_factor * (4 // dtype.itemsize)
            else:
                return self.tiling_factor

        def vec_to_array(vec_var: CppCSEVariable) -> CppCSEVariable:
            assert vec_var.is_vec
            code = BracesBuffer()
            code.writeline("[&]")
            with code.indent():
                vec_dtype = vec_var.dtype
                assert vec_dtype is not None
                if vec_dtype == torch.bool:
                    vec_dtype = torch.float
                result_size = get_result_size(vec_dtype)
                code.writeline(
                    f"__at_align__ std::array<{DTYPE_TO_CPP[vec_dtype]}, {result_size}> tmpbuf;"
                )
                line = f"{vec_var}.store(tmpbuf.data());"
                code.writeline(line)
                code.writeline("return tmpbuf;")
            code.writeline("()")
            csevar = self.cse.generate(buffer, code)
            assert isinstance(csevar, CppCSEVariable)
            return csevar

        opt_ctx: OptimizationContext = get_current_node_opt_ctx()
        assert opt_ctx is not None
        code = BracesBuffer()
        code.writeline("[&]")
        with code.indent():
            result_size = get_result_size(dtype)
            result_declare = (
                f"__at_align__ std::array<{DTYPE_TO_CPP[dtype]}, {result_size}> tmpbuf;"
            )
            code.writeline(result_declare)
            if store_value:
                code.writeline(f"{store_value}.store(tmpbuf.data());")
            itervar_inner = sympy_index_symbol(
                f"{self.itervars[self.tiling_idx]}_inner"
            )
            replacements = {}
            for indirect_var in (
                self.cse.varname_map[s.name]  # type: ignore[attr-defined]
                for s in index.free_symbols
                if s.name.startswith("tmp")  # type: ignore[attr-defined]
            ):
                assert isinstance(indirect_var, CppCSEVariable)
                if indirect_var.is_vec:
                    array_var = vec_to_array(indirect_var)
                    replacements[indirect_var] = f"{array_var}[{itervar_inner}]"
            index = self.scale_index_with_offset(
                index, itervar_idx=self.tiling_idx, offset=itervar_inner
            )
            load_mask = None
            if self._load_mask is not None:
                assert not store_value, "unexpected store with load mask"
                assert isinstance(self._load_mask, CppCSEVariable), self._load_mask
                if self._load_mask.is_vec:
                    load_mask = f"{self._load_mask}.is_masked({itervar_inner})"
                else:
                    load_mask = f"{self._load_mask} != 0"
            if codecache.is_gcc():
                code.writeline(f"#pragma GCC unroll {self.tiling_factor}")
            else:
                code.writeline(f"#pragma unroll {self.tiling_factor}")
            code.writeline(
                f"for (long {itervar_inner} = 0; {itervar_inner} < {self.tiling_factor}; {itervar_inner}++)"
            )
            with code.indent(), contextlib.ExitStack() as stack:
                index_c = cexpr_index(index)
                for indirect_var in replacements:
                    index_c = re.sub(
                        r"\b" + f"{indirect_var}" + r"\b",
                        replacements[indirect_var],
                        index_c,
                    )
                rhs = f"{var}[{index_c}]" if var is not None else f"{index_c}"
                if load_mask:
                    code.writeline(f"if ({load_mask})")
                    stack.enter_context(code.indent())
                if store_value:
                    code.writeline(f"{rhs} = tmpbuf[{itervar_inner}];")
                else:
                    code.writeline(f"tmpbuf[{itervar_inner}] = {rhs};")
            if not store_value:
                load_line = self._get_vec_load_line("tmpbuf.data()", 0, dtype)  # type: ignore[arg-type]
                code.writeline(f"return {load_line};")
        code.writeline("()")
        if store_value:
            code.writeline(";")
            buffer.splice(code)
            return None
        else:
            csevar = self.cse.generate(buffer, code)
            assert isinstance(csevar, CppCSEVariable)
            csevar.is_vec = True
            return csevar

    def load(self, name: str, index: sympy.Expr):
        opt_ctx: OptimizationContext = get_current_node_opt_ctx()
        var = self.args.input(name)
        index = self.rename_indexing(index)
        dtype = V.graph.get_dtype(name)
        tiling_var = self.itervars[self.tiling_idx]
        stride = self._try_get_const_stride(index, tiling_var)
        if stride == 0:
            # load scalar and lazily broadcast it on demand
            return super().load(name, index)
        elif stride == 1:
            # load contiguously
            line = self._get_vec_load_line(var, index, dtype, self._load_mask)
            csevar = self.cse.generate(self.loads, line)  # type: ignore[assignment]
        else:
            csevar = self._load_or_store_non_contiguous(var, index, dtype)  # type: ignore[assignment]
        assert isinstance(csevar, CppCSEVariable)
        csevar.update_on_args("load", (name, index), {})
        csevar.is_vec = True
        return csevar

    def _get_store_line(
        self,
        value: Union[str, CppCSEVariable],
        var: str,
        index: sympy.Expr,
        dtype: torch.dtype,
    ):
        """
        Get a store line buffer that stores `value` into `var` at `index` of `dtype`. It handles
        both contiguous and non-contiguous store cases.
        :param value: Vectorized type templaterized on `dtype`.
        :param var: buffer to store into.
        :index: index into the `var`.
        """
        # when value's type is str (e.g., welford reduction), caller should make sure
        # it is a vector
        assert isinstance(value, str) or (
            isinstance(value, CppCSEVariable) and value.is_vec
        ), value
        tiling_var = self.itervars[self.tiling_idx]
        var_expr = f"{var} + {cexpr_index(index)}"
        stride = self._try_get_const_stride(index, tiling_var)
        code = IndentedBuffer()
        if stride == 1:
            if dtype == torch.float:
                code.writeline(f"{value}.store({var_expr});")
            else:
                code.writeline(f"{value}.store({var_expr}, {self.tiling_factor});")
        else:
            self._load_or_store_non_contiguous(
                var, index, dtype, buffer=code, store_value=value
            )
        return code

    def store(self, name, index, value, mode=None):
        assert "buf" in name
        assert mode is None
        assert isinstance(value, CppCSEVariable), value
        if not value.is_vec:
            # this happens when we store a scalar into a vectorized buffer like "fill"
            value = self.broadcast(value)
        opt_ctx: OptimizationContext = get_current_node_opt_ctx()
        var = self.args.output(name)
        self.cache_fp32_cse_var_before_lowp_store(value)
        index = self.rename_indexing(index)
        code = self._get_store_line(value, var, index, V.graph.get_dtype(name))
        self.stores.splice(code.map(lambda x: DeferredLine(name, x)))

    def reduction(self, dtype, src_dtype, reduction_type, value):
        assert reduction_type in {
            "max",
            "min",
            "sum",
            "prod",
            "xor_sum",
            "welford_reduce",
            "welford_combine",
        }
        assert dtype == src_dtype
        assert dtype in [torch.float, torch.int64]
        assert isinstance(value, CppCSEVariable), value

        if not value.is_vec:
            value = self.broadcast(value)

        reduction_key = src_dtype, reduction_type, value
        if reduction_key in self.reduction_cse.reduction_cache:
            return self.reduction_cse.reduction_cache[reduction_key]

        vec_ns = "at::vec"
        vec = f"{vec_ns}::Vectorized<{DTYPE_TO_CPP[dtype]}>"
        acc_type = reduction_acc_type(reduction_type, dtype)
        acc_type_vec = self.reduction_acc_type_vec(reduction_type, dtype)

        acc = self.reduction_cse.generate(
            self.loads, f"reduction {reduction_key}", write=False
        )
        acc_vec = f"{acc}_vec"
        self.is_reduction = True
        self.reduction_prefix.writeline(
            f"{acc_type} {acc} = {reduction_init(reduction_type, dtype)};"
        )
        self.reduction_prefix.writeline(
            f"{acc_type_vec} {acc_vec} = {self.reduction_init_vec(reduction_type, dtype)};"
        )
        self.stores.writeline(
            f"{acc_vec} = {self.reduction_combine_vec(reduction_type, acc_vec, value)};"
        )
        self._gen_parallel_reduction_buffers(
            acc,
            acc_type,
            reduction_type,
            dtype,
        )
        self._gen_parallel_reduction_buffers(
            acc_vec,
            acc_type_vec,
            reduction_type,
            dtype,
            reduction_combine_fn=self.reduction_combine_vec,
            reduction_init_fn=self.reduction_init_vec,
        )
        tmpvar: Union[str, CSEVariable]
        if self.tiling_idx >= self.reduction_depth:
            # Horizontal reduction
            if is_welford_reduction(reduction_type):
                assert (
                    self._get_num_vectors(dtype) == 1
                ), "Welford reduction does not support VectorizedN (N>1)"
                next_value = f"welford_vec_reduce_all({acc_vec})"
            else:
                reduce_all_body = (
                    "{ return "
                    + self.reduction_combine_vec(reduction_type, "x", "y")
                    + "; }"
                )
                vec = f"at::vec::Vectorized<{DTYPE_TO_CPP[dtype]}>"
                vec_reduce_all_func = f"at::vec::vec_reduce_all<{DTYPE_TO_CPP[dtype]}>"
                next_value = f"{vec_reduce_all_func}([]({vec}& x, {vec}& y) {reduce_all_body}, {acc_vec})"

            self.reduction_suffix.writeline(
                f"{acc} = {reduction_combine(reduction_type, acc, next_value)};"
            )
            tmpvar = acc
        else:
            tmpvar = acc_vec

        result = reduction_project(reduction_type, tmpvar)
        self.reduction_cse.reduction_cache[reduction_key] = result
        return result

    def store_reduction(self, name, index, value):
        index = self.rename_indexing(index)
        var = self.args.output(name)
        out_dtype = V.graph.get_dtype(name)
        # Only float reductions are vectorized currently
        dtype = torch.float
        code = IndentedBuffer()
        if self.tiling_idx >= self.reduction_depth:
            # Horizontal reduction
            code.writeline(
                f"{var}[{cexpr_index(index)}] = static_cast<{DTYPE_TO_CPP[out_dtype]}>({value});"
            )
        else:
            # Vertical reduction
            if out_dtype != dtype:
                if out_dtype in DTYPE_LOWP_FP and dtype == torch.float:
                    _lowp_fp_tmpvar_vec = f"{DTYPE_TO_CPP[out_dtype]}_{value}"
                    code.writeline(
                        f"auto {_lowp_fp_tmpvar_vec} = at::vec::convert<{DTYPE_TO_CPP[out_dtype]}>({value});"
                    )
                    value = _lowp_fp_tmpvar_vec
                else:
                    raise AssertionError(
                        f"Unsupported reduction type from {dtype} to {out_dtype}"
                    )
            code.splice(self._get_store_line(value, var, index, out_dtype))
        self.reduction_suffix.splice(code.map(lambda x: DeferredLine(name, x)))

    def broadcast(self, scalar_var: CppCSEVariable) -> CppCSEVariable:
        assert not scalar_var.is_vec
        if scalar_var.dtype == torch.bool:
            vec_var = self.cse.generate(
                self.compute, f"{self._get_mask_type()}::from({scalar_var.name})"
            )
        else:
            assert scalar_var.dtype is not None
            vec_var = self.cse.generate(
                self.compute,
                f"{self._get_vec_type(scalar_var.dtype)}({scalar_var.name})",
            )
        assert isinstance(vec_var, CppCSEVariable)
        vec_var.dtype = scalar_var.dtype
        vec_var.dependent_itervars = scalar_var.dependent_itervars
        vec_var.is_vec = True
        return vec_var

    def arange(self, index: CppCSEVariable, stride: sympy.Symbol) -> CppCSEVariable:
        assert not index.is_vec
        assert index.dtype is not None
        csevar = self.cse.generate(
            self.compute,
            f"{self._get_vec_type(index.dtype)}::arange({index}, {stride})",
        )
        assert isinstance(csevar, CppCSEVariable)
        csevar.dtype = index.dtype
        csevar.is_vec = True
        return csevar

    def reduction_init_vec(self, reduction_type, dtype):
        scalar_type = DTYPE_TO_COMPUTATION_DTYPE[dtype]
        vec_type = self._get_vec_type(scalar_type)

        if is_welford_reduction(reduction_type):
            return f"Welford<{vec_type}>()"

        scalar_init = reduction_init(reduction_type, dtype)
        return f"{vec_type}({scalar_init})"

    def reduction_acc_type_vec(self, reduction_type, dtype):
        assert reduction_type not in {"argmin", "argmax"}
        scalar_type = DTYPE_TO_COMPUTATION_DTYPE[dtype]
        vec_type = self._get_vec_type(scalar_type)
        if is_welford_reduction(reduction_type):
            return f"Welford<{vec_type}>"

        return vec_type

    def reduction_combine_vec(self, reduction_type, var, next_value):
        if reduction_type == "max":
            return f"at::vec::maximum({var}, {next_value})"
        elif reduction_type == "min":
            return f"at::vec::minimum({var}, {next_value})"
        elif reduction_type == "sum":
            return f"{var} + {next_value}"
        elif reduction_type == "prod":
            return f"{var} * {next_value}"
        elif reduction_type == "xor_sum":
            return f"{var} ^ {next_value}"
        elif reduction_type == "welford_reduce":
            return f"welford_combine({var}, {next_value})"
        elif reduction_type == "welford_combine":
            if isinstance(next_value, tuple):
                # When reading a value from Inductor IR we have a tuple of variable names
                mean, m2, weight = next_value
            else:
                # When combining intermediate accumulators we have a Welford<T> struct
                mean, m2, weight = reduction_project(reduction_type, next_value)
            return f"welford_combine({var}, {{{mean}, {m2}, {weight}}})"
        else:
            raise NotImplementedError

    def indirect_assert(self, var, lower, upper, mask=None):
        assert not mask, "do not support mask in indirect_indexing assertion"
        assert isinstance(var, CppCSEVariable)
        assert var.dtype is not None
        if not var.is_vec:
            return super().indirect_assert(var, lower, upper, mask)
        lower_scalar = lower
        upper_scalar = upper
        if lower:
            lower = f"{self._get_vec_type(var.dtype)}({lower})"
        if upper:
            upper = f"{self._get_vec_type(var.dtype)}({upper})"
        if lower and upper:
            cond = f"({lower} <= {var}) & ({var} < {upper})"
            cond_print = f"{lower_scalar} <= {var} < {upper_scalar}"
        elif lower:
            cond = f"{lower} <= {var}"
            cond_print = f"{lower_scalar} <= {var}"
        else:
            assert upper
            cond = f"{var} < {upper}"
            cond_print = f"{var} < {upper_scalar}"
        cond = f"({self._get_mask_type(var.dtype)}({cond})).all_masked()"
        return f'{self.assert_function}({cond}, "index out of bounds: {cond_print}")'


class CppTile2DKernel(CppVecKernel):
    """
    A vector kernel that handles the 2d tiles with the tile size defined in `tiling_factor` on
    the inner-most loop level and one of the outer loop level (`outer_tiling_idx`). When the data
    tile is accessed in a contiguous way from the outer loop axis, a transposition is applied on the
    tile to make the access contiguous from the inner-most loop axis. Then, the same vectorization
    logic from its parent `CppVecKernel` is leveraged for load/store/compute. The transposed tile load
    and store are generated into kernel.preloads and kernel.poststores buffers.

    The loop structure looks like below:
    for ...
      for i_outer ...
        for ...
          for inner_most ...
            // generated by CppTile2DKernel
            float tmp0[16*16]; at::vec::transpose_mxn<...>(tmp0, in_ptr0 + ..., ...); // into kernel.preloads
            float tmp1[16*16]; // into kernel.preloads
            for i_inner ... { // the kernel inner loop
              vectorized loads/compute/stores (e.g., load tmp0, store tmp1) // into kernel.loads/compute/stores
            }
            at::vec::transpose_mxn(out_ptr0 + ..., tmp1, ...) // into kernel.poststores
          for inner_most ... (tail)
            // generated by CppVecKernel
            ...
      for i_outer ... (tail)
        for ...
          for ...
            // generated by CppKernel
            ...
    """

    overrides = CppTile2DOverrides  # type: ignore[assignment]

    def __init__(self, args, num_threads, tiling_factor, tiling_indices, tiling_dtype):
        super().__init__(
            args, num_threads, tiling_factor, tiling_indices[1], tiling_dtype
        )
        self.tiling_indices = tiling_indices

    def inner_itervar(self):
        return sympy_index_symbol(f"{self.itervars[self.outer_idx]}_inner")

    def need_vec_transpose(self, index):
        outer_var = self.itervars[self.outer_idx]
        inner_var = self.itervars[self.tiling_idx]
        outer_stride = stride_at_vec_range(index, outer_var, self.tiling_factor)
        inner_stride = stride_at_vec_range(index, inner_var, self.tiling_factor)
        return (
            self._load_mask is None  # TODO: support transposition with mask
            and outer_stride == 1
            and index.has(inner_var)
            and not inner_stride.has(inner_var)
            and not inner_stride.has(outer_var)
        )

    def gen_transposed_tile_load_store(self, name, var, index, is_store):
        # transposed tile load/store outside the kernel inner loop
        dtype = V.graph.get_dtype(name)
        factor = self.tiling_factor
        src = f"{var} + {cexpr_index(index)}"
        dst = "__place_holder__"
        ld_src = f"{cexpr_index(stride_at_vec_range(index, self.itervars[self.tiling_idx], self.tiling_factor))}"
        ld_dst = f"{factor}"
        if is_store:
            src, dst = dst, src
            ld_src, ld_dst = ld_dst, ld_src

        need_define = True
        load_or_store = f"at::vec::transpose_mxn<{DTYPE_TO_CPP[dtype]},{factor},{factor}>({src}, {ld_src}, {dst}, {ld_dst});"
        if is_store:
            tile_var = self.cse.newvar()
        elif load_or_store not in self.cse.cache:
            tile_var = self.cse.generate(self.preloads, load_or_store, write=False)
        else:
            need_define = False
            tile_var = self.cse.cache[load_or_store]

        if need_define:
            define_line = f"{DTYPE_TO_CPP[dtype]} {tile_var}[{factor}*{factor}] __attribute__ ((aligned ({factor})));"
            self.preloads.writeline(define_line)

        load_or_store = load_or_store.replace("__place_holder__", str(tile_var))
        if is_store:
            self.poststores.writeline(DeferredLine(name, load_or_store))
        else:
            self.preloads.writeline(load_or_store)

        return tile_var

    def load(self, name: str, index: sympy.Expr):
        opt_ctx: OptimizationContext = get_current_node_opt_ctx()
        var = self.args.input(name)
        index = self.rename_indexing(index)

        inner = self.inner_itervar()
        if self.need_vec_transpose(index):
            tile_var = self.gen_transposed_tile_load_store(
                name, var, index, is_store=False
            )
            # vector load inside the kernel inner loop
            loadbuf = f"{tile_var} + {cexpr_index(inner * self.tiling_factor)}"
            dtype = V.graph.get_dtype(name)
            line = self._get_vec_load_line(loadbuf, 0, dtype)  # type: ignore[arg-type]
            csevar = self.cse.generate(self.loads, line)
            csevar.update_on_args("load", (name, index), {})
            assert isinstance(csevar, CppCSEVariable)
            csevar.is_vec = True
            return csevar
        else:
            new_index = self.transform_indexing(index)
            return super().load(name, new_index)

    def store(self, name, index, value, mode=None):
        assert "buf" in name
        opt_ctx: OptimizationContext = get_current_node_opt_ctx()
        var = self.args.output(name)

        inner = self.inner_itervar()
        index = self.rename_indexing(index)
        assert mode is None
        if self.need_vec_transpose(index):
            tile_var = self.gen_transposed_tile_load_store(
                name, var, index, is_store=True
            )
            # vector store inside the kernel inner loop
            storebuf = f"{tile_var} + {cexpr_index(inner * self.tiling_factor)}"
            if V.graph.get_dtype(name) in DTYPE_LOWP_FP:
                line = f"{value}.store({storebuf}, {self.tiling_factor});"
            elif V.graph.get_dtype(name) in (torch.uint8, torch.int8):
                line = f"{value}.store({storebuf}, {self.tiling_factor});"
            else:
                line = f"{value}.store({storebuf});"
            self.stores.writeline(DeferredLine(name, line))
        else:
            new_index = self.transform_indexing(index)
            super().store(name, new_index, value, mode)

    def codegen_inner_loops(self, code):
        inner = self.inner_itervar()
        code.writeline(
            f"for (long {inner} = 0; {inner} < {self.tiling_factor}; {inner}++)"
        )

    def set_ranges(self, group, reduction_group):
        vars = super().set_ranges(group, reduction_group)
        # do vertical reduction as the tail loop
        self.outer_idx, self.tiling_idx = (
            self.tiling_indices
            if self.tiling_indices[1] < self.reduction_depth
            else reversed(self.tiling_indices)
        )
        return vars

    def transform_indexing(self, index: sympy.Expr) -> sympy.Expr:
        return self.scale_index_with_offset(
            index,
            itervar_idx=self.outer_idx,
            offset=self.inner_itervar(),
        )


class CppVecKernelChecker(CppVecKernel):
    def __init__(self, args, num_threads, tiling_factor, tiling_idx=-1):
        super().__init__(args, num_threads, tiling_factor, tiling_idx)

        # Since this kernel is only for checker but does not generate any
        # code, so we need to decrease the kernel count.
        metrics.generated_kernel_count -= 1

        # Used to record the graph wrapper code as the wrapper_code status could be
        # changed during graph run.
        self._orig_wrapper_code = None

        self.simd_vec = True

        self.fast_vec_list = []
        for k, v in CppVecOverrides.__dict__.items():
            if isinstance(v, staticmethod):
                self.fast_vec_list.append(k)
        self.exit_stack = contextlib.ExitStack()

        # Cache all the load result
        self.supported_dtypes: List[torch.dtype] = [
            torch.float,
            torch.bfloat16,
            torch.float16,
            torch.bool,
            torch.uint8,
            torch.int8,
            torch.int32,
            torch.int64,
        ]

    def disable_vec(self, msg=None):
        if schedule_log.isEnabledFor(logging.DEBUG):
            schedule_log.debug("Disabled vectorization: %s", msg)
        self.simd_vec = False

    def load(self, name: str, index: sympy.Expr):
        with RecordOptimizationContext(__name__) as node_ctx:
            load_dtype = V.graph.get_dtype(name)
            opt_ctx: OptimizationContext = node_ctx.get_opt_ctx()
            assert opt_ctx

            opt_ctx.dtype = load_dtype
            var = self.cse.newvar()

            if len(self.itervars) == 0:
                self.disable_vec("not a loop")
                return var

            if load_dtype not in self.supported_dtypes and (
                index.has(self.itervars[self.tiling_idx])
                or free_symbol_startswith(index, "tmp")
            ):
                self.disable_vec(f"{load_dtype} not supported by load")
                return var

            return var

    def store(self, name, index, value, mode=None):
        with RecordOptimizationContext(__name__) as node_ctx:
            if len(self.itervars) == 0:
                self.disable_vec("not a loop")
                return self.simd_vec

            store_dtype = V.graph.get_dtype(name)

            opt_ctx: OptimizationContext = node_ctx.get_opt_ctx()
            assert opt_ctx
            opt_ctx.dtype = store_dtype

            if store_dtype not in self.supported_dtypes:
                self.disable_vec(f"{store_dtype} not supported by store")
                return self.simd_vec

            assert "buf" in name
            index = self.rename_indexing(index)

            if mode:
                self.disable_vec(f"store mode: {mode}")
                return self.simd_vec

            return self.simd_vec

    def reduction(self, dtype, src_dtype, reduction_type, value):
        if not (
            (dtype == torch.float and src_dtype == torch.float)
            or (dtype == torch.int64 and src_dtype == torch.int64)
            and reduction_type in VECTORIZABLE_RTYPES
        ):
            self.disable_vec(
                f"reduction: dtype {dtype}, src_dtype {src_dtype}, reduction_type {reduction_type}"
            )
        if is_welford_reduction(reduction_type):
            return tuple([self.simd_vec] * 3)
        return self.simd_vec

    def store_reduction(self, name, index, value):
        return self.simd_vec

    def __exit__(self, exc_type, exc_val, exc_tb):
        assert self._orig_wrapper_code is not None
        # Restore the wrapper_code
        V.graph.wrapper_code = self._orig_wrapper_code
        self.exit_stack.__exit__(exc_type, exc_val, exc_tb)

    def __enter__(self):
        # Record the graph wrapper code. The wrapper_code status could be
        # changed during graph run. Regarding this checker, we also need to
        # run the graph but we don't expect to change any status that would
        # impact the code generation. Hence, we record the graph wrapper code
        # and replace it with a dummy wrapper_code and then restore to the
        # original one as long as the checker is finished.
        self._orig_wrapper_code = V.graph.wrapper_code
        V.graph.wrapper_code = WrapperCodeGen()

        parent_handler = V.MockHandler()

        class VecCheckerProxy:
            @staticmethod
            def __getattr__(name):  # type: ignore[misc]
                def inner(*args, **kwargs):
                    if name not in self.fast_vec_list:
                        self.disable_vec(f"op: {name}")

                    parent_val = getattr(parent_handler, name)(*args, **kwargs)
                    return pytree.tree_map(lambda _: self.simd_vec, parent_val)

                return inner

            @staticmethod
            def load(name: str, index: sympy.Expr):
                return self.load(name, index)

            @staticmethod
            def store(name, index, value, mode=None):
                return self.store(name, index, value, mode=mode)

            @staticmethod
            def reduction(dtype, src_dtype, reduction_type, value):
                return self.reduction(dtype, src_dtype, reduction_type, value)

            @staticmethod
            def store_reduction(name, index, value):
                return self.store_reduction(name, index, value)

            @staticmethod
            def constant(val, dtype):
                with RecordOptimizationContext(__name__) as node_ctx:
                    opt_ctx: OptimizationContext = node_ctx.get_opt_ctx()
                    assert opt_ctx
                    # VecKernel override dtype for constant
                    # Vectorization only support int32/fp32 now
                    # So if dtype = int64/fp64, we will cast it to int32/fp32 if possible
                    i32_iinfo = torch.iinfo(torch.int32)
                    if (
                        dtype == torch.int64
                        and val <= i32_iinfo.max
                        and val >= i32_iinfo.min
                        and all(
                            user.target in BIN_CMP_OPS
                            for user in node_ctx.current_node.users
                        )
                    ):
                        opt_ctx.dtype = torch.int32

                    f32_iinfo = torch.finfo(torch.float32)
                    if dtype == torch.double:
                        if (
                            (val <= f32_iinfo.max and val >= f32_iinfo.min)
                            or (val == torch.inf)
                            or (val == -torch.inf)
                        ):
                            opt_ctx.dtype = torch.float32

                    if opt_ctx.dtype not in self.supported_dtypes:
                        self.disable_vec(f"constant dtype: {opt_ctx.dtype}")
                    return val

            @staticmethod
            def index_expr(expr, dtype):
                assert len(self.ranges) == len(self.itervars)

                def can_use_int32():
                    free_symbols = list(expr.free_symbols)
                    sizes = {
                        k: v
                        for k, v in zip(self.itervars, self.ranges)
                        if k in free_symbols
                    }
                    # Trivial case: Range empty
                    if any(v == 0 for v in sizes.values()):
                        return True

                    vars_ranges = {
                        k: ValueRanges(0, v - 1)
                        for k, v in sizes.items()
                        if not isinstance(v, sympy.Expr) or v.is_number
                    }
                    if not vars_ranges or len(vars_ranges) != len(free_symbols):
                        i32_iinfo = torch.iinfo(torch.int32)
                        return (
                            expr.is_number
                            and expr <= i32_iinfo.max
                            and expr >= i32_iinfo.min
                        )
                    expr_ranges = bound_sympy(expr, vars_ranges)
                    if math.isinf(expr_ranges.lower) or math.isinf(expr_ranges.upper):  # type: ignore[arg-type]
                        return False
                    # If something takes the values 0..7, we will compare in the loop
                    # x < 8. As such, for the loop not to overflow in the last iteration, we want
                    # to check that expr_ranges.upper + 1 is representable as well
                    return range_expressable_in_32_bits(
                        ValueRanges(
                            int(expr_ranges.lower), int(expr_ranges.upper) + 1  # type: ignore[arg-type]
                        )
                    )

                with RecordOptimizationContext(__name__) as node_ctx:
                    assert len(self.ranges) == len(self.itervars)
                    opt_ctx: OptimizationContext = node_ctx.get_opt_ctx()
                    assert opt_ctx
                    if (
                        dtype == torch.int64
                        and can_use_int32()
                        and all(
                            user.target in BIN_CMP_OPS
                            for user in node_ctx.current_node.users
                        )
                    ):
                        opt_ctx.dtype = torch.int32
                    else:
                        self.disable_vec(f"index_expr: {expr}, dtype {dtype}")

                    tmp_var = self.cse.newvar()
                    return tmp_var

            @staticmethod
            def indirect_indexing(index_var, size, check=True):
                return sympy_index_symbol(str(index_var))

            @staticmethod
            def masked(mask, body, other):
                body()
                return self.cse.newvar()

            @staticmethod
            def to_dtype(x, dtype, src_dtype=None):
                if dtype not in self.supported_dtypes:
                    self.disable_vec(f"to_dtype: {dtype}")
                return x

        self.exit_stack.enter_context(V.set_ops_handler(VecCheckerProxy()))
        self.exit_stack.enter_context(V.set_kernel_handler(self))
        return self


class CppKernelProxy(CppKernel):
    def __init__(self, kernel_group):
        super().__init__(kernel_group.args, kernel_group.ws.num_threads)
        self.kernel_group = kernel_group
        self.loop_nest = None
        self.call_ranges = None
        self.picked_vec_isa: codecache.VecISA = codecache.pick_vec_isa()

    def data_type_propagation(self, nodes):
        for _node in nodes:
            assert isinstance(_node, SchedulerNode)
            DataTypePropagation.propagate_scheduler_node(_node)

    # Check if all the nodes of a given fx graph can support BF16/FP16
    def is_lowp_fp_scheduler(self, scheduler_node: SchedulerNode):
        if not isinstance(scheduler_node._body, ir.LoopBody):
            return True

        _lowp_fp_type: Optional[torch.dtype] = None

        # Propagate the dtype to check if all the fx node is bf16/fp16
        DataTypePropagation.propagate_scheduler_node(scheduler_node)

        sub_blocks = [scheduler_node._body.root_block] + list(
            scheduler_node._body.subblocks.values()
        )
        for sub_block in sub_blocks:
            for _node in sub_block.graph.nodes:
                # TODO(Eikan): Regarding get_index and index_expr, we should conclude the
                # the data type as well.
                if _node.op == "placeholder" or _node.target in (
                    "get_index",
                    "index_expr",
                ):
                    continue

                # Fast path if all operations can support bf16/fp16 without converting to fp32
                if _node.target not in [
                    "load",
                    "store",
                    "abs",
                    "neg",
                    "output",
                ]:
                    return False

                if hasattr(_node, "meta") and _node.meta:
                    assert OptimizationContext.key in _node.meta
                    opt_ctx: OptimizationContext = _node.meta[OptimizationContext.key]
                    if not opt_ctx.dtype or opt_ctx.dtype not in DTYPE_LOWP_FP:
                        return False
                    if _lowp_fp_type:
                        assert (
                            _lowp_fp_type == opt_ctx.dtype
                        ), "scheduler node do not support bf16/fp16 mix"
                    else:
                        _lowp_fp_type = opt_ctx.dtype
                else:
                    return False

        scheduler_node._lowp_fp_type = _lowp_fp_type  # type: ignore[attr-defined]
        return True

    def legalize_lowp_fp_dtype(self, nodes):
        def add_to_dtype(sub_graph: torch.fx.Graph):
            def is_lowp_fp_load(node: torch.fx.Node):
                if node.target not in ["load"]:
                    return False
                assert len(node.args) == 3
                load_dtype = V.graph.get_dtype(node.args[1])  # type: ignore[arg-type]
                return load_dtype in DTYPE_LOWP_FP

            def is_lowp_fp_store(node: torch.fx.Node):
                if node.target != "store":
                    return False
                _, store_var, _, _, _ = node.args
                store_dtype = V.graph.get_dtype(store_var)  # type: ignore[arg-type]
                return store_dtype in DTYPE_LOWP_FP

            sub_graph_nodes = list(sub_graph.nodes)
            to_lowp_fp_legalized_nodes = []
            for _node in sub_graph_nodes:
                if is_lowp_fp_load(_node):
                    # No need to promote to float if all users are direct stores
                    if all(user.target == "store" for user in _node.users):
                        continue
                    ops = _node.args[0]
                    with sub_graph.inserting_after(_node):
                        to_type_node = sub_graph.call_method(
                            "to_dtype", args=(ops, _node, torch.float)
                        )
                        to_type_node_args = to_type_node.args
                        _node.replace_all_uses_with(to_type_node)
                        to_type_node.args = to_type_node_args
                        metrics.cpp_to_dtype_count += 1
                elif is_lowp_fp_store(_node):
                    ops, name, _, value_var, _ = _node.args
                    # No need to promote to float if it is a user of a load which are all directly stored
                    if value_var.target == "load" and all(
                        user.target == "store" for user in value_var.users
                    ):
                        continue
                    dtype = V.graph.get_dtype(name)
                    with sub_graph.inserting_before(_node):
                        to_type_node = sub_graph.call_method(
                            "to_dtype", args=(ops, value_var, dtype)
                        )
                        _node.replace_input_with(value_var, to_type_node)
                        metrics.cpp_to_dtype_count += 1
                elif _node.target == "reduction":
                    (
                        ops,
                        dtype,
                        src_dtype,
                        reduction_type,
                        value,
                    ) = _node.args
                    if src_dtype in DTYPE_LOWP_FP:
                        # Since we always convert the load/store value to float if the tensor is bfloat16/float16.
                        # Therefore, the reduction should never work with bfloat16/float16 value. Hence, we update
                        # the bfloat16/float16 reduction by
                        #     1) updating the src_dtype to float
                        # and 2) updating the dtype to float if it is bfloat16/float16.
                        assert dtype in [
                            torch.float,
                            torch.bfloat16,
                            torch.float16,
                            torch.int64,
                        ]
                        _node.args = (
                            ops,
                            torch.float if dtype in DTYPE_LOWP_FP else dtype,
                            torch.float,
                            reduction_type,
                            value,
                        )
                elif _node.target == "to_dtype" and _node.args[-1] in DTYPE_LOWP_FP:
                    (ops, x, _) = _node.args
                    # The legalization always loads the BF16/FP16 tensor as FP32 for computation
                    # and converts back to BF16/FP16 after the computation.
                    # Hence, there should be no computation w/ BF16/FP16.
                    # Therefore, we update the to_dtype by replacing the bf16/fp16 dtype with fp32.
                    # Save the legalized to_dtype node for the elimination(eliminate_to_dtype step):
                    #  1) Eliminate the redundant to_dtype node if we have a pattern as follows:
                    #     graph():
                    #       %lowp_fp_legalized = call_method[target=to_dtype](args = (%ops, %input, torch.float))
                    #       %to_dtype2 = call_method[target=to_dtype](args = (%ops, %lowp_fp_legalized, torch.bfloat16/float16))
                    # Regarding the first to_dtype, it is redundant because
                    # the second to_type also converts to the torch.bfloat16/torch.float16.
                    # Hence, we remove the first to_type.
                    to_lowp_fp_legalized_nodes.append(_node)
                    _node.args = (ops, x, torch.float)
                else:
                    pass

            def eliminate_to_dtype(sub_graph: torch.fx.Graph):
                def _eliminate_duplicate_to_node(sub_graph: torch.fx.Graph):
                    # Eliminate the redundant to_dtype node. Let's consider a pattern as follows:
                    #   graph():
                    #     %to_dtype1 = call_method[target=to_dtype](args = (%ops, %input, torch.float), kwargs = {})
                    #     %to_dtype2 = call_method[target=to_dtype](args = (%ops, %to_dtype1, torch.float), kwargs = {})
                    # Regarding the first to_dtype, it is redundant because the second to_type also converts to the
                    # torch.float. Hence, we remove the first to_type
                    def _used_by_to(to_node: torch.fx.Node):
                        return all(usr.target == "to_dtype" for usr in to_node.users)

                    all_to_nodes = [
                        node for node in sub_graph.nodes if node.target == "to_dtype"
                    ]
                    all_to_nodes_and_users = [
                        {node: node.users} for node in all_to_nodes if _used_by_to(node)
                    ]
                    for node_users in all_to_nodes_and_users:
                        for node, users in node_users.items():
                            if node in sub_graph.nodes and (
                                all(usr.args[-1] == node.args[-1] for usr in users)
                                or (
                                    node in to_lowp_fp_legalized_nodes
                                    and all(
                                        usr.args[-1] in DTYPE_LOWP_FP for usr in users
                                    )
                                )
                            ):
                                val_node = node.all_input_nodes[-1]
                                node.replace_all_uses_with(val_node)
                                sub_graph.erase_node(node)

                    # For debug mode, the graph of LoopBody will attach a new GraphModule as
                    # owning_module for debugging while the release mode will not. The lint will
                    # check whether the graph has owning_module to decide if it needs to check
                    # call_module. LoopBody might contain get_index as a module call. But it
                    # is just a function. Hence, it cannot pass the lint check for debug mode.
                    # We bypass the check if the owning_module is None. Eventually, we should call
                    # get_index via call_function but not call_module.
                    if sub_graph.owning_module is None:
                        sub_graph.lint()

                _eliminate_duplicate_to_node(sub_graph)

            eliminate_to_dtype(sub_graph)

        def _legalize_lowp_fp(loop_body: ir.LoopBody):
            sub_blocks = [loop_body.root_block] + list(loop_body.subblocks.values())
            for sub_block in sub_blocks:
                add_to_dtype(sub_block.graph)

        if all(
            isinstance(_node, SchedulerNode) and self.is_lowp_fp_scheduler(_node)
            for _node in nodes
        ):
            # Mark the load node to load bf16/fp16
            for _node in nodes:
                sub_blocks = [_node._body.root_block] + list(
                    _node._body.subblocks.values()
                )
                for sub_block in sub_blocks:
                    for fx_node in sub_block.graph.nodes:
                        if fx_node.target in ["load", "store"]:
                            assert fx_node.meta
                            assert OptimizationContext.key in fx_node.meta
                            opt_ctx: OptimizationContext = fx_node.meta[
                                OptimizationContext.key
                            ]
                            assert opt_ctx.dtype in DTYPE_LOWP_FP

            # Bypass the legalization as the kernel can run with bf16/fp16 directly
            return

        for _node in nodes:
            assert isinstance(_node, SchedulerNode)
            assert isinstance(_node._body, ir.LoopBody)
            node: SchedulerNode = _node

            def is_memory_copy_scheduler_node(node: SchedulerNode):
                op_counts = node.read_writes.op_counts
                return (
                    len(op_counts) == 2 and "load" in op_counts and "store" in op_counts
                )

            should_legalize = not is_memory_copy_scheduler_node(node)
            if should_legalize:
                body: ir.LoopBody = node._body
                _legalize_lowp_fp(body)

    def codegen_nodes(self, nodes: List[SchedulerNode]):
        # Legalize BF16 node by adding to_dtype explicitly
        self.legalize_lowp_fp_dtype(nodes)
        self.data_type_propagation(nodes)

        assert len(nodes) >= 1
        first_node = nodes[0]
        vec_dtype = (
            first_node._lowp_fp_type  # type: ignore[attr-defined]
            if all(
                hasattr(_node, "_lowp_fp_type")
                and _node._lowp_fp_type == first_node._lowp_fp_type  # type: ignore[attr-defined]
                for _node in nodes
            )
            else torch.float
        )

        kernel_group = self.kernel_group
        _, (group, reduction_group) = max(
            nodes, key=lambda x: int(x.is_reduction())
        ).group

        self.set_ranges(group, reduction_group)

        def codegen_kernel(cls, *args):
            with kernel_group.new_kernel(cls, *args) as kernel:
                # Ugly hack to maintain the metrics kernel count since
                # we only count in CppKernelProxy, not those contained in it
                metrics.generated_kernel_count -= 1

                run(kernel)
                return kernel

        def run(kernel):
            vars, reduction_vars = kernel.set_ranges(group, reduction_group)
            in_suffix = False
            for node in nodes:
                if node.group[1] in [
                    (group, reduction_group),
                    (group + reduction_group, ()),
                ]:
                    assert not in_suffix
                    node.run(vars, reduction_vars)
                else:
                    in_suffix = True
                    assert node.group[1] == (
                        group,
                        (),
                    ), f"unexpected group: {node.group[1]} != {group}, {reduction_group}"
                    # we can fuse in some extra pointwise into the suffix
                    with kernel.write_to_suffix():
                        node.run(vars, ())

        scalar_kernel = codegen_kernel(CppKernel)
        V.graph.removed_buffers |= scalar_kernel.removed_buffers
        V.graph.inplaced_to_remove |= scalar_kernel.inplaced_to_remove
        self.loop_nest = LoopNestWithSplit.build(scalar_kernel)

        if not self.picked_vec_isa:
            return

        def select_tiling_indices(tiling_factor):
            all_index = []
            for node in nodes:
                rw = dependencies.extract_read_writes(node._body, *node._sizes)
                all_index += [dep.index for dep in itertools.chain(rw.reads, rw.writes)]
            contig_vars = set()
            contig_vars_list = []
            non_contig_stride_const = set()
            non_contig_stride_other = set()
            for index in all_index:
                for var in index.free_symbols:
                    if not re.search(r"^d\d+$", var.name):
                        continue
                    stride = stride_at_vec_range(index, var, tiling_factor)
                    if stride == 0:
                        continue
                    elif stride == 1:
                        contig_vars.add(int(var.name[1:]))
                        contig_vars_list.append(int(var.name[1:]))
                    elif all(s.name.startswith("s") for s in stride.free_symbols):
                        non_contig_stride_const.add(int(var.name[1:]))
                    else:
                        non_contig_stride_other.add(int(var.name[1:]))
            contig_only = (
                contig_vars - non_contig_stride_const - non_contig_stride_other
            )
            if len(contig_vars) == 0:
                # no contiguous vars
                return [len(self.itervars) - 1]
            if contig_only:
                return sorted(contig_only)[-1:]
            contig_and_const_stride = (
                contig_vars & non_contig_stride_const
            ) - non_contig_stride_other
            contig_vars_sorted = sorted(contig_vars)
            if (
                len(contig_vars_sorted) == 2
                and contig_vars_sorted[-1] in contig_and_const_stride
                and contig_vars_sorted[-1] == len(self.itervars) - 1
            ):
                return contig_vars_sorted
            return sorted(contig_vars_sorted, key=contig_vars_list.count)[-1:]

        def select_tiling(dtype: torch.dtype = torch.float):
            # TODO(jgong5): support alternative tiling factors and data types
            tiling_factor = self.picked_vec_isa.nelements(dtype=dtype)
            tiling_indices = select_tiling_indices(tiling_factor)
            if tiling_indices:
                could_vec = True
                for tiling_indice in tiling_indices:
                    with CppVecKernelChecker(
                        deepcopy(self.kernel_group.args),
                        parallel_num_threads(),
                        tiling_factor,
                        tiling_indice,
                    ) as vec_checker:
                        run(vec_checker)
                        could_vec = could_vec and vec_checker.simd_vec
                        if not could_vec:
                            break
                if could_vec:
                    if len(tiling_indices) == 1:
                        return [tiling_factor], tiling_indices
                    if len(tiling_indices) == 2:
                        return [tiling_factor, tiling_factor], tiling_indices
            return [], []

        # Kernels share the same global contexts like V.graph.wrapper_code, V.kernel.args.
        # But the generated scalar kernel has updated these global contexts. Hence, the other kernels
        # should not do this again to avoid context conflict. By now, we only control the
        # config.inplace_buffers. In the future, we could maintain more contexts.
        with torch._inductor.config.patch(inplace_buffers=False):
            tiling_factors, tiling_indices = select_tiling(vec_dtype)
            assert len(tiling_factors) == len(tiling_indices)
            if len(tiling_indices) == 1:
                vec_kernel = codegen_kernel(
                    CppVecKernel, tiling_factors[0], tiling_indices[0], vec_dtype
                )
                metrics.generated_cpp_vec_kernel_count += 1
                main_loop, tail_loop = self.loop_nest.split_with_tiling(
                    tiling_indices[0], factor=tiling_factors[0]
                )
                main_loop.set_kernel(vec_kernel)
                tail_loop.set_kernel(scalar_kernel)
                main_loop.simd_vec = True
                tail_loop.simd_omp = True
                # We chop the loop into two cubes by the nelements - main loop and tail loop.
                # Regarding the main loop, it is straightforward that it could be vectorized with
                # nelements. But for the tail loop, it still could be vectorized. For example,
                # if the nelements is 8(256bits), then the tail loop still could be vectorized
                # as 4(128bits).
                tail_loop.simd_nelements = tiling_factors[0] // 2
            elif len(tiling_indices) == 2:
                assert (
                    tiling_indices[1] == len(self.itervars) - 1
                    and tiling_factors[0] == tiling_factors[1]
                )
                tile2d_kernel = codegen_kernel(
                    CppTile2DKernel, tiling_factors[0], tiling_indices, vec_dtype
                )
                vec_kernel = codegen_kernel(
                    CppVecKernel, tiling_factors[0], tiling_indices[0], vec_dtype
                )
                metrics.generated_cpp_vec_kernel_count += 2
                outer_main_loop, outer_tail_loop = self.loop_nest.split_with_tiling(
                    tiling_indices[0], factor=tiling_factors[0]
                )
                outer_tail_loop.set_kernel(scalar_kernel)
                (
                    inner_main_loop,
                    inner_tail_loop,
                ) = outer_main_loop.split_with_tiling(
                    tiling_indices[1] - tiling_indices[0], factor=tiling_factors[0]
                )
                inner_main_loop.set_kernel(tile2d_kernel)
                inner_tail_loop.set_kernel(vec_kernel)

    def codegen_loops(self, code, worksharing):
        self.codegen_loops_impl(self.loop_nest, code, worksharing)


class OuterLoopFusedKernel(CppKernel):
    def __init__(self, kernel_group):
        super().__init__(kernel_group.args, kernel_group.ws.num_threads)
        self.inner: List["LoopLevel"] = []

    def decide_parallel_depth(self, max_parallel_depth, threads) -> int:
        kernels_parallel_depth = []
        nested_kernels: List[List[CppKernel]] = [
            loop.get_kernels() for loop in self.inner
        ]
        for kernels in nested_kernels:
            # For any ScalarKernel, VecKernel, or Tile2DKernel,
            # they should all have the same call_ranges
            call_ranges = kernels[0].call_ranges
            assert call_ranges is not None
            assert all(kernel.call_ranges == call_ranges for kernel in kernels)
            kernels_parallel_depth.append(
                kernels[0].decide_parallel_depth(len(call_ranges), threads)
            )
        return min(
            max_parallel_depth,
            max(kernels_parallel_depth),
        )


class ReasonFusedNodes(Enum):
    SAME_VARS_REDUCE = "same_vars_reduce"
    COMPATIBLE_REDUCTION = "compatible_reduction"
    COMPATIBLE_RANGES_NO_REDUCTION = "compatible_ranges_no_reduction"


class CppScheduling(BaseScheduling):
    # ctypes limits the number of args to 1024, refer to:
    # https://github.com/python/cpython/commit/a285af7e626d1b81cf09f8b2bf7656f100bc1237
    # We set a conservative threshold here.
    MAX_FUSED_KERNEL_ARGS_NUM = 500

    def __init__(self, scheduler):
        self.scheduler = scheduler
        self.reset_kernel_group()
        self._ready_to_flush = False

    def _set_flush_status(self, status: bool):
        self._ready_to_flush = status

    def group_fn(self, sizes):
        return tuple(tuple(map(V.graph.sizevars.simplify, s)) for s in sizes)

    def reset_kernel_group(self):
        from .cpp_wrapper_cpu import CppWrapperCpu

        self.kernel_group: Union[CppWrapperKernelGroup, KernelGroup]
        if isinstance(V.graph.wrapper_code, CppWrapperCpu):
            self.kernel_group = CppWrapperKernelGroup()
        else:
            self.kernel_group = KernelGroup()

    def fuse(self, node1, node2):
        if node1.is_foreach() or node2.is_foreach():
            return ForeachKernelSchedulerNode.fuse(node1, node2)
        else:
            if (
                self._why_fuse_nodes(node1, node2)
                == ReasonFusedNodes.COMPATIBLE_RANGES_NO_REDUCTION
            ):
                assert isinstance(node1, (SchedulerNode, FusedSchedulerNode))
                assert isinstance(node2, (SchedulerNode, FusedSchedulerNode))

                _, (vars1, reduce1) = node1.group
                _, (vars2, reduce2) = node2.group
                assert reduce1 == () and reduce2 == (), (reduce1, reduce2)

                def get_indexing_ranges_exprs(node):
                    if isinstance(node, FusedSchedulerNode):
                        assert len(node.snodes) > 0, node.snodes
                        var_ranges = None
                        indexing_exprs = set()
                        for snode in node.snodes:
                            v, exprs = get_indexing_ranges_exprs(snode)
                            if var_ranges is None:
                                var_ranges = v
                            assert var_ranges == v, (var_ranges, v, node.snodes)
                            indexing_exprs.update(exprs)
                        return var_ranges, list(indexing_exprs)
                    else:
                        assert isinstance(node, SchedulerNode)
                        comp_buffer = node.node
                        assert isinstance(comp_buffer, ir.ComputedBuffer)
                        _, body, _ = comp_buffer.get_default_sizes_body()
                        return body.var_ranges, list(body.indexing_exprs.values())

                node_to_recomp = node1 if len(vars1) < len(vars2) else node2
                assert isinstance(node_to_recomp, SchedulerNode)

                ref_node = node2 if len(vars1) < len(vars2) else node1

                extra_indexing_constraints = get_indexing_ranges_exprs(ref_node)

                node_to_recomp.recompute_size_and_body(
                    extra_indexing_constraints=extra_indexing_constraints
                )

                _, (vars1, _) = node1.group
                _, (vars2, _) = node2.group
                assert vars1 == vars2, (vars1, vars2)
                return FusedSchedulerNode.fuse(node1, node2)
            elif self.can_fuse_vertical_outer_loop(node1, node2):
                return OuterLoopFusedSchedulerNode.fuse(
                    node1, node2, self._get_outer_loop_fusion_depth(node1, node2)
                )
            else:
                return FusedSchedulerNode.fuse(node1, node2)

    def _why_fuse_nodes(self, node1, node2) -> Optional[ReasonFusedNodes]:
        _, (vars1, reduce1) = node1.group
        _, (vars2, reduce2) = node2.group

        if vars1 == vars2 and reduce1 == reduce2:
            return ReasonFusedNodes.SAME_VARS_REDUCE
        if reduce1 == () and vars1 == vars2 + reduce2:
            return ReasonFusedNodes.COMPATIBLE_REDUCTION
        if self._can_fuse_nodes_with_compatible_ranges(node1, node2):
            return ReasonFusedNodes.COMPATIBLE_RANGES_NO_REDUCTION
        # TODO(jansel): allow fusion pointwise (vars1, ()) suffix?
        return None

    def _can_fuse_nodes_with_compatible_ranges(self, node1, node2):
        # Here we try to fuse SchedulerNode/FusedSchedulerNode with compatible ranges
        # e.g. (s0, s1, s2) and (s0 * s1 * s2)
        _, (vars1, reduce1) = node1.group
        _, (vars2, reduce2) = node2.group

        c1 = reduce1 == () and reduce2 == ()
        c2 = math.prod(vars1) == math.prod(vars2)
        c3 = len(vars1) == 1 or len(vars2) == 1
        if not (c1 and c2 and c3):
            return False

        node_to_recomp = node1 if len(vars1) < len(vars2) else node2
        ref_node = node2 if len(vars1) < len(vars2) else node1

        # We can not recompute sizes and body for nodes other than SchedulerNode
        # TODO: we can extend fusion support with compatible ranges for FusedSchedulerNode
        if isinstance(node_to_recomp, FusedSchedulerNode):
            return False

        # It may happen that node1 and node2 compatible number of elements
        # but different original ranges, for example:
        # {d0: s0, d1: s1, d2: s2} vs {d0: s0*s1*s2}
        # See https://github.com/pytorch/pytorch/pull/120077/files#r1500427848 for more details
        # TODO: we can fix if it allows us to CSE at least one of the variables

        assert isinstance(node_to_recomp, SchedulerNode)
        if isinstance(node_to_recomp.node, ir.TemplateBuffer):
            return False
        assert isinstance(node_to_recomp.node, ir.ComputedBuffer)
        # node.data.get_size() is a cheaper version of node.get_read_writes().var_ranges
        # but without variable name
        ranges2 = node_to_recomp.node.data.get_size()
        ranges1 = None
        if isinstance(ref_node, FusedSchedulerNode):
            ranges_set = set()
            for snode in ref_node.snodes:
                if isinstance(snode.node, ir.TemplateBuffer):
                    break
                assert isinstance(snode.node, ir.ComputedBuffer)
                ranges_set.add(tuple(snode.node.data.get_size()))

            if len(ranges_set) != 1:
                return False

            ranges1 = list(next(iter(ranges_set)))
        else:
            assert isinstance(ref_node, SchedulerNode)
            assert isinstance(ref_node.node, ir.ComputedBuffer)
            ranges1 = ref_node.node.data.get_size()

        if ranges1 != ranges2:
            return False

        return True

    def _can_fuse_horizontal_impl(self, node1, node2):
        assert isinstance(node1, (FusedSchedulerNode, SchedulerNode))
        assert isinstance(node2, (FusedSchedulerNode, SchedulerNode))
        if any(
            isinstance(node, OuterLoopFusedSchedulerNode) for node in (node1, node2)
        ):
            return False
        return self._why_fuse_nodes(node1, node2) is not None

    def can_fuse_horizontal(self, node1, node2):
        if node1.is_template() or node2.is_template():
            return False
        if (
            len(node1.get_nodes()) + len(node2.get_nodes())
            > config.cpp.max_horizontal_fusion_size
        ):
            return False

        return self._can_fuse_horizontal_impl(node1, node2)

    def _get_outer_loop_fusion_depth(self, node1, node2):
        DISABLE_OUTER_LOOP_FUSION = 0
        if not all(
            type(node)
            in (OuterLoopFusedSchedulerNode, FusedSchedulerNode, SchedulerNode)
            for node in (node1, node2)
        ):
            return DISABLE_OUTER_LOOP_FUSION

        _node1 = (
            node1.get_outer_nodes()[-1]
            if isinstance(node1, OuterLoopFusedSchedulerNode)
            else node1
        )
        assert isinstance(_node1, (FusedSchedulerNode, SchedulerNode))
        _node2 = (
            node2.get_outer_nodes()[0]
            if isinstance(node2, OuterLoopFusedSchedulerNode)
            else node2
        )
        assert isinstance(_node2, (FusedSchedulerNode, SchedulerNode))

        _, (vars1, reduce1) = _node1.group
        _, (vars2, reduce2) = _node2.group
        if vars1 == () and vars2 == () and reduce1 != () and reduce2 != ():
            # Reduction only
            return DISABLE_OUTER_LOOP_FUSION
        if all(type(node) is OuterLoopFusedSchedulerNode for node in (node1, node2)):
            return (
                node1.outer_loop_fusion_depth
                if node1.outer_loop_fusion_depth == node2.outer_loop_fusion_depth
                else DISABLE_OUTER_LOOP_FUSION
            )
        outer_loop_fusion_depth = min(len(vars1), len(vars2))
        if (
            outer_loop_fusion_depth >= 1
            and vars1[:outer_loop_fusion_depth] == vars2[:outer_loop_fusion_depth]
        ):
            if any(
                type(node) is OuterLoopFusedSchedulerNode for node in (node1, node2)
            ):
                _compare_node = (
                    node1 if type(node1) is OuterLoopFusedSchedulerNode else node2
                )
                if _compare_node.outer_loop_fusion_depth == outer_loop_fusion_depth:
                    # Same outer loop fusion depth as prev nodes in OuterLoopFusedSchedulerNode
                    return outer_loop_fusion_depth
                else:
                    return DISABLE_OUTER_LOOP_FUSION
            else:
                # First 2 nodes to generate OuterLoopFusedSchedulerNode
                return outer_loop_fusion_depth
        return DISABLE_OUTER_LOOP_FUSION

    def can_fuse_vertical_outer_loop(self, node1, node2):
        return (
            node1.get_names() & node2.ancestors
            and not (
                self._can_fuse_horizontal_impl(node1, node2)
                and not node1.is_reduction()
            )
            and self._get_outer_loop_fusion_depth(node1, node2) >= 1
        )

    def get_fusion_pair_priority(self, node1, node2):
        if self.can_fuse_vertical_outer_loop(node1, node2):
            # Outer loop fusion with lower priority
            return 1
        else:
            return 0

    def can_fuse_vertical(self, node1, node2):
        # TODO(jgong5): support vertical fusion for template nodes
        if node1.is_template() or node2.is_template():
            return False
        return (
            self._can_fuse_horizontal_impl(node1, node2) and not node1.is_reduction()
        ) or self.can_fuse_vertical_outer_loop(node1, node2)

    def codegen_node(
        self,
        node: Union[OuterLoopFusedSchedulerNode, FusedSchedulerNode, SchedulerNode],
    ):
        """
        Turn an set of pre-fused nodes into a C++ kernel.
        """
        kernel_group = self.kernel_group

        if isinstance(node, OuterLoopFusedSchedulerNode):
            cpp_kernel_proxy_list: List[CppKernelProxy] = []
            nodes_list: List[List[SchedulerNode]] = []

            for _node in node.get_outer_nodes():
                assert isinstance(_node, (FusedSchedulerNode, SchedulerNode))
                _nodes: List[SchedulerNode] = _node.get_nodes()  # type: ignore[assignment]
                cpp_kernel_proxy = CppKernelProxy(kernel_group)
                cpp_kernel_proxy.codegen_nodes(_nodes)

                cpp_kernel_proxy_list.append(cpp_kernel_proxy)
                nodes_list.append(_nodes)

            # Note that, in the future, when every kernel can be vectorized,
            # the function select_tiling will be much easier, and we'll be able to lift
            # check_outer_fusion_loop_level_attr to the fusion phase,
            # avoiding grouping kernels at fusion time that "look like we'll be able to fuse them"
            # but then we actually won't.
            if node.check_outer_fusion_loop_level_attr(
                cpp_kernel_proxy_list, node.outer_loop_fusion_depth
            ):
                # Merge the cpp_kernel_proxy_list into cpp_kernel_proxy
                outer_fusion_cpp_kernel_proxy = node.merge_outer_fusion_kernels(
                    cpp_kernel_proxy_list,
                )
                kernel_group.finalize_kernel(
                    outer_fusion_cpp_kernel_proxy,
                    [_node for _nodes in nodes_list for _node in _nodes],
                )
            else:
                # Fall back to standard loop codegen
                for _kernel_proxy, _nodes in zip(cpp_kernel_proxy_list, nodes_list):
                    kernel_group.finalize_kernel(_kernel_proxy, _nodes)
        else:
            nodes: List[SchedulerNode] = node.get_nodes()  # type: ignore[assignment]
            cpp_kernel_proxy = CppKernelProxy(kernel_group)
            cpp_kernel_proxy.codegen_nodes(nodes)
            kernel_group.finalize_kernel(cpp_kernel_proxy, nodes)

        args_num = self._get_scheduled_num_args()
        if args_num > CppScheduling.MAX_FUSED_KERNEL_ARGS_NUM:
            self._set_flush_status(True)

    def is_cpp_template(self, node: BaseSchedulerNode) -> bool:
        return isinstance(node, SchedulerNode) and isinstance(
            node.node, ir.CppTemplateBuffer
        )

    def codegen_template(
        self, template_node: BaseSchedulerNode, epilogue_nodes: List[SchedulerNode]
    ):
        """
        Codegen a CPP template, possibly with fused epilogues
        """
        counters["inductor"]["cpp_epilogue_fusion_counter"] += len(epilogue_nodes)
        assert self.is_cpp_template(
            template_node
        ), "Template node passed to CppScheduler.codegen_template must be a SchedulerNode that wraps a CppTemplateBuffer"
        template_node = cast(SchedulerNode, template_node)
        _, (_, rnumel) = template_node.group
        assert rnumel == ()
        ctb: ir.CppTemplateBuffer = cast(ir.CppTemplateBuffer, template_node.node)
        epilogue_ir_nodes: List[ir.Buffer] = [n.node for n in epilogue_nodes]
        assert all(
            isinstance(n, ir.ComputedBuffer) for n in epilogue_ir_nodes
        ), "Epilogue nodes must all be instances of ir.ComputedBuffer"
        kernel, render = ctb.make_kernel_render(ctb, epilogue_nodes=epilogue_ir_nodes)
        with kernel:
            for node in [template_node, *epilogue_nodes]:
                node.mark_run()
            src_code = render()

        with V.set_kernel_handler(kernel):
            node_schedule = [template_node, *epilogue_nodes]
            kernel_name = self.define_kernel(src_code, node_schedule, kernel.args)
        kernel.call_kernel(kernel_name, ctb)
        V.graph.removed_buffers |= kernel.removed_buffers
        self.scheduler.free_buffers()

    def _get_scheduled_num_args(self):
        return self.kernel_group.get_num_args()

    def ready_to_flush(self):
        return self._ready_to_flush

    def codegen_sync(self):
        pass

    def define_kernel(self, src_code, nodes, kernel_args=None):
        wrapper = V.graph.wrapper_code
        fused_name = (
            get_fused_kernel_name(nodes, config.cpp.descriptive_names)
            if config.cpp.descriptive_names
            else ""
        )
        kernel_name = "_".join(["cpp", fused_name, wrapper.next_kernel_suffix()])
        kernel_decl_name = kernel_name if V.graph.cpp_wrapper else "kernel"
        src_code = src_code.replace(str(Placeholder.KERNEL_NAME), kernel_decl_name)
        src_code = src_code.replace(str(Placeholder.DESCRIPTIVE_NAME), kernel_name)
        # TODO(voz): Ostensibly, we should not need this. But there are cases where C++ codegen does
        # not use BracesBuffer, so we have no good indicator of a C++ buffer atm.
        src_code = src_code.replace("#pragma CMT", "//")

        compile_wrapper = IndentedBuffer()
        args = self.kernel_group.args if kernel_args is None else kernel_args
        _, _, arg_types = args.cpp_argdefs()
        if not V.graph.cpp_wrapper:
            compile_wrapper.writeline(f"async_compile.cpp_pybinding({arg_types!r}, '''")
        compile_wrapper.splice(src_code, strip=True)
        if not V.graph.cpp_wrapper:
            compile_wrapper.writeline("''')")
        wrapper.define_kernel(kernel_name, compile_wrapper.getvalue(), cuda=False)
        return kernel_name

    def flush(self):
        src_code = self.kernel_group.codegen_group()
        if src_code:
            kernel_name = self.define_kernel(
                src_code, self.kernel_group.scheduled_nodes
            )
            self.kernel_group.call_kernel(V.graph.wrapper_code, kernel_name)
        self.reset_kernel_group()
        self._set_flush_status(False)


class KernelGroup:
    def __init__(self):
        super().__init__()
        self.args = KernelArgs()
        self.loops_code = BracesBuffer()
        self.ws = WorkSharing(self.loops_code)
        self.stack = contextlib.ExitStack()
        self.stack.enter_context(self.ws)
        self.scheduled_nodes = []

    def new_kernel(self, cls, *args):
        return cls(self.args, parallel_num_threads(), *args)

    def finalize_kernel(self, new_kernel, nodes):
        self.scheduled_nodes += nodes
        code = self.loops_code
        ws = self.ws
        new_kernel.codegen_loops(code, ws)

    def get_num_args(self):
        arg_defs, call_args, arg_types = self.args.cpp_argdefs()
        args_num = len(arg_defs)
        return args_num

    def codegen_group(self, name=None) -> str:
        self.stack.close()
        if not self.scheduled_nodes:
            return ""
        code = BracesBuffer()
        # 1. Include header files
        # TODO: support kernel profile on other platforms
        enable_kernel_profile = (
            config.cpp.enable_kernel_profile and sys.platform == "linux"
        )
        if enable_kernel_profile:
            code.writelines(["#include <ATen/record_function.h>"])
        code.writeline(codecache.cpp_prefix())

        # 2. Function definition
        kernel_decl_name = str(Placeholder.KERNEL_NAME) if name is None else name
        kernel_name = str(Placeholder.DESCRIPTIVE_NAME) if name is None else name
        arg_defs, _, _ = self.args.cpp_argdefs()
        arg_defs = ",\n".ljust(25).join(arg_defs)
        code.writeline(f'extern "C" void {kernel_decl_name}({arg_defs})')

        # 3. Function body
        with code.indent():
            if enable_kernel_profile:
                graph_id = V.graph.graph_id
                prefix = "graph_" + str(graph_id) + "_" if graph_id is not None else ""
                code.writelines(
                    [
                        f'RECORD_FUNCTION("{prefix + kernel_name}", c10::ArrayRef<c10::IValue>({{}}));'
                    ]
                )
            for old, new in self.args.aliases():
                code.writeline(f"auto {old} = {new};")
            code.splice(self.loops_code)
        return code.getvalue()

    def call_kernel(self, wrapper, kernel_name):
        _, call_args, arg_types = self.args.cpp_argdefs()
        wrapper.generate_kernel_call(
            kernel_name, call_args, cuda=False, arg_types=arg_types
        )


class CppWrapperKernelGroup(KernelGroup):
    def __init__(self):
        super().__init__()
        self.args = CppWrapperKernelArgs()


class WorkSharing:
    def __init__(self, code):
        self.code = code
        self.in_parallel = False
        self.num_threads = None
        self.stack = contextlib.ExitStack()

    def parallel(self, threads):
        if self.in_parallel and threads != self.num_threads:
            # wrong number of threads
            self.close()
        if not self.in_parallel:
            self.num_threads = threads
            self.in_parallel = True
            if config.cpp.dynamic_threads:
                self.code.writeline("#pragma omp parallel")
            else:
                self.code.writeline(f"#pragma omp parallel num_threads({threads})")
            self.stack.enter_context(self.code.indent())
            self.code.writeline(
                "int tid = omp_get_thread_num();",
            )

    def single(self):
        if self.in_parallel:
            self.code.writeline("#pragma omp single")
        return self.in_parallel

    def close(self):
        self.stack.close()
        self.in_parallel = False

    def __enter__(self):
        self.stack.__enter__()
        return self

    def __exit__(self, exc_type, exc_val, exc_tb):
        self.stack.__exit__(exc_type, exc_val, exc_tb)


@dataclasses.dataclass
class LoopLevel:
    var: Optional[sympy.Expr] = None
    size: Optional[sympy.Expr] = None
    offset: sympy.Expr = sympy.Integer(0)
    steps: sympy.Expr = sympy.Integer(1)
    parallel: int = 0
    simd_omp: bool = False
    simd_vec: bool = False
    collapsed: bool = False
    is_reduction: bool = False
    parent: Optional["LoopLevel"] = None
    # the next inner level of the loop, empty if it is inner-most
    # contains >1 LoopLevel if the inner level of loop is split
    inner: List["LoopLevel"] = dataclasses.field(default_factory=list)
    # kernel assigned to this loop level, only valid when it is a leaf
    kernel: Optional[CppKernel] = None

    def __post_init__(self):
        # Regarding the C++/OpenMP backend, `codecache.pick_vec_isa()` to check
        # vectorization ISA is a time-consuming and one-shot operation. It leads
        # to taking a longer time to import `codegen.cpp` package because the
        # `LoopLevel` of the package is decorated by `@dataclasses.dataclass` while
        # the decorator will invoke `codecache.pick_vec_isa()` to initialize the
        # `simd_nelements` of the `LoopLevel`. It might introduce additional compilation
        # overhead to the Triton backend. Therefore, we moved the `simd_nelements` to
        # `__post_init__`
        picked_vec_isa: codecache.VecISA = codecache.pick_vec_isa()
        self.simd_nelements: int = picked_vec_isa.nelements() if picked_vec_isa else 0

    def get_kernels(self) -> List[CppKernel]:
        """Get all kernel objects under this loop level"""
        if self.kernel:
            return [self.kernel]
        kernels = []
        for loop in self.inner:
            kernels += loop.get_kernels()
        return kernels

    def get_root(self):
        """Get all kernel objects under this loop level"""
        root = self
        while root.parent:
            root = root.parent
        return root

    def set_kernel(self, kernel: CppKernel):
        """
        Set the kernel under this loop level. No split is allowed under
        this loop level.
        """
        if not self.inner:
            self.kernel = kernel
            loop: Optional[LoopLevel] = self
            assert loop is not None
            return
        assert len(self.inner) == 1
        self.inner[0].set_kernel(kernel)

    def get_loops_at(self, depth) -> List["LoopLevel"]:
        if depth == 0:
            return [self]
        else:
            loops = []
            for loop in self.inner:
                loops += loop.get_loops_at(depth - 1)
            return loops

    def split_with_tiling(self, depth, factor):
        def clone_inner():
            inner = []
            if self.inner:
                for loop in self.inner:
                    inner.append(loop.clone())
            return inner

        def do_split_with_tiling():
            sympy_factor = sympy.Integer(factor)

            offset = FloorDiv(self.size, sympy_factor) * sympy_factor
            main_loop = LoopLevel(self.var, offset)
            main_loop.steps = sympy_factor
            main_loop.parallel = self.parallel
            main_loop.collapsed = False
            main_loop.is_reduction = self.is_reduction
            main_loop.inner = clone_inner()
            if main_loop.inner:
                for loop in main_loop.inner:
                    loop.parent = main_loop

            tail_loop = LoopLevel(self.var, self.size)
            tail_loop.offset = offset
            tail_loop.parallel = self.parallel
            tail_loop.collapsed = False
            tail_loop.is_reduction = self.is_reduction
            tail_loop.inner = clone_inner()
            if tail_loop.inner:
                for loop in tail_loop.inner:
                    loop.parent = tail_loop

            return main_loop, tail_loop

        if depth == 0:
            main_loop, tail_loop = do_split_with_tiling()
            parent = self.parent
            if parent:
                parent.inner = [main_loop, tail_loop]
                main_loop.parent = parent
                tail_loop.parent = parent
            return main_loop, tail_loop
        else:
            assert len(self.inner) == 1
            return self.inner[0].split_with_tiling(depth - 1, factor)

    def clone(self):
        loop = copy(self)
        loop.inner = []
        if self.inner:
            for inner_loop in self.inner:
                inner_loop_clone = inner_loop.clone()
                inner_loop_clone.parent = loop
                loop.inner.append(inner_loop_clone)
        loop.kernel = deepcopy(self.kernel)
        return loop

    def lines(self):
        offset_expr = cexpr_index(self.offset)
        size_expr = cexpr_index(self.size)
        if config.cpp.no_redundant_loops and offset_expr == size_expr:
            return None
        simd = (
            f"simd simdlen({self.simd_nelements}) "
            if self.simd_omp and self.simd_nelements > 1
            else ""
        )
        if self.parallel:
            # TODO(jansel): look into chunk size and other schedules
            line1 = "#pragma omp for"
            if self.parallel > 1:
                line1 += f" collapse({self.parallel})"
            if self.simd_omp:
                line1 = line1.replace(" for ", f" for {simd}")
        elif self.simd_vec:
            line1 = ""
        elif self.simd_omp:
            line1 = f"#pragma omp {simd}"
        elif not self.is_reduction and codecache.is_gcc():
            line1 = "#pragma GCC ivdep"
        else:
            line1 = ""
        offset_str = f"{INDEX_TYPE} {self.var}={offset_expr}"
        size_str = f"{self.var}<{size_expr}"
        steps_str = f"{self.var}+={cexpr_index(self.steps)}"
        line2 = f"for({offset_str}; {size_str}; {steps_str})"
        if self.collapsed or not line1:
            return [line2]
        return [line1, line2]


@dataclasses.dataclass
class LoopNestWithSplit:
    """
    A loop-nest like structure but with some loop level split along
    the loop range into the main tiling loop and the tail. It is built
    with the `build` method as a loop nest and then split with
    `split_with_tiling` at some depth.

    A typical case is for vectorization where we typically split at the inner-most
    loop level. A more complicated case is 2D tiling where we split at
    both inner-most and outer levels.
    """

    root: Optional[List[LoopLevel]] = None
    kernel: Optional[CppKernel] = None

    @staticmethod
    def build(kernel: CppKernel):
        """Build a LoopNest with the given `kernel` as the leaf"""
        itervars = kernel.itervars
        ranges = kernel.ranges
        reduction_depth = kernel.reduction_depth
        assert reduction_depth is not None

        root: List[LoopLevel] = []
        levels: List[LoopLevel] = root
        loop: Optional[LoopLevel] = None
        for loop_idx, (var, size) in enumerate(zip(itervars, ranges)):
            loop = LoopLevel(var, size, parent=loop)
            if loop_idx >= reduction_depth:
                loop.is_reduction = kernel.is_reduction
            levels.append(loop)
            levels = loop.inner
        loop_nest = LoopNestWithSplit(root)
        if loop:
            loop.kernel = kernel
        else:
            loop_nest.kernel = kernel
        return loop_nest

    def __bool__(self):
        return bool(self.root)

    def get_loops_at(self, depth) -> List[LoopLevel]:
        """Get all the loop levels at the given `depth` (most outer loop has depth 0)"""
        loops: List[LoopLevel] = []
        assert self.root is not None
        for loop in self.root:
            loops += loop.get_loops_at(depth)
        return loops

    @cache_on_self
    def max_parallel_depth(self):
        """
        Maximal allowed depth for parallelism:
        1) Levels without splitting and
        2) All reduction or non-reduction levels
        When the loop is split at the top level, the max depth is 1.
        """
        max_depth = 0
        assert self.root is not None
        loops = self.root
        if len(loops) > 1:
            return 1
        is_reduction = loops[0].is_reduction if loops else False
        while len(loops) == 1 and loops[0].is_reduction == is_reduction:
            max_depth += 1
            loops = loops[0].inner
        return max_depth

    def is_reduction_only(self):
        """
        Whether all the loops are for reduction. Reduction loops
        are always the inner most ones.
        """
        return (
            self.root is not None and len(self.root) > 0 and self.root[0].is_reduction
        )

    def mark_parallel(self, par_depth):
        assert (
            par_depth <= self.max_parallel_depth()
        ), "Parallel depth cannot exceed the maximal allowed parallel depth"
        assert self.root is not None
        loops = self.root
        for loop in loops:
            loop.parallel = par_depth
        for i in range(1, par_depth):
            loops = loops[0].inner
            loops[0].collapsed = True

    def split_with_tiling(self, depth, factor):
        """
        Split the loop into main and tail loops at given `depth` so that the range
        of the main loop has range `floor_div(range, factor) * factor` and
        the tail loop handles the remainder. The main loop is tiled
        according to the `factor`.
        """
        loops = self.get_loops_at(depth)
        assert len(loops) == 1
        split_loops = loops[0].split_with_tiling(0, factor)
        if depth == 0:
            self.root = split_loops
        return split_loops

    def get_kernels(self) -> List[CppKernel]:
        """Get all kernel objects under this loop nest"""
        if self.kernel:
            return [self.kernel]
        kernels: List[CppKernel] = []
        assert self.root is not None
        for loop in self.root:
            kernels += loop.get_kernels()
        return kernels<|MERGE_RESOLUTION|>--- conflicted
+++ resolved
@@ -465,171 +465,6 @@
         return cpp_kernel_proxy_list[0]
 
 
-<<<<<<< HEAD
-=======
-class CppPrinter(ExprPrinter):
-    def _print_Integer(self, expr):
-        return f"{int(expr)}L"
-
-    def _print_Where(self, expr):
-        c = self.paren(self.doprint(expr.args[0]))
-        p = self.paren(self.doprint(expr.args[1]))
-        q = self.paren(self.doprint(expr.args[2]))
-        return f"{c} ? {p} : {q}"
-
-    def _print_ModularIndexing(self, expr):
-        x, div, mod = expr.args
-        x = self.paren(self.doprint(x))
-        if div != 1:
-            div = self.paren(self.doprint(div))
-            if expr.is_integer:
-                x = f"c10::div_floor_integer({x}, {div})"
-            else:
-                x = f"c10::div_floor_floating(static_cast<double>({x}), static_cast<double>({div}))"
-        mod = self.paren(self.doprint(mod))
-        return f"static_cast<{INDEX_TYPE}>({x}) % static_cast<{INDEX_TYPE}>({mod})"
-
-    def _print_FloorDiv(self, expr):
-        x, div = expr.args
-        x = self.paren(self.doprint(x))
-        div = self.paren(self.doprint(div))
-        if expr.is_integer:
-            return f"c10::div_floor_integer({x}, {div})"
-        return f"c10::div_floor_floating(static_cast<double>({x}), static_cast<double>({div}))"
-
-    def _print_floor(self, expr):
-        assert len(expr.args) == 1
-        r = f"std::floor({self._print(expr.args[0])})"
-        return f"static_cast<{INDEX_TYPE}>({r})" if expr.is_integer else r
-
-    def _print_Trunc(self, expr):
-        assert len(expr.args) == 1
-        r = f"std::trunc({self._print(expr.args[0])})"
-        return f"static_cast<{INDEX_TYPE}>({r})" if expr.is_integer else r
-
-    def _print_Pow(self, expr):
-        # Uses float constants to perform FP div
-        base, exp = expr.args
-        base = self._print(base)
-
-        if exp == 0.5 or exp == -0.5:
-            return f"std::sqrt({base})" if exp == 0.5 else f"1.0/std::sqrt({base})"
-        assert exp.is_integer
-        exp = int(exp)
-        if exp > 0:
-            r = "*".join([self.paren(base)] * exp)
-        elif exp < 0:
-            r = "1.0/" + self.paren("*".join([self.paren(base)] * abs(exp)))
-        else:  # exp == 0
-            r = "1.0"
-
-        return f"static_cast<{INDEX_TYPE}>({r})" if expr.is_integer else r
-
-    def _print_Rational(self, expr):
-        # Uses float constants to perform FP div
-        if expr.q == 1:
-            r = f"{expr.p}"
-        else:
-            r = f"{expr.p}.0/{expr.q}.0"
-        return f"static_cast<{INDEX_TYPE}>({r})" if expr.is_integer else r
-
-    def _print_ceiling(self, expr):
-        assert len(expr.args) == 1
-        r = f"std::ceil({self._print(expr.args[0])})"
-        return f"static_cast<{INDEX_TYPE}>({r})" if expr.is_integer else r
-
-    def _print_Min(self, expr):
-        args = [self._print(a) for a in expr.args]
-        if len(args) == 2:
-            return f"std::min({args[0]}, {args[1]})"
-        else:
-            # Initializer list overload
-            il = "{" + ", ".join(args) + "}"
-            return f"std::min({il})"
-
-    def _print_Max(self, expr):
-        args = [self._print(a) for a in expr.args]
-        if len(args) == 2:
-            return f"std::max({args[0]}, {args[1]})"
-        else:
-            # Initializer list overload
-            il = "{" + ", ".join(args) + "}"
-            return f"std::max({il})"
-
-    def _print_Abs(self, expr):
-        assert len(expr.args) == 1
-        return f"std::abs({self._print(expr.args[0])})"
-
-    def _print_OpaqueUnaryFn_cos(self, expr):
-        assert len(expr.args) == 1
-        return f"std::cos({self._print(expr.args[0])})"
-
-    def _print_OpaqueUnaryFn_cosh(self, expr):
-        assert len(expr.args) == 1
-        return f"std::cosh({self._print(expr.args[0])})"
-
-    def _print_OpaqueUnaryFn_acos(self, expr):
-        assert len(expr.args) == 1
-        return f"std::acos({self._print(expr.args[0])})"
-
-    def _print_OpaqueUnaryFn_sin(self, expr):
-        assert len(expr.args) == 1
-        return f"std::sin({self._print(expr.args[0])})"
-
-    def _print_OpaqueUnaryFn_sinh(self, expr):
-        assert len(expr.args) == 1
-        return f"std::sinh({self._print(expr.args[0])})"
-
-    def _print_OpaqueUnaryFn_asin(self, expr):
-        assert len(expr.args) == 1
-        return f"std::asin({self._print(expr.args[0])})"
-
-    def _print_OpaqueUnaryFn_tan(self, expr):
-        assert len(expr.args) == 1
-        return f"std::tan({self._print(expr.args[0])})"
-
-    def _print_OpaqueUnaryFn_tanh(self, expr):
-        assert len(expr.args) == 1
-        return f"std::tanh({self._print(expr.args[0])})"
-
-    def _print_OpaqueUnaryFn_atan(self, expr):
-        assert len(expr.args) == 1
-        return f"std::atan({self._print(expr.args[0])})"
-
-    def _print_OpaqueUnaryFn_sqrt(self, expr):
-        return f"std::sqrt({self._print(expr.args[0])})"
-
-    def _print_Round(self, expr):
-        assert len(expr.args) == 1
-        return f"std::lrint({self._print(expr.args[0])})"
-
-    def _print_RoundDecimal(self, expr):
-        assert len(expr.args) == 2
-        number, ndigits = expr.args
-        if number.is_integer:
-            # ndigits < 0 should have been filtered by the sympy function
-            assert ndigits < 0
-            raise ValueError(
-                f"For integer inputs, only non-negative ndigits are currently supported, but got {ndigits}."
-            )
-        return f"static_cast<double>(std::nearbyint(1e{ndigits} * {self.paren(self._print(number))}) * 1e{-ndigits})"
-
-    def _print_BooleanTrue(self, expr):
-        return "true"
-
-    def _print_BooleanFalse(self, expr):
-        return "false"
-
-
-# A function to print, useful for printing sympy symbols.
-cexpr = CppPrinter().doprint
-
-
-def cexpr_index(index):
-    return f"static_cast<{INDEX_TYPE}>({cexpr(index)})"
-
-
->>>>>>> 1b431b68
 class RecordOptimizationContext:
     def __init__(self, func_name: str = ""):
         self.func_name = func_name
