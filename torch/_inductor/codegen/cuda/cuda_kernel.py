--- conflicted
+++ resolved
@@ -169,17 +169,11 @@
         # workspace_size should have already been retrieved prior to this call.
         call_args.append("None")
 
-<<<<<<< HEAD
-        workspace_node = V.graph.get_workspace_buffer_for(node)
-        if workspace_node is not None:
-            call_args.append(f"c_void_p({workspace_node.get_name()}.data_ptr())")
-=======
         if node.get_workspace_size() > 0:
             wrapper.generate_workspace_allocation(
                 node.get_workspace_size(), V.graph.scheduler.current_device, False
             )
             call_args.append("c_void_p(workspace.data_ptr())")
->>>>>>> e7cefda8
         else:
             call_args.append("None")
 
@@ -390,7 +384,6 @@
             return {"backend": "CUDA", "op_type": "unknown"}
 
     def output_node(self) -> TensorBox:
-<<<<<<< HEAD
         for i, node in enumerate(self.input_nodes):
             if (
                 hasattr(node, "freeze_layout_with_same_order")
@@ -402,8 +395,6 @@
                 )
 
         # ensure workspace size is correct, even if timing is retrieved from cache
-=======
->>>>>>> e7cefda8
         self.bmreq.update_workspace_size()
         return TensorBox.create(
             CUDATemplateBuffer(
