--- conflicted
+++ resolved
@@ -2605,26 +2605,6 @@
             )
         )
 
-<<<<<<< HEAD
-    @staticmethod
-    @lru_cache(None)
-    def gen_attr_descriptor_import():
-        """
-        import AttrsDescriptor if the triton version is new enough to have this
-        class defined.
-        """
-        if not has_triton_package():
-            return ""
-
-        import triton.compiler.compiler
-
-        if hasattr(triton.compiler.compiler, "AttrsDescriptor"):
-            return "from triton.compiler.compiler import AttrsDescriptor"
-        else:
-            return ""
-
-=======
->>>>>>> 5b900745
     def estimate_kernel_num_bytes(self):
         """
         Try the best to estimate the total size (in bytes) of the
