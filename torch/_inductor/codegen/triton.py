# mypy: allow-untyped-defs
from __future__ import annotations

import collections
import contextlib
import dataclasses
import functools
import itertools
import logging
import os
import re
import textwrap
from functools import lru_cache
from typing import (
    Any,
    Callable,
    cast,
    Dict,
    Iterable,
    List,
    Optional,
    Sequence,
    Tuple,
    Type,
    TYPE_CHECKING,
    Union,
)

import sympy
from sympy.printing.precedence import PRECEDENCE

import torch
import torch._logging
from torch._dynamo.utils import identity, preserve_rng_state
from torch._prims_common import is_integer_dtype
from torch.utils._ordered_set import OrderedSet
from torch.utils._sympy.functions import CeilDiv, FloorDiv, ModularIndexing
from torch.utils._triton import has_triton_package

from ...utils._sympy.symbol import free_symbol_is_type, prefix_str, symbol_is_type, SymT
from ...utils._sympy.value_ranges import ValueRanges
from .. import config, ir, metrics
from ..codecache import code_hash, get_path, PyCodeCache
from ..runtime.benchmarking import benchmarker
from ..runtime.hints import (
    AutotuneHint,
    DeviceProperties,
    TRITON_MAX_BLOCK,
    TRITON_MAX_RSPLIT,
)
from ..runtime.runtime_utils import get_max_y_grid, next_power_of_2
from ..runtime.triton_heuristics import (
    cooperative_reduction_grid,
    grid as default_grid_fn,
)
from ..scheduler import BaseSchedulerNode, FusedSchedulerNode, Scheduler, SchedulerNode
from ..utils import (
    cache_on_self,
    DelayReplaceLine,
    get_bounds_index_expr,
    get_fused_kernel_name,
    get_kernel_metadata,
    is_welford_reduction,
    Placeholder,
    sympy_dot,
    sympy_product,
    sympy_subs,
)
from ..virtualized import _ops as ops, OpsHandler, ReductionType, StoreMode, V
from ..wrapper_benchmark import get_kernel_category_by_source_code
from .common import (
    BackendFeature,
    CSE,
    CSEVariable,
    DeferredLine,
    IndentedBuffer,
    OpOverrides,
    PythonPrinter,
    SizeArg,
    TensorArg,
    WorkspaceArg,
    WorkspaceZeroMode,
)
from .simd import (
    BlockPatternMatcher,
    constant_repr,
    IterationRanges,
    IterationRangesEntry,
    IterationRangesRoot,
    pexpr,
    SIMDKernel,
    SIMDScheduling,
)
from .triton_utils import (
    config_of,
    should_unwrap_unspec_arg,
    signature_of,
    signature_to_meta,
)


if TYPE_CHECKING:
    from ..ir import IRNode

log = logging.getLogger(__name__)
perf_hint_log = torch._logging.getArtifactLogger(__name__, "perf_hints")
schedule_log = torch._logging.getArtifactLogger(__name__, "schedule")
fusion_log = torch._logging.getArtifactLogger(__name__, "fusion")


@lru_cache(None)
def gen_attr_descriptor_import():
    """
    import AttrsDescriptor if the triton version is new enough to have this
    class defined.
    """
    if not has_triton_package():
        return ""

    import triton.compiler.compiler

    # Note: this works because triton.compiler.compiler imports AttrsDescriptor from triton.backends.compiler
    # When support for the legacy AttrsDescriptor is removed then this import path should be changed.
    if hasattr(triton.compiler.compiler, "AttrsDescriptor"):
        return "from triton.compiler.compiler import AttrsDescriptor"
    else:
        return ""


@lru_cache(None)
def gen_common_triton_imports():
    imports = IndentedBuffer()
    imports.splice(
        """
        import triton
        import triton.language as tl
        """
    )
    if attr_desc := gen_attr_descriptor_import():
        imports.writeline(attr_desc)

    imports.splice(
        """
        from torch._inductor.runtime import triton_helpers, triton_heuristics
        from torch._inductor.runtime.triton_helpers import libdevice, math as tl_math
        from torch._inductor.runtime.hints import AutotuneHint, ReductionHint, TileHint, DeviceProperties
        """
    )
    return imports.getvalue()


class TritonSymbols:
    """
    Stores sympy.Symbol instances and constants associated with triton codegen.
    """

    reduction_types = OrderedSet([SymT.R0_INDEX, SymT.R1_INDEX])
    block_types = OrderedSet([SymT.XBLOCK, SymT.YBLOCK, *reduction_types])

    block_offsets = {
        symt: sympy.Symbol(f"{prefix_str[symt]}offset", integer=True, nonnegative=True)
        for symt in block_types
    }

    block_sizes = {
        symt: sympy.Symbol(
            f"{prefix_str[symt].upper()}BLOCK", integer=True, positive=True
        )
        for symt in block_types
    }

    @classmethod
    def get_block_size(cls, tree: IterationRanges) -> sympy.Symbol:
        return cls.block_sizes[tree.symt]

    @classmethod
    def get_block_offset(cls, tree: IterationRanges) -> sympy.Symbol:
        return cls.block_offsets[tree.symt]


@dataclasses.dataclass
class IndexingOptions:
    index_str: str
    mask_vars: OrderedSet[str]
    mask_str: str
    expand_str: Optional[str]
    _has_rindex: bool
    index: sympy.Expr

    def has_mask(self):
        return bool(self.mask_vars)

    def has_indirect(self):
        return free_symbol_is_type(self.index, SymT.TMP)

    def has_rindex(self):
        return self._has_rindex

    def has_tmpmask(self):
        return "tmp" in self.mask_str

    def has_rmask(self):
        return any(str(mask).startswith("r") for mask in self.mask_vars)


@dataclasses.dataclass
class BlockPtrOptions:
    params: BlockParameters
    constant_offset: sympy.Expr
    order: List[int]
    mask_vars: OrderedSet[str]
    broadcast_shape: Sequence[sympy.Expr]
    broadcasting_dims: List[bool]
    final_shape: Sequence[sympy.Expr]
    _boundary_check: Optional[List[int]] = None

    @property
    def shape(self) -> List[sympy.Expr]:
        return self.params.shape

    @property
    def block_shape(self) -> List[sympy.Expr]:
        return self.params.block_shape

    @property
    def strides(self) -> List[sympy.Expr]:
        return self.params.strides

    @property
    def offsets(self) -> List[sympy.Expr]:
        return self.params.offsets

    def codegen_broadcast_and_reshape(
        self,
        value: str,
        initial_shape: Sequence[sympy.Expr],
        final_shape: Sequence[sympy.Expr],
        allow_implicit: bool,
    ) -> str:
        """
        Generate a broadcast and a reshape for the block pointer.
        This restores stride-0 dimensions which were removed from the block pointer.
        """

        # Reshape to add singletons.
        pre_broadcast_shape = [
            sympy.S.One if is_broadcasting else dim
            for dim, is_broadcasting in zip(
                self.broadcast_shape, self.broadcasting_dims
            )
        ]
        value = triton_reshape(value, initial_shape, pre_broadcast_shape)

        # Broadcast singletons.
        # For loads, we can often implicitly broadcast singleton dimensions.
        # We need an explicit broadcast for stores, or if the final reshape does more
        # than add singletons.
        sizevars = V.graph.sizevars
        if any(self.broadcasting_dims) and (
            not allow_implicit
            or len(pre_broadcast_shape) != len(final_shape)
            or any(
                not (
                    sizevars.statically_known_equals(pre_dim, 1)
                    or sizevars.statically_known_equals(pre_dim, post_dim)
                )
                for pre_dim, post_dim in zip(pre_broadcast_shape, final_shape)
            )
        ):
            value = f"tl.broadcast_to({value}, {V.kernel.index_to_str(self.broadcast_shape)})"

        # Reshape to the final shape.
        value = triton_reshape(value, self.broadcast_shape, final_shape)

        return value

    @staticmethod
    def create(
        *,
        params: BlockParameters,
        constant_offset: sympy.Expr,
        range_trees: List[IterationRangesEntry],
        mask_vars: OrderedSet[str],
        get_max_block: Callable[[str], int],
    ) -> BlockPtrOptions:
        """Helper to create a  BlockPtrOptions instance"""

        sizevars = V.graph.sizevars

        def lookup_size(exprs: Iterable[sympy.Expr]) -> List[sympy.Expr]:
            return [sizevars.lookup_precomputed_size(expr) for expr in exprs]

        # Look up precomputed sizes
        params.shape = lookup_size(params.shape)
        params.strides = lookup_size(params.strides)

        # Strip out dimensions of stride 0.
        # These will be restored with tl.broadcast_to.
        broadcasting_dims = [
            sizevars.statically_known_equals(stride, 0) for stride in params.strides
        ]

        # Strip out dimensions of size 1.
        # These will be restored by tl.reshape.
        singleton_dims = [
            sizevars.statically_known_equals(dim, 1) for dim in params.block_shape
        ]
        if all(singleton_dims):
            # Handle a pure singletons, e.g. [1, 1]
            singleton_dims[-1] = False

        # Record the post-broadcast shape before broadcasting dims are removed.
        # The pre-broadcast shape is identical to this, except broadcasting dims are
        # replaced with 1.
        broadcast_shape = [
            dim
            for dim, is_singleton in zip(params.block_shape, singleton_dims)
            if not is_singleton
        ]

        # Combine all removable dims.
        removable_dims = [any(dims) for dims in zip(singleton_dims, broadcasting_dims)]

        def remove_dims(it):
            """Removes any broadcasting or singleton dims from a given sequence"""
            return [
                item
                for item, is_removable in zip(it, removable_dims)
                if not is_removable
            ]

        # Drop removable dimensions from the input.
        params = BlockParameters(
            **{key: remove_dims(val) for key, val in dataclasses.asdict(params).items()}
        )

        # Compute the final shape, adjusting for special kernel types.
        final_shape = [TritonSymbols.get_block_size(tree) for tree in range_trees]
        if V.kernel.no_x_dim:
            assert range_trees[0].prefix == "x"
            final_shape.pop(0)

        reduction_ndim = V.kernel.num_reduction_dims
        if (
            not V.kernel.inside_reduction
            and len(params.strides) == len(V.kernel.numels) - reduction_ndim
            and V.kernel.total_reduction_numel != 1
        ):
            # Need to expand rank to match the rank used inside the reduction loop
            final_shape += [sympy.S.One] * reduction_ndim

        result = BlockPtrOptions(
            params=params,
            constant_offset=V.graph.sizevars.lookup_precomputed_size(constant_offset),
            order=list(reversed(range(len(params.shape)))),
            mask_vars=mask_vars,
            final_shape=final_shape,
            broadcast_shape=broadcast_shape,
            broadcasting_dims=broadcasting_dims,
        )
        result.compute_boundary_check(get_max_block)
        return result

    def replace_offset(
        self, expr: sympy.Expr, replacement: sympy.Expr, symt: SymT
    ) -> sympy.Expr:
        """
        Replaces instances of {symt}_offset with the new expression.
        """
        roffset = TritonSymbols.block_offsets[symt]
        return sympy_subs(expr, {roffset: replacement})

    def format(self, name: str, roffset=True) -> str:
        """
        Codegen a call to tl.make_block_ptr()

        Args:
            name: variable name for pointer
            roffset: should rn_offset be included in offsets=..., for use with tl.advance()

        Returns:
            "tl.make_block_ptr(...)"
        """

        def remove_roffsets(expr: sympy.Expr) -> sympy.Expr:
            for symt in TritonSymbols.reduction_types:
                expr = self.replace_offset(expr, sympy.Integer(0), symt)
            return expr

        f = V.kernel.index_to_str
        offsets = [*self.offsets]
        if not roffset:
            offsets = [remove_roffsets(offset) for offset in offsets]
        args = [
            (
                f"{name} + ({f(self.constant_offset)})"
                if self.constant_offset != 0
                else name
            ),
            f"shape={f(self.shape)}",
            f"strides={f(self.strides)}",
            f"block_shape={f(self.block_shape)}",
            f"order={f(self.order)}",
            f"offsets={f(offsets)}",
        ]
        return f"tl.make_block_ptr({', '.join(args)})"

    def compute_boundary_check(self, get_max_block: Callable[[str], int]) -> None:
        """List of indices to pass to tl.load(boundary_check=...)"""
        sizevars = V.graph.sizevars

        # Substitute maximum block sizes in shape expressions.
        # This works in multiple_of checks because block sizes are powers of 2.
        block_to_max: Dict[sympy.Expr, Any] = {
            block_size: get_max_block(prefix_str[symt])
            for symt, block_size in TritonSymbols.block_sizes.items()
        }

        self._boundary_check = [
            idx
            for idx in range(len(self.shape))
            if (
                not sizevars.statically_known_equals(self.strides[idx], sympy.S.Zero)
                and not sizevars.statically_known_multiple_of(
                    self.shape[idx], self.block_shape[idx]
                )
                and not sizevars.statically_known_multiple_of(
                    self.shape[idx], sympy_subs(self.block_shape[idx], block_to_max)
                )
                and not (
                    V.kernel.no_x_dim
                    and self.block_shape[idx] == TritonSymbols.block_sizes[SymT.XBLOCK]
                )
            )
        ]

    def boundary_check(self):
        assert self._boundary_check is not None
        return self._boundary_check

    def advance_roffset(self, symt: SymT) -> sympy.Expr:
        """
        Codegen string to pass to tl.advance(name, ...).

        Advance is the difference between offsets in each loop iteration.
        To compute it, we replace rN_offset with multiples of RN_BLOCK.
        Since we expect rN_offset to vary in range(0, rN_numel, RN_BLOCK), the first
        iteration has rN_offset=0, while the second has rN_offset=RN_BLOCK.
        """
        rblock = TritonSymbols.block_sizes[symt]
        advance = [
            (
                self.replace_offset(offset, rblock, symt)
                - self.replace_offset(offset, sympy.S.Zero, symt)
            )
            for offset in self.offsets
        ]
        return advance

    def has_indirect(self):
        return False  # block_ptr can't do indirect indexing

    def has_rindex(self) -> bool:
        return any(
            free_symbol_is_type(expr, TritonSymbols.reduction_types)
            for expr in self.block_shape
        )

    def has_rmask(self):
        return self.has_rindex()

    def has_tmpmask(self):
        return False  # block_ptr can't do indirect indexing

    def has_mask(self):
        return bool(self.boundary_check())


def triton_reshape(
    value: str, old_shape: Sequence[sympy.Expr], new_shape: Sequence[sympy.Expr]
):
    """Workaround https://github.com/openai/triton/issues/2836"""
    assert isinstance(old_shape, list) and isinstance(new_shape, list)

    old_shape_str = [V.kernel.index_to_str(shape) for shape in old_shape]
    new_shape_str = [V.kernel.index_to_str(shape) for shape in new_shape]

    if old_shape_str == new_shape_str:
        return value
    if [s for s in new_shape_str if s != "1"] != old_shape_str:
        return f"tl.reshape({value}, [{', '.join(new_shape_str)}])"
    # rewrite to [:, None] syntax, which is less buggy
    idx = 0
    expand = []
    for size in new_shape_str:
        if idx < len(old_shape_str) and size == old_shape_str[idx]:
            expand.append(":")
            idx += 1
        else:
            assert size == "1"
            expand.append("None")
    assert idx == len(old_shape_str)
    return f"{value}[{', '.join(expand)}]"


# NB: Inheriting from PythonPrinter is somewhat dangerous, because there are a
# number of operators which Triton "implements", but in a way that is
# inconsistent with Python semantics (and consistent with C semantics).  We
# must override all of these, or it is potential silent correctness problem
class TritonPrinter(PythonPrinter):
    def _print_TruncToInt(self, expr):
        assert len(expr.args) == 1
        return (
            f"libdevice.trunc({self._print(expr.args[0])}).to({V.kernel.index_dtype})"
        )

    def _print_Float(self, expr):
        if config.is_fbcode() and torch.version.hip:
            ret = f"{expr}"
        else:
            ret = f"tl.full([], {expr}, tl.float64)"
        return ret

    def _print_ToFloat(self, expr):
        assert len(expr.args) == 1
        s = self.parenthesize(expr.args[0], PRECEDENCE["Atom"] - 0.5)
        return f"{s}.to(tl.float64)"

    def _print_PythonMod(self, expr):
        quot, div = expr.args
        if quot.is_nonnegative and div.is_nonnegative:
            return self.stringify(expr.args, " % ", PRECEDENCE["Atom"] - 0.5)
        quot_s = self._print(quot)
        div_s = self._print(div)
        return f"triton_helpers.remainder_integer({quot_s}, {div_s})"

    def _print_FloorDiv(self, expr):
        assert expr.is_integer
        quot, div = expr.args
        if quot.is_nonnegative and div.is_nonnegative:
            return self.stringify(expr.args, " // ", PRECEDENCE["Atom"] - 0.5)
        quot_s = self._print(quot)
        div_s = self._print(div)
        return f"triton_helpers.div_floor_integer({quot_s},  {div_s})"

    # TODO: This is wrong, when lhs, rhs > 2**53, Python does a higher
    # precision algorithm, which we would need to replicate here
    def _print_IntTrueDiv(self, expr):
        return self.stringify(expr.args, " / ", PRECEDENCE["Atom"] - 0.5)

    # NB: sympy.floor/ceiling produce integers, so we have to do the
    # conversion to index dtype
    def _print_floor(self, expr):
        assert len(expr.args) == 1
        return (
            f"libdevice.floor({self._print(expr.args[0])}).to({V.kernel.index_dtype})"
        )

    def _print_FloorToInt(self, expr):
        assert len(expr.args) == 1
        return (
            f"libdevice.floor({self._print(expr.args[0])}).to({V.kernel.index_dtype})"
        )

    def _print_ceiling(self, expr):
        assert len(expr.args) == 1
        return f"libdevice.ceil({self._print(expr.args[0])}).to({V.kernel.index_dtype})"

    def _print_CeilToInt(self, expr):
        assert len(expr.args) == 1
        return f"libdevice.ceil({self._print(expr.args[0])}).to({V.kernel.index_dtype})"

    def _helper_sqrt(self, expr):
        return f"libdevice.sqrt({self._print(expr)}.to(tl.float32))"

    def _print_FloatPow(self, expr):
        return (
            f"libdevice.pow({self._print(expr.args[0])}, {self._print(expr.args[1])})"
        )

    _print_PowByNatural = _print_FloatPow

    def _print_Where(self, expr):
        c = self.doprint(expr.args[0])
        p = self.doprint(expr.args[1])
        q = self.doprint(expr.args[2])
        return f"tl.where({c}, {p}, {q})"

    def _print_min_max_helper(self, expr: sympy.Expr, cmp: str) -> str:
        """
        Helper for max/min code genereration.
        cmp: > or <
        """
        nargs = len(expr.args)
        if len(expr.args) == 1:
            return self._print(expr.args[0])

        mid = len(expr.args) // 2
        cls = type(expr)
        a = self._print(cls(*expr.args[:mid]))
        b = self._print(cls(*expr.args[mid:]))

        # Use a macro so we can propagate constexprs.
        # https://github.com/triton-lang/triton/issues/3815
        a, b = tuple(f"({x})" for x in (a, b))
        assert cmp in (">", "<"), f"Unexpected comparator: '{cmp}'"
        return f"({a} * ({a} {cmp}= {b}) + {b} * ({b} {cmp} {a}))"

    def _print_Min(self, expr):
        return self._print_min_max_helper(expr, "<")

    def _print_Max(self, expr):
        return self._print_min_max_helper(expr, ">")

    def _print_Abs(self, expr):
        assert len(expr.args) == 1
        return f"tl_math.abs({self._print(expr.args[0])})"

    def _print_OpaqueUnaryFn_cos(self, expr):
        assert len(expr.args) == 1
        return f"libdevice.cos(({self._print(expr.args[0])}).to(tl.float32))"

    def _print_OpaqueUnaryFn_cosh(self, expr):
        assert len(expr.args) == 1
        return f"libdevice.cosh(({self._print(expr.args[0])}).to(tl.float32))"

    def _print_OpaqueUnaryFn_acos(self, expr):
        assert len(expr.args) == 1
        return f"libdevice.acos(({self._print(expr.args[0])}).to(tl.float32))"

    def _print_OpaqueUnaryFn_sin(self, expr):
        assert len(expr.args) == 1
        return f"libdevice.sin(({self._print(expr.args[0])}).to(tl.float32))"

    def _print_OpaqueUnaryFn_sinh(self, expr):
        assert len(expr.args) == 1
        return f"libdevice.sinh(({self._print(expr.args[0])}).to(tl.float32))"

    def _print_OpaqueUnaryFn_asin(self, expr):
        assert len(expr.args) == 1
        return f"libdevice.asin(({self._print(expr.args[0])}).to(tl.float32))"

    def _print_OpaqueUnaryFn_tan(self, expr):
        assert len(expr.args) == 1
        return f"libdevice.tan(({self._print(expr.args[0])}).to(tl.float32))"

    def _print_OpaqueUnaryFn_tanh(self, expr):
        assert len(expr.args) == 1
        return f"libdevice.tanh(({self._print(expr.args[0])}).to(tl.float32))"

    def _print_OpaqueUnaryFn_atan(self, expr):
        assert len(expr.args) == 1
        return f"libdevice.atan(({self._print(expr.args[0])}).to(tl.float32))"

    def _print_RoundToInt(self, expr):
        assert len(expr.args) == 1
        return f"libdevice.llrint({self._print(expr.args[0])})"

    def _print_RoundDecimal(self, expr):
        assert len(expr.args) == 2
        number, ndigits = expr.args
        if number.is_integer:
            # ndigits < 0 should have been filtered by the sympy function
            assert ndigits < 0
            raise ValueError(
                f"For integer inputs, only non-negative ndigits are currently supported, but got {ndigits}."
            )

        number_str = self.parenthesize(number, PRECEDENCE["Mul"])
        return f"libdevice.nearbyint(1e{ndigits} * {number_str}) * 1e{-ndigits}"


texpr = TritonPrinter().doprint

# correct cases where Triton types names don't match PyTorch
_triton_type_mapping = {
    "tl.bool": "tl.int1",
    "tl.float8_e4m3fn": "tl.float8e4nv",
    "tl.float8_e5m2": "tl.float8e5",
    "tl.float8_e4m3fnuz": "tl.float8e4b8",
    "tl.float8_e5m2fnuz": "tl.float8e5b16",
}
_triton_type_re = re.compile(r"^.*[.]")


def triton_type(dtype: torch.dtype) -> str:
    """Convert torch.dtype to triton type"""
    triton_type_name = _triton_type_re.sub("tl.", str(dtype))
    return _triton_type_mapping.get(triton_type_name, triton_type_name)


def triton_compute_type(dtype: torch.dtype) -> str:
    """Convert torch.dtype to triton type and upcast [b]float16 to float32"""
    return triton_type(upcast_compute_type(dtype))


def upcast_compute_type(dtype: torch.dtype) -> torch.dtype:
    """Maybe upcast [b]float16 to float32"""
    if config.triton.codegen_upcast_to_fp32 and (
        dtype == torch.float16 or dtype == torch.bfloat16
    ):
        return torch.float32
    return dtype


def _get_primitive_bitwidth(dtype: torch.dtype) -> int:
    """Number of bits of triton_compute_type()"""
    dtype = upcast_compute_type(dtype)
    itemsize = getattr(dtype, "itemsize", None)
    if itemsize:
        return itemsize * 8
    else:
        return -1


def triton_store_type(dtype: torch.dtype) -> str:
    """Convert torch.dtype to triton type, with fix for storing tl.bool"""
    if dtype == torch.bool:
        dtype = torch.int8
    return triton_type(dtype)


def upcast_acc_dtype(dtype: torch.dtype) -> torch.dtype:
    """Implicit upcasts used for Triton reduction types"""
    if is_integer_dtype(dtype) and dtype.is_signed and dtype.itemsize <= 4:
        return torch.int32
    return upcast_compute_type(dtype)


def triton_acc_type(dtype: torch.dtype) -> str:
    """Convert torch.dtype to triton type, with reduction upcasts"""
    return triton_compute_type(upcast_acc_dtype(dtype))


class TritonCSEVariable(CSEVariable):
    def __init__(self, name, bounds: ValueRanges[Any], dtype: torch.dtype) -> None:
        super().__init__(name, bounds, dtype)
        # We'll use this to track which masks the variable needs when used for indirect indexing
        self.mask_vars: OrderedSet[str] = OrderedSet()
        assert dtype is not None, "TritonCSEVariable must have dtype"

    def update_on_args(self, name, args, kwargs):
        for arg in args:
            if isinstance(arg, TritonCSEVariable):
                self.mask_vars.update(arg.mask_vars)
            elif isinstance(arg, sympy.Symbol):
                # most of the time index vars don't need masks associated with them
                # however, when index vars are used to compute indices for indirect reads
                # those reads should subsequently be masked,
                for symt in TritonSymbols.block_types:
                    if symbol_is_type(arg, symt):
                        self.mask_vars.update({f"{prefix_str[symt]}mask"})
                        break


class TritonOverrides(OpOverrides):
    """Map element-wise ops to Triton"""

    @staticmethod
    def to_dtype(
        x,
        dtype: torch.dtype,
        src_dtype: Optional[torch.dtype] = None,
        use_compute_types=True,
    ):
        def _get_min_elements_per_thread(
            src_dtype: torch.dtype, dst_dtype: torch.dtype
        ) -> int:
            if src_dtype == dst_dtype:
                # No data type conversion is needed. No requirements on min_elem_per_thread.
                return 0

            # fp8 data type conversions has min_elem_per_thread requirements.
            # Refer to Triton implementations here:
            # https://github.com/openai/triton/blob/10f59d8ce04052521c1bc0cb3a3f8b98918fc7e3/lib/Conversion/TritonGPUToLLVM/ElementwiseOpToLLVM.cpp#L10.
            fp8_dtypes = (
                torch.float8_e4m3fn,
                torch.float8_e5m2,
            )
            # Triton doesn't support type conversions between fp8_e4m3 and fp8_e5m2.
            assert not (
                src_dtype in fp8_dtypes
                and dst_dtype in fp8_dtypes
                and src_dtype != dst_dtype
            ), "Conversions between float8_e5m2 and float8_e4m3fn is not supported!"
            if src_dtype == torch.float8_e5m2 or dst_dtype == torch.float8_e5m2:
                return 4
            if src_dtype == torch.float8_e4m3fn or dst_dtype == torch.float8_e4m3fn:
                return 2
            # No requirements on min_elem_per_thread.
            return 0

        if src_dtype is not None:
            # Both dtype and src_dtype are set. This is used by torch to(dtype=dtype).
            # It takes the maximum min_elem_per_thread if there are multiple fp8 conversions
            # in the same kernel.
            V.kernel.min_elem_per_thread = max(
                _get_min_elements_per_thread(src_dtype, dtype),
                V.kernel.min_elem_per_thread,
            )

        if dtype == torch.bool:
            return f"({x} != 0)"
        elif dtype == torch.uint8:
            # to work around llvm uint conversion semantics
            # that produces 0's for negative values
            return f"{x}.to(tl.int8).to(tl.uint8)"

        if use_compute_types:
            out_dtype = triton_compute_type(dtype)
        else:
            out_dtype = triton_store_type(dtype)

        return f"{x}.to({out_dtype})"

    @staticmethod
    def to_dtype_bitcast(x, dtype: torch.dtype, src_dtype: torch.dtype):
        triton_dtype = triton_compute_type(dtype)
        # We may promote float16 or bfloat16 to float32 and cause the
        # bitwidth of dtype to be different from the input tensor (i.e. float32).
        # In such as case, we will have to convert the input tensor to
        # its src_type, perform bitcast, and then convert the bit-casted
        # tensor back to float to ensure we use values with the right precision.
        if (
            src_dtype in (torch.float16, torch.bfloat16)
            and config.triton.codegen_upcast_to_fp32
        ):
            triton_src_dtype = str(src_dtype).split(".")[-1]
            cast_x = f"{x}.to(tl.{triton_src_dtype})"
            if dtype in (torch.float16, torch.bfloat16):
                triton_type_name = str(dtype).split(".")[-1]
                triton_dtype = f"tl.{triton_type_name}"
            cast_x = f"{cast_x}.to({triton_dtype}, bitcast=True)"
            return f"{cast_x}.to(tl.float32)"
        else:
            src_dtype_bitwidth = _get_primitive_bitwidth(src_dtype)
            target_dtype_bitwidth = _get_primitive_bitwidth(dtype)
            bitcast = "True" if src_dtype_bitwidth == target_dtype_bitwidth else "False"
            return f"{x}.to({triton_dtype}, bitcast={bitcast})"

    @staticmethod
    def _shaped_constant(value, dtype, shape):
        type_ = torch._prims_common.dtype_to_type(dtype)
        triton_val = constant_repr(type_(value))
        triton_type = triton_compute_type(dtype)

        if triton_type == "tl.float32":
            # Float constants are always f32 in triton
            return triton_val

        # NOTE: We use a tensor here in order to get the expected type.
        # Otherwise, e.g. float64 constants would be trunctated to float32.
        return f"tl.full({shape}, {triton_val}, {triton_type})"

    @classmethod
    def constant(cls, value, dtype):
        return cls._shaped_constant(value, dtype, shape=[])

    @staticmethod
    def abs(x):
        return f"tl_math.abs({x})"

    @staticmethod
    def libdevice_abs(x):
        return f"libdevice.abs({x})"

    @staticmethod
    def exp(x):
        return f"tl_math.exp({x})"

    @staticmethod
    def libdevice_exp(x):
        return f"libdevice.exp({x})"

    @staticmethod
    def exp2(x):
        return f"libdevice.exp2({x})"

    @staticmethod
    def expm1(x):
        return f"libdevice.expm1({x})"

    @staticmethod
    def sqrt(x):
        if config.triton.codegen_upcast_to_fp32:
            return f"libdevice.sqrt({x})"
        else:
            needs_upcast = x.dtype in (torch.float16, torch.bfloat16)
            orig_dtype = triton_type(x.dtype)
            upcast_string = ".to(tl.float32)" if needs_upcast else ""
            downcast_string = f".to({orig_dtype})" if needs_upcast else ""
            return f"libdevice.sqrt({x}{upcast_string}){downcast_string}"

    @staticmethod
    def libdevice_sqrt(x):
        return f"libdevice.sqrt({x})"

    @staticmethod
    def relu(x):
        bug = config.triton.inject_relu_bug_TESTING_ONLY
        if bug == "compile_error":
            return "compile error!"
        elif bug == "runtime_error":
            # NB: this only triggers runtime error as long as input
            # is not all zero
            return f'triton_helpers.device_assert_then({x} == 0, "injected assert fail", {x})'
        elif bug == "accuracy":
            return f"{x} + 1"
        elif bug is None:
            return ops.maximum(ops.constant(0, torch.int32), x)
        else:
            raise AssertionError(
                f"unrecognized config triton.inject_relu_bug_TESTING_ONLY = {bug!r}"
            )

    @staticmethod
    def minimum(a, b):
        return f"triton_helpers.minimum({a}, {b})"

    @staticmethod
    def maximum(a, b):
        return f"triton_helpers.maximum({a}, {b})"

    @staticmethod
    def where(a, b, c):
        return f"tl.where({a}, {b}, {c})"

    @staticmethod
    def inline_asm_elementwise(
        *inputs, asm, constraints=None, dtype=torch.float32, is_pure=True, pack=1
    ):
        triton_type = triton_compute_type(dtype)
        input_refs = ", ".join([str(i) for i in inputs])
        if constraints is None:
            constraints = ", ".join(["=r"] + ["r" for _ in inputs])
        return f"tl.inline_asm_elementwise('{asm}', '{constraints}', [{input_refs}], dtype={triton_type}, is_pure={is_pure}, pack={pack})"  # noqa: B950

    @staticmethod
    def cos(x):
        return f"tl_math.cos({x})"

    @staticmethod
    def libdevice_cos(x):
        return f"libdevice.cos({x})"

    @staticmethod
    def sin(x):
        return f"tl_math.sin({x})"

    @staticmethod
    def libdevice_sin(x):
        return f"libdevice.sin({x})"

    @classmethod
    def index_expr(cls, expr, dtype):
        raise NotImplementedError("ops.index_expr not implemented outside a kernel")

    @staticmethod
    def masked(mask, body, other):
        raise NotImplementedError("ops.masked not implemented outside a kernel")

    @staticmethod
    def lgamma(x):
        return f"libdevice.lgamma({x})"

    @staticmethod
    def erf(x):
        return f"libdevice.erf({x})"

    @staticmethod
    def cosh(x):
        return f"libdevice.cosh({x})"

    @staticmethod
    def sinh(x):
        return f"libdevice.sinh({x})"

    @staticmethod
    def acos(x):
        return f"libdevice.acos({x})"

    @staticmethod
    def acosh(x):
        return f"libdevice.acosh({x})"

    @staticmethod
    def asin(x):
        return f"libdevice.asin({x})"

    @staticmethod
    def asinh(x):
        return f"libdevice.asinh({x})"

    @staticmethod
    def atan2(x, y):
        return f"libdevice.atan2({x}, {y})"

    @staticmethod
    def atan(x):
        return f"libdevice.atan({x})"

    @staticmethod
    def atanh(x):
        return f"libdevice.atanh({x})"

    @staticmethod
    def copysign(x, y):
        return f"libdevice.copysign({x}, {y})"

    @staticmethod
    def erfc(x):
        return f"libdevice.erfc({x})"

    @staticmethod
    def erfinv(x):
        return f"libdevice.erfinv({x})"

    @staticmethod
    def hypot(x, y):
        return f"libdevice.hypot({x}, {y})"

    @staticmethod
    def log10(x):
        return f"libdevice.log10({x})"

    @staticmethod
    def log2(x):
        return f"libdevice.log2({x})"

    @staticmethod
    def nextafter(x, y):
        return f"libdevice.nextafter({x}, {y})"

    @staticmethod
    def logical_and(a, b):
        return f"{a} & {b}"

    @staticmethod
    def logical_not(a):
        return f"{a} == 0"

    @staticmethod
    def logical_or(a, b):
        return f"{a} | {b}"

    @staticmethod
    def logical_xor(a, b):
        return f"({a} ^ {b})"

    @staticmethod
    def bitwise_and(a, b):
        return f"{a} & {b}"

    @staticmethod
    def bitwise_not(a):
        return f"~{a}"

    @staticmethod
    def bitwise_or(a, b):
        return f"{a} | {b}"

    @staticmethod
    def bitwise_xor(a, b):
        return f"{a} ^ {b}"

    @staticmethod
    def bitwise_left_shift(a, b):
        return f"{a} << {b}"

    @staticmethod
    def bitwise_right_shift(a, b):
        return f"{a} >> {b}"

    @staticmethod
    def rand(seed, offset):
        offset = f"({offset}).to(tl.uint32)"
        return f"tl.rand({seed}, {offset})"

    @staticmethod
    def randn(seed, offset):
        offset = f"({offset}).to(tl.uint32)"
        return f"tl.randn({seed}, {offset})"

    @staticmethod
    def randint64(seed, offset, low, high):
        offset = f"({offset}).to(tl.uint32)"
        return f"triton_helpers.randint64({seed}, {offset}, {low}, {high})"

    @staticmethod
    def load_seed(name, offset):
        raise NotImplementedError("ops.load_seed not implemented outside a kernel")

    @staticmethod
    def rsqrt(x):
        return f"libdevice.rsqrt({x})"

    @staticmethod
    def log1p(x):
        return f"libdevice.log1p({x})"

    @staticmethod
    def tan(x):
        return f"libdevice.tan({x})"

    @staticmethod
    def tanh(x):
        return f"libdevice.tanh({x})"

    @staticmethod
    def sigmoid(x):
        return f"tl.sigmoid({x})"

    @staticmethod
    def signbit(x):
        # XX: This is wrong for the value -0.0 in floating point
        return f"libdevice.signbit({x}) if ({x}).dtype is tl.float32 else {x} < 0"

    @staticmethod
    def fmod(a, b):
        return f"libdevice.fmod({a}, {b})"

    @staticmethod
    def pow(a, b):
        return f"libdevice.pow({a}, {b})"

    @staticmethod
    def log(x):
        return f"tl_math.log({x})"

    @staticmethod
    def libdevice_log(x):
        return f"libdevice.log({x})"

    @staticmethod
    def isinf(x):
        return f"libdevice.isinf({x}).to(tl.int1)"

    @staticmethod
    def isnan(x):
        return f"libdevice.isnan({x}).to(tl.int1)"

    @staticmethod
    def round(x):
        return f"libdevice.nearbyint({x})"

    @staticmethod
    def floor(x):
        return f"libdevice.floor({x})"

    @staticmethod
    def floordiv(a, b):
        # See the comment in lowering.div_mode. a and b are integer type.
        # Similar to div_floor_kernel_cuda in pytorch core.
        # Notice that // in triton behaves as truncdiv instead of floordiv
        quot = f"{a} // {b}"
        rem = f"{a} % {b}"
        return f"tl.where(({a} < 0) != ({b} < 0), tl.where({rem} != 0, {quot} - 1, {quot}), {quot})"

    @staticmethod
    def sign(x):
        z = ops.constant(0, torch.int32)
        left = ops.to_dtype((ops.lt(z, x)), torch.int8)
        right = ops.to_dtype((ops.lt(x, z)), torch.int8)
        sub = ops.sub(left, right)
        return f"{sub}.to({x}.dtype)"

    @staticmethod
    def trunc(x):
        return f"libdevice.trunc({x})"

    @staticmethod
    def truncdiv(a, b):
        # See the comment in lowering.div_mode. a and b are integer type.
        # Notice that // in triton behaves as truncdiv instead of floordiv
        return f"{a} // {b}"

    @staticmethod
    def ceil(x):
        return f"libdevice.ceil({x})"


TritonOverrides._initialize_pointwise_overrides("triton")


# Use mypy to check protocol implemented correctly
def _typecheck_TritonOverrides(h: TritonOverrides) -> OpsHandler[str]:
    return h


class TritonKernelOverrides(TritonOverrides):
    """Map element-wise ops to Triton within a TritonKernel

    Unlike TritonOverrides, these assume the code is going to be inserted into
    the body of the main triton kernel and so it may use indexing and mask
    variables which are assumed to already be defined in the current scope.
    """

    @classmethod
    def constant(cls, value, dtype):
        # NOTE: Cannot use shape=[] as it's not supported by triton-rocm
        # We could use shape=[1] instead but starting with the correct
        # ndim avoids extra `tt.expand_dim` ops appearing in the triton IR.
        ndim = V.kernel.triton_tensor_ndim()
        shape = [1] * ndim
        return cls._shaped_constant(value, dtype, shape=shape)

    @classmethod
    def index_expr(cls, expr, dtype):
        indexing = V.kernel.indexing(expr, block_ptr=False)
        assert isinstance(indexing, IndexingOptions)
        var = V.kernel.cse.generate(
            V.kernel.compute,
            indexing.index_str,
            bounds=get_bounds_index_expr(expr),
            dtype=dtype,
        )

        if dtype not in (torch.int32, torch.int64):
            var = V.kernel.cse.generate(
                V.kernel.compute,
                cls.to_dtype(var, dtype),
                dtype=dtype,
            )
        var.mask_vars = indexing.mask_vars
        return var

    @staticmethod
    def masked(mask, body, other):
        if mask is not None and torch.version.hip is not None:
            mask = V.kernel.cse.generate(
                V.kernel.compute,
                f"{mask}.to(tl.int1)",
                dtype=torch.bool,
            )

        nodes = body.graph.find_nodes(op="output")
        assert nodes, "graph for body does not contain an output"

        need_where = False
        for node in nodes:
            for arg in node.args:
                if arg.target != "load" or should_unwrap_unspec_arg(arg.args[0]):
                    need_where = True

        value = None if need_where else other

        with V.kernel.mask_loads(mask, value=value) as new_mask:
            result = body()

        if need_where:
            # Remove once CSEVariables track the dtype
            if result.bounds.is_bool:
                other = bool(other)
            # Take dtype from result to prevent accidental promotion
            other = V.kernel.cse.generate(
                V.kernel.compute,
                f"tl.full({result}.shape, {constant_repr(other)}, {result}.dtype)",
                bounds=ValueRanges.wrap(other),
                dtype=result.dtype,
            )
            ret = ops.where(new_mask, result, other)
        else:
            ret = result

        ret.mask_vars.discard(new_mask)
        return ret

    @staticmethod
    def load_seed(name, offset):
        var = V.kernel.args.input(name)
        return (
            f"tl.load({var} + {V.kernel.args.seed_offset('load_seed_offset', offset)})"
        )

    @staticmethod
    def frexp(x):
        cache_key = f"frexp({x})"
        if cse_val := V.kernel.cse.try_get(cache_key):
            return cse_val

        mantissa = V.kernel.cse.newvar(dtype=x.dtype)
        exponent = V.kernel.cse.newvar(dtype=x.dtype)
        V.kernel.compute.writeline(
            f"{mantissa}, {exponent} = triton_helpers.frexp({x})"
        )
        V.kernel.cse.put(cache_key, (mantissa, exponent))
        return (mantissa, exponent)


# Use mypy to check protocol implemented correctly
def _typecheck_TritonKernelOverrides(h: TritonKernelOverrides) -> OpsHandler[str]:
    return h


class HelperFunctions:
    """An ordered set of helper functions."""

    _templates_seen: Dict[str, str]  # Template code to function name
    finalized_helpers: List[str]

    def __init__(self) -> None:
        self._templates_seen = {}
        self.finalized_helpers = []

    def add(self, template_code: str, *, base_name="_triton_helper_fn") -> str:
        """This accepts a function definition with the function name
        left as a format specifier e.g.

            @triton.jit
            def {name}(arg0, arg1):
                return arg0 + arg1

        We add the templated code to the function set and return the name
        assigned to that function.

        """
        existing_name = self._templates_seen.get(template_code)
        if existing_name is not None:
            # Don't duplicate existing helpers
            return existing_name

        name = f"{base_name}{len(self.finalized_helpers)}"
        self._templates_seen[template_code] = name
        self.finalized_helpers.append(template_code.format(name=name))
        return name

    def __iter__(self):
        return iter(self.finalized_helpers)

    def __getitem__(self, idx):
        return self.finalized_helpers[idx]


@dataclasses.dataclass
class BlockParameters:
    """
    Class representing ND block dimensions, for block pointer analysis.
    """

    shape: List[sympy.Expr] = dataclasses.field(default_factory=list)
    block_shape: List[sympy.Expr] = dataclasses.field(default_factory=list)
    strides: List[sympy.Expr] = dataclasses.field(default_factory=list)
    offsets: List[sympy.Expr] = dataclasses.field(default_factory=list)

    def __add__(self, other: BlockParameters) -> BlockParameters:
        """
        Concatenates block parameters.
        """
        cls = type(self)
        a, b = tuple(dataclasses.asdict(x) for x in (self, other))
        return cls(**{key: a[key] + b[key] for key in a})


class CooperativeReductionWorkspaceCache:
    """
    The scratch space used for cooperative reductions can be reused
    after two reduction loops.  This keeps track of what can be reused.
    """

    def __init__(self, args):
        self.args = args
        self.current_loop = []
        self.prior_loop = []
        self.ready_for_reuse = collections.defaultdict(collections.deque)
        self.loop_count = 0
        self.store_count = 0

    def allocate(self, nbytes: sympy.Expr):
        cached = self.ready_for_reuse.get(nbytes)
        if cached:
            return cached.popleft()
        ws_name, ws_offset = self.args.workspace(nbytes, False)
        self.current_loop.append((nbytes, ws_name, ws_offset))
        return (ws_name, ws_offset)

    def on_loop_end(self):
        # Buffers can be reused after 2 loop ends
        for nbytes, ws_name, ws_offset in self.prior_loop:
            self.ready_for_reuse[nbytes].append((ws_name, ws_offset))
        self.prior_loop = self.current_loop
        self.current_loop = []
        self.loop_count += 1

    def increment_store_count(self):
        prior = self.store_count
        self.store_count += 1
        return prior


@dataclasses.dataclass
class FixedTritonConfig:
    config: Dict[str, int]

    def __getitem__(self, item):
        return self.config[item]


class TritonCSE(CSE):
    """
    Subclasses CSE to apply the current load mask to the cache key to avoid CSEing
    variables across separate masked blocks.
    """

    def augment_key(self, cache_key: object) -> object:
        if mask := V.kernel._load_mask:
            return (cache_key, mask.name)
        else:
            return cache_key


class TritonKernel(SIMDKernel):
    overrides = TritonKernelOverrides  # type: ignore[assignment]
    helper_functions: HelperFunctions
    kexpr: Callable[[sympy.Expr], str] = texpr
    allow_block_ptr = True

    def __init__(
        self,
        tiling: Dict[str, sympy.Expr],
        min_elem_per_thread=0,
        optimize_mask=True,
        fixed_config: Optional[FixedTritonConfig] = None,
        **kwargs,
    ) -> None:
        self.optimize_mask: bool = optimize_mask
        self.fixed_config = fixed_config
<<<<<<< HEAD
        super().__init__(tiling, **kwargs)
=======
        super().__init__(*groups, **kwargs)
        self.cse = TritonCSE(self.newvar_prefix, self.suffix)
>>>>>>> a6344c8b
        self.post_loop_combine: IndentedBuffer = IndentedBuffer()
        self.post_loop_store: IndentedBuffer = IndentedBuffer()
        self.outside_loop_vars: OrderedSet[Any] = OrderedSet()
        self.min_elem_per_thread = min_elem_per_thread
        self.block_ptr_id = itertools.count()
        self.helper_functions = HelperFunctions()
        self.pointer_advancements: Dict[
            SymT, Dict[str, List[sympy.Expr]]
        ] = collections.defaultdict(dict)
        self._load_counts: collections.Counter[str] = collections.Counter()

        # A set of autotuning hints to pass as part of triton_meta
        self.autotune_hints: OrderedSet[AutotuneHint] = OrderedSet()
        self.triton_meta: Optional[Dict[str, object]] = None

        if self.cooperative_reduction:
            self.init_cooperative_reduction()

        self.codegen_range_tree()

    def dtype_to_str(self, dtype: torch.dtype) -> str:
        return triton_type(dtype)

    def should_use_cooperative_reduction(self) -> bool:
        return self.inside_reduction and V.choices.should_use_cooperative_reduction(
            self.features
        )

    def init_cooperative_reduction(self):
        """One time setup code for cooperative reductions."""
        assert self.cooperative_reduction

        # shift all the grids over since tl.program_id(0) is for rsplit
        for tree in self.range_trees:
            if tree.grid_dim is not None:
                tree.grid_dim += 1

        sem_count, _ = self.numels
        if self.fixed_config:
            sem_count = CeilDiv(sem_count, self.fixed_config["XBLOCK"])
        self.semaphores_name = self.args.semaphores(sem_count)
        self.cooperative_reduction_workspace_cache = CooperativeReductionWorkspaceCache(
            self.args
        )
        self.body.splice(
            """
            rsplit_id = tl.program_id(0)
            num_rblocks = (rnumel + RBLOCK - 1) // RBLOCK
            rsplit_chunk = (num_rblocks + RSPLIT - 1) // RSPLIT * RBLOCK
            rsplit_start = rsplit_chunk * rsplit_id
            rsplit_end = rsplit_chunk * (rsplit_id + 1)
            """,
            strip=True,
        )
        if not self._has_constant_mask(self.range_trees[-1]):
            self.body.writeline(
                "rsplit_end = tl.where(rsplit_end < rnumel, rsplit_end, rnumel)"
            )

    def codegen_range_tree(self):
        for tree in self.range_trees:
            # reduction indexing goes inside a loop
            if not tree.is_loop:
                self.iteration_ranges_codegen_header(tree, self.body)
            elif self.inside_reduction:
                # workaround for this issue:
                # https://gist.github.com/jansel/6527126f781559095c5531f98a4235a7
                self.body.writeline(
                    f"{tree.prefix}base = {self.iteration_ranges_ranges_code(tree)}"
                )

        if self.inside_reduction:
            self.codegen_reduction_numels(self.body)
            if not any(tree.is_loop for tree in self.range_trees):
                # Indexing goes inside the innermost loop
                self.codegen_reduction_inds(self.body)

    def need_numel_args(self):
        """
        Indicate whether we need provide numel as arguments for the generated
        kernel calls in the benchmark.

        Should be true for pointwise/reduction kernels but false for triton
        matmul kernels.
        """
        return True

    def should_use_persistent_reduction(self) -> bool:
        return self.inside_reduction and V.choices.should_use_persistent_reduction(
            self.features, self.cooperative_reduction
        )

    def want_no_x_dim(self):
        if (
            self.persistent_reduction
            and len(self.numels) == self.num_reduction_dims + 1
        ):
            if self.fixed_config:
                return self.fixed_config["XBLOCK"] == 1
            return V.choices.want_no_x_dim(self.features)
        return False

    @property
    def assert_function(self) -> str:
        return "tl.device_assert"

    def indexing(
        self,
        index: sympy.Expr,
        *,
        copy_shape=None,
        dense_indexing=False,
        override_mask=None,
        block_ptr=False,
    ):
        """
        Compute the index and mask to pass to tl.load() or tl.store()
        """
        index = self.prepare_indexing(index)
        index_vars = index.free_symbols
        has_rindex = False

        mask_vars: OrderedSet[str] = OrderedSet()
        for var in index_vars:
            assert isinstance(var, sympy.Symbol)
            has_rindex = has_rindex or symbol_is_type(
                var, TritonSymbols.reduction_types
            )
            if override_mask:
                pass
            elif symbol_is_type(var, SymT.TMP):
                # indirect indexing
                cse_var = self.cse.varname_map[var.name]
                mask_vars.update(cse_var.mask_vars)
            elif symbol_is_type(
                var,
                (
                    SymT.UNBACKED_INT,
                    SymT.SIZE,
                    SymT.PRECOMPUTED_SIZE,
                    SymT.INDEX,
                    SymT.FLOAT,
                    SymT.UNBACKED_FLOAT,
                ),
            ):
                pass
            else:
                # var is one of xN, yN, r0_N or r1_N
                prefix_matches = [
                    prefix_str[symt]
                    for symt in TritonSymbols.block_types
                    if symbol_is_type(var, symt)
                ]
                assert len(prefix_matches) == 1, f"Ambiguous type: {var.name}"
                mask_vars.add(f"{prefix_matches[0]}mask")

        need_dense = (
            config.triton.dense_indexing
            or dense_indexing
            or self._load_mask is not None
        ) and index != 0

        have_dense = True
        have_loop_vars = False
        dense_mask_vars: OrderedSet[str] = OrderedSet()

        for tree in self.active_range_trees():
            if index_vars.intersection(tree.var_list):
                have_loop_vars = True
            else:
                have_dense = False
            dense_mask_vars.add(f"{tree.prefix}mask")

        if (
            block_ptr
            and self.allow_block_ptr
            and config.triton.use_block_ptr
            and not override_mask
            and not self._load_mask
            and len(mask_vars - dense_mask_vars) == 0
            and not self.is_indirect_indexing(index)
            and have_loop_vars
            # workaround https://github.com/openai/triton/issues/2821
            and self.index_dtype == "tl.int32"
        ):

            def match_strided_block(
                index: sympy.Expr, range_tree: IterationRangesEntry
            ) -> Optional[BlockParameters]:
                """
                Matches expressions of the form:
                    idx = s * xindex

                This implies stride (s,), and shape (XBLOCK,).
                """
                symbol = range_tree.symbol()
                stride = sympy.Wild("stride", exclude=[symbol])
                m = index.match(symbol * stride)
                if m is None:
                    return None

                return BlockParameters(
                    shape=[range_tree.numel],
                    block_shape=[TritonSymbols.get_block_size(range_tree)],
                    strides=[m[stride]],
                    offsets=[TritonSymbols.get_block_offset(range_tree)],
                )

            def match_mod_div_block(
                index: sympy.Expr, range_tree: IterationRangesEntry
            ) -> Optional[BlockParameters]:
                """
                Matches higher-dimensional blocks coming from FloorDiv and ModularIndexing.

                Example expression to match:
                   sN * ((rindex//(d1 * ... * d(N-1))))
                       + s1 * ModularIndexing(rindex, 1, d1)
                       + ...
                       + s(N-1) * ModularIndexing(rindex, d1 * ... * d(N-2), d(N-1))

                This iterates over a block of shape (dN, ..., d1) and stride
                (sN, ..., s1). (d1,...,d(N-1)) and (s1,...,sN) are
                wildcards that we match.

                Note that dN does not appear in the expression, but we solve for it
                using range tree numels and the other dims.
                """

                # Bound the possible number of dims. We use the following heuristics:
                # - At least one dim for each range tree node.
                # - At least one dim for every FloorDiv or ModularIndexing op.
                # - At least 2 dims to pattern match.
                num_dims = max(
                    2,
                    len(self.range_tree_nodes),
                    (index.count(FloorDiv) + index.count(ModularIndexing)),
                )

                index_var = range_tree.symbol()
                match_result = BlockPatternMatcher.match_mod_div_block_expr(
                    index, index_var, range_tree.numel, num_dims
                )
                if match_result is None:
                    return None

                (
                    dims,
                    strides,
                    block_index_exprs,
                ) = match_result
                slice_numels = BlockPatternMatcher.get_slice_numels(dims)

                # Check for applicable iteration range sizes.
                # When mapping a 1D block into an ND one, we need to know that
                # the number of elements is not changed. This means the slice numels of
                # the ND iteration range must evenly divide the length of the 1D block.
                # There are two cases where we can guarantee this:
                #  1. Numels are powers of 2. If numel == 2 ** n, and we know XBLOCK == 2 ** m,
                #     with n and m integers, then either numel is a multiple of XBLOCK, or numel
                #     is less than XBLOCK. (If numel is less than XBLOCK, we round up to 1 below.)
                #  2. Numels are multiples of the maximum possible block size.
                sizevars = V.graph.sizevars
                max_block = self.max_block(range_tree.prefix)
                if any(
                    not sizevars.statically_known_multiple_of(numel, max_block)
                    and not sizevars.statically_known_power_of_2(numel)
                    for numel in slice_numels
                ):
                    return None

                # Compute the ND block shape from the linear block size.
                # Use CielDiv to round leading dimensions up to 1.
                # Non-leading dimensions are clamped to the size of the iteration range,
                # while the leading dimension can exceed this to accomodate a larger
                # block size.
                linear_block_size = TritonSymbols.get_block_size(range_tree)
                block_shape: List[sympy.Expr] = [
                    CeilDiv(linear_block_size, slice_numels[0])
                ] + [
                    sympy.Min(CeilDiv(linear_block_size, numel), dim)
                    for numel, dim in zip(slice_numels[1:], dims[1:])
                ]

                # Compute block offsets from {xyzr}offset and the matched expressions.
                block_offsets: List[sympy.Expr] = [
                    sympy_subs(
                        expr, {index_var: TritonSymbols.get_block_offset(range_tree)}
                    )
                    for expr in block_index_exprs
                ]

                return BlockParameters(
                    shape=dims,
                    block_shape=block_shape,
                    strides=strides,
                    offsets=block_offsets,
                )

            def match_block_pointer_subexpr(
                expr: sympy.Expr, range_tree: IterationRangesEntry
            ) -> Optional[BlockParameters]:
                """
                Match a block indexing subexpression involving a single range tree.
                """
                for match_func in (
                    match_strided_block,
                    match_mod_div_block,
                ):
                    match = match_func(expr, range_tree)
                    if match is not None:
                        return match

                return None

            def match_block_pointer() -> Optional[BlockPtrOptions]:
                index_relative_to_xyr_index = sympy_subs(
                    index, {v: t.expr for v, t in self.range_tree_nodes.items()}
                )
                range_trees = self.active_range_trees(reorder=True)

                # Partition the index into subexpressions pertaining to each range tree.
                # For example xindex * 5 + r0_index * 3 is partitioned to
                # (xindex * 5, r0_index * 3).
                index_subexprs = [
                    BlockPatternMatcher.get_subexpr_involving_symbol(
                        index_relative_to_xyr_index, tree.symbol()
                    )
                    for tree in range_trees
                ]

                # Match each range tree's subexpression separately.
                range_symbols = {tree.symbol() for tree in range_trees}
                block_params = BlockParameters()
                for tree, subexpr in zip(range_trees, index_subexprs):
                    # Reject mixed terms, e.g. xindex * r0_index.
                    # NB: the zero expression is allowed, for broadcasting.
                    if len(range_symbols.intersection(subexpr.free_symbols)) > 1:
                        return None

                    # Match the subexpression for this range tree.
                    params = match_block_pointer_subexpr(subexpr, tree)
                    if params is None:
                        return None
                    block_params += params

                # Collect leftover terms as a constant offset.
                offset = index_relative_to_xyr_index - sum(index_subexprs)

                # Form the block pointer.
                return BlockPtrOptions.create(
                    params=block_params,
                    constant_offset=offset,
                    range_trees=range_trees,
                    mask_vars=self.filter_masks(mask_vars),
                    get_max_block=self.max_block,
                )

            # Return a block pointer, if indexing matches the pattern.
            options = match_block_pointer()
            if options is not None:
                return options

        expand_str = None
        index_str = self.index_to_str(index)
        if isinstance(index, sympy.Integer):
            expand_str = f"{copy_shape}.shape" if copy_shape else self.dense_size_str()
            index_str = f"tl.full({expand_str}, {index_str}, tl.int32)"
            return IndexingOptions(
                index_str, OrderedSet(), "None", expand_str, has_rindex, index
            )

        if need_dense and not have_dense:
            expand_str = f"{copy_shape}.shape" if copy_shape else self.dense_size_str()
            index_str = f"tl.broadcast_to({index_str}, {expand_str})"
            mask_vars = dense_mask_vars
        elif not have_loop_vars and copy_shape:
            index_str = f"tl.broadcast_to({index_str}, {copy_shape}.shape)"
            mask_vars = dense_mask_vars

        if override_mask:
            mask_vars = OrderedSet([override_mask])

        if self._load_mask:
            mask_vars.add(self._load_mask)

        mask_vars = self.filter_masks(mask_vars)

        mask_str = " & ".join(sorted(map(str, mask_vars))) if mask_vars else "None"
        return IndexingOptions(index_str, mask_vars, mask_str, expand_str, has_rindex, index)  # type: ignore[arg-type]

    def codegen_block_ptr(
        self, name: str, var: str, indexing: BlockPtrOptions, other=""
    ) -> Tuple[str, str]:
        check = indexing.boundary_check()
        if not check:
            # workaround https://github.com/openai/triton/issues/2813
            other = ""
        elif other:
            assert other == ", other=0.0"
            other = f", boundary_check={check!r}, padding_option='zero'"
        else:
            other = f", boundary_check={check!r}"
        if (
            self.inside_reduction
            and self.range_trees[-1].is_loop
            and indexing.has_rindex()
        ):
            block_ptr = f"block_ptr{next(self.block_ptr_id)}"
            self.body.writeline(
                DeferredLine(
                    name, f"{block_ptr} = {indexing.format(var, roffset=False)}"
                )
            )

            # Generate block pointer advancements, for later use.
            for symt in TritonSymbols.reduction_types:
                advance_offsets = indexing.advance_roffset(symt)

                # Ignore identity advancements.
                if all(
                    V.graph.sizevars.statically_known_equals(offset, sympy.Integer(0))
                    for offset in advance_offsets
                ):
                    continue

                advancements = self.pointer_advancements[symt]
                assert (
                    block_ptr not in advancements
                ), "duplicate advancement for pointer '{block_ptr}' at type '{symt}'"
                advancements[block_ptr] = advance_offsets
        else:
            block_ptr = indexing.format(var)
        return block_ptr, other

    def codegen_block_ptr_store_line(self, name, indexing, block_ptr, value, other=""):
        # Stores require an explicit broadcast.
        value = indexing.codegen_broadcast_and_reshape(
            value, indexing.final_shape, indexing.block_shape, False
        )

        # workaround https://github.com/openai/triton/issues/2814
        value = f"{value}.to({triton_store_type(V.graph.get_dtype(name))})"
        return f"tl.store({block_ptr}, {value}{other})"

    def check_bounds(
        self,
        expr: sympy.Expr,
        size: sympy.Expr,
        lower: bool,
        upper: bool,
    ):
        if not (lower or upper):
            return

        assert isinstance(expr, sympy.Expr)
        indexing = self.indexing(expr, block_ptr=False)
        assert isinstance(indexing, IndexingOptions)

        index_str = indexing.index_str
        mask_str = indexing.mask_str if indexing.has_mask() else None
        size_str = texpr(self.rename_indexing(size)) if upper else None

        # expr is already wrapped
        line = self.indirect_assert(
            index_str, "0" if lower else None, size_str, mask_str
        )

        buffer = self.get_load_buffer(indexing)
        self.cse.generate(buffer, line, assignment=False, dtype=torch.int32)

    def get_load_buffer(self, indexing):
        if indexing.has_indirect() or indexing.has_tmpmask():
            # Masked loads must come after the mask is computed
            return self.compute
        elif (
            self.inside_reduction
            and self.range_trees[-1].is_loop
            and not indexing.has_rindex()
        ):
            # can lift a common load outside of reduction loop
            # One exception is when this is an indirect_load.
            return self.body
        else:
            return self.loads

    def load(self, name: str, index: sympy.Expr):
        var = self.args.input(name)
        load_counts = self._load_counts
        load_counts[name] += 1
        make_line: Callable[[str], Union[str, DelayReplaceLine]] = identity
        indirect_indexing = self.is_indirect_indexing(index)
        original_index = index
        indexing = self.indexing(index, block_ptr=True)
        has_rindex = indexing.has_rindex()
        has_tmpmask = indexing.has_tmpmask()

        # Keep the variable in cache if were going to reuse it. Equiv., if any of the following hold
        #  1) We are doing broadcasting
        #  2) It is a non-coalesced load. The intuition is that if it's
        #  non-coalesced, we will likely load each element multiple times in
        #  practice.
        #  3) It will be used later and it won't be CSE'd. Equiv., if all the following hold
        #   3.1) We are in a reduction loop
        #   3.2) Its not its last use
        #   3.3) This load will not be lifted to the body
        #
        is_coalesced = any(
            i == 1 for i in self.get_strides_of_load(original_index).values()
        )
        if self.is_broadcasted(original_index):
            ep = ", eviction_policy='evict_last'"
        elif not is_coalesced:
            ep = ", eviction_policy='evict_last'"
        elif self.inside_reduction and self.range_trees[-1].is_loop:

            def decide_later():
                if load_counts[name] > expected_count and (
                    has_rindex or indirect_indexing
                ):
                    return "evict_last"
                return "evict_first"

            expected_count = load_counts[name]
            ep = ", eviction_policy='<EP>'"
            make_line = functools.partial(DelayReplaceLine, "<EP>", decide_later)
        else:
            ep = ""

        if (has_tmpmask or has_rindex) and indexing.has_mask():
            if self._load_other:
                other = f", other={constant_repr(self._load_other)}"
            else:
                other = ", other=0.0"
        else:
            other = ""

        append_broadcast = None
        dtype = V.graph.get_dtype(name)

        if should_unwrap_unspec_arg(name):
            line = var
        else:
            if isinstance(indexing, BlockPtrOptions):
                block_ptr, other = self.codegen_block_ptr(name, var, indexing, other)
                line = f"tl.load({block_ptr}{other}{ep})"
                line = indexing.codegen_broadcast_and_reshape(
                    line, indexing.block_shape, indexing.final_shape, True
                )

            elif isinstance(original_index, sympy.Integer):
                line = f"tl.load({var} + ({original_index}))"
                append_broadcast = indexing.expand_str
            else:
                line = f"tl.load({var} + ({indexing.index_str}), {indexing.mask_str}{ep}{other})"

            if (
                dtype in (torch.float16, torch.bfloat16)
                and config.triton.codegen_upcast_to_fp32
            ):
                line += ".to(tl.float32)"
                dtype = torch.float32
            if dtype == torch.bool and torch.version.hip is None:
                # Workaround for https://github.com/openai/triton/issues/2151
                # tl.load returns int8 when loading from pointer to int1
                # NOTE: Currently causes hangs on bool UTs for ROCm
                line += ".to(tl.int1)"
                dtype = torch.bool

        load_buffer = self.get_load_buffer(indexing)
        result_var = self.cse.generate(load_buffer, make_line(line), dtype=dtype)
        if result_var.use_count > 1:
            load_counts[name] -= 1  # don't double count cache hit
        assert isinstance(result_var, TritonCSEVariable)
        result_var.mask_vars = indexing.mask_vars  # type: ignore[assignment]

        if append_broadcast:
            line = f"tl.broadcast_to({result_var}, {append_broadcast})"
            result_var = self.cse.generate(load_buffer, line, dtype=dtype)

        if not self.inside_reduction or (not indexing.has_rmask() and not has_rindex):
            self.outside_loop_vars.add(result_var)

        return result_var

    def store(
        self, name: str, index: sympy.Expr, value: CSEVariable, mode: StoreMode = None
    ) -> None:
        var = self.args.output(name)
        original_index = index
        indexing = self.indexing(index, dense_indexing=True, block_ptr=mode is None)

        # Guard against write-after-read corruption in triton.
        # See # https://github.com/openai/triton/issues/1615
        # This triton bug means that a load which is broadcasted over multiple
        # warps may see the result of a store that happens later in the triton
        # program. The workaround is to add a barrier before storing, which
        # enforces that all warps have already read the data.
        is_inplace = name in self.args.inplace_buffers
        is_broadcasted = self.is_broadcasted(original_index)
        if is_inplace and is_broadcasted:
            self.stores.writeline(DeferredLine(name, "tl.debug_barrier()"))

        if isinstance(indexing, BlockPtrOptions):
            block_ptr, other = self.codegen_block_ptr(name, var, indexing)
            # block_ptr stores don't do implicit casting
            line = self.codegen_block_ptr_store_line(
                name, indexing, block_ptr, value, other
            )
        elif mode is None:
            line = f"tl.store({var} + ({indexing.index_str}), {value}, {indexing.mask_str})"
        elif mode == "atomic_add":
            line = f"tl.atomic_add({var} + ({indexing.index_str}), {value}, {indexing.mask_str}, sem='relaxed')"
        else:
            raise NotImplementedError(f"store mode={mode}")

        exit_stack = contextlib.ExitStack()
        if not self.inside_reduction and self.cooperative_reduction:
            exit_stack.enter_context(self.guard_cooperative_store(name, self.stores))

        self.stores.writeline(DeferredLine(name, line))

        if not self.inside_reduction:
            self.outside_loop_vars.add(value)

        exit_stack.close()

    def guard_cooperative_store(self, name, buffer):
        """
        For cooperative reductions only one thread block should write out the result.
        We rotate which thread block does each write for better parallelism
        """
        idx = self.cooperative_reduction_workspace_cache.increment_store_count()
        buffer.writeline(DeferredLine(name, f"if rsplit_id == ({idx} % RSPLIT):"))
        return buffer.indent()

    def bucketize(
        self,
        values: CSEVariable,
        boundaries: Tuple[str, sympy.Expr, sympy.Expr, sympy.Expr],
        boundary_indices: CSEVariable,
        indexing_dtype: torch.dtype,
        right: bool,
        sorter: Optional[Tuple[str, sympy.Expr]] = None,
        sorter_indices: Optional[CSEVariable] = None,
    ) -> CSEVariable:
        """
        See [Note: Inductor bucketize op]
        """

        # Triton performance for bucketize_binary_search is much better when the number
        # of threads equals the number of elements.
        # If we're trying to use a bucketize kernel, we should make sure that an
        # autotuning config with num_elements_per_warp=(warp_size) exists.
        self.autotune_hints.add(AutotuneHint.ONE_ELEMENT_PER_THREAD)

        boundaries_ptr = self.args.input(boundaries[0])
        boundary_size = self.index_to_str(boundaries[1])
        boundaries_underlying_numel = self.index_to_str(boundaries[2])
        boundary_stride = self.index_to_str(boundaries[3])
        sorter_ptr = self.args.input(sorter[0]) if sorter else "None"
        sorter_stride = self.index_to_str(sorter[1]) if sorter else "None"
        block_size = self.dense_size_str()

        if indexing_dtype == torch.int32:
            triton_dtype = "tl.int32"
        elif indexing_dtype == torch.int64:
            triton_dtype = "tl.int64"
        else:
            raise NotImplementedError(
                "Bucketize only supports indexing with int32 and int64"
            )

        result = self.cse.generate(
            self.compute,
            f"triton_helpers.bucketize_binary_search({values}, "
            f"{boundaries_ptr}, {boundary_size}, {boundaries_underlying_numel}, {boundary_stride}, "
            f"{boundary_indices}, "
            f"{triton_dtype}, "
            f"{right}, "
            f"{sorter_ptr}, {sorter_stride}, "
            f"{sorter_indices}, "
            f"{block_size}, "
            ")",
            dtype=values.dtype,  # type: ignore[attr-defined]
        )

        return result

    def reduction_resize(self, value) -> str:
        ndims = self.triton_tensor_ndim()
        if ndims == 1:
            return f"triton_helpers.promote_to_tensor({value})"

        nreduce = self.num_reduction_dims
        sizes = [":"] * (ndims - nreduce) + ["None"] * nreduce
        return f"{value}[{', '.join(sizes)}]"

    def reduction_collapse_dims(self, buffer, value: str, dtype: torch.dtype) -> str:
        """
        Reshape to RBLOCK, collapsing all reduction dims.
        """
        # This is not needed for 1D reductions.
        if self.num_reduction_dims == 1:
            return value

        target_ndim = self.triton_tensor_ndim() - self.num_reduction_dims
        initial_shape = self.dense_size_list()
        target_shape = initial_shape[:target_ndim] + ["RBLOCK"]
        return str(
            self.cse.generate(
                buffer, triton_reshape(value, initial_shape, target_shape), dtype=dtype
            )
        )

    def reduction(
        self,
        dtype: torch.dtype,
        src_dtype: torch.dtype,
        reduction_type: ReductionType,
        value,  # value: Union[CSEVariable, Tuple[CSEVariable, ...]],
    ) -> Union[CSEVariable, Tuple[CSEVariable, ...]]:
        assert self.inside_reduction

        masks = self.get_active_masks()
        if self._load_mask:
            masks.add(self._load_mask)
        reduction_range_prefix = self.range_trees[-1].prefix[0]

        # Say we have
        #     tmp0 = ops.constant(1, torch.int64)
        #     tmp1 = ops.reduction(torch.int64, torch.int64, "sum", tmp0)
        # tmp0 in the triton code is either a scalar, or single-element tensor
        # so if we emit tl.sum directly, it will only give 1 instead of RBLOCK * 1
        # To avoid this, we broadcast to the expected shape first.
        dense_size_str = self.dense_size_str()
        value = self._map_tuple_or_scalar(
            lambda v: self.cse.generate(
                self.compute,
                f"tl.broadcast_to({v}, {dense_size_str})",
                dtype=v.dtype,
            ),
            value,
        )

        dim = self.triton_tensor_ndim() - self.num_reduction_dims
        root_op: str

        def _final_reduction(
            buffer,
            value: str,
            result_type: Optional[str],
        ) -> str:
            """
            Helper to generate a reduction call, e.g. tl.sum.
            """
            use_helper = reduction_type in {"any", "max", "min", "prod"}
            module = "triton_helpers" if use_helper else "tl"

            value = self.reduction_collapse_dims(buffer, value, dtype)
            if reduction_type in {"max", "min"}:
                value = self.reduction_resize(
                    f"{module}.{reduction_type}2({value}, {dim})"
                )
            else:
                value = self.reduction_resize(
                    f"{module}.{reduction_type}({value}, {dim})"
                )

            if result_type is not None:
                value = f"{value}.to({result_type})"

            return value

        def final_reduction_new_var(
            buffer,
            value: str,
            result_type: Optional[str],
        ) -> CSEVariable:
            """
            Generate a reduction and assign it to a new variable.
            """
            value = _final_reduction(buffer, value, result_type)
            return self.cse.generate(buffer, value, dtype=dtype)

        def final_reduction_define(
            buffer,
            result_var: str,
            value: str,
            result_type: Optional[str],
        ) -> None:
            """
            Generate a reduction and assign it to an existing variable.
            """
            value = _final_reduction(buffer, value, result_type)
            buffer.splice(f"{result_var} = {value}")

        def final_argreduce(buffer, result_var, value, index):
            value = self.reduction_collapse_dims(buffer, value, dtype)
            index = self.reduction_collapse_dims(buffer, index, dtype)
            buffer.splice(
                f"""\
                {result_var}_val, {result_var}_idx = triton_helpers.{root_op}_with_index({value}, {index}, {dim})
                {result_var} = {self.reduction_resize(f'{result_var}_idx')}
                """
            )

        def welford_new_vars(buffer, mean, m2, weight) -> Tuple[CSEVariable, ...]:
            """
            Calls triton_helpers.welford, assigning the results to new CSE variables.
            """
            values = self._welford(buffer, mean, m2, weight, dim, dtype)
            return tuple(
                self.cse.generate(buffer, value, dtype=dtype) for value in values
            )

        cache_key = (src_dtype, reduction_type, value)
        if cache_key in self.cse.reduction_cache:
            return self.cse.reduction_cache[cache_key]

        acc_type = triton_acc_type(src_dtype)
        result_var: Any = self.cse.newvar(dtype=dtype)
        result_var.mask_vars = OrderedSet(var for var in masks if var[0] != "r")
        cond = " & ".join(masks)

        def where_cond(tval, fval):
            if not cond:
                return tval
            return TritonKernelOverrides.where(cond, tval, fval)

        if self.persistent_reduction:
            default = ir.Reduction.default_value(reduction_type, src_dtype)
            default = self._map_tuple_or_scalar(constant_repr, default)

            def _mask_value(value, default) -> CSEVariable:
                return self.cse.generate(
                    self.compute, where_cond(value, default), dtype=value.dtype
                )

            masked_value: Union[CSEVariable, Sequence[CSEVariable]] = []
            if isinstance(value, tuple):
                masked_value = [_mask_value(v, d) for v, d in zip(value, default)]
            else:
                masked_value = _mask_value(value, default)

            if reduction_type in {"argmax", "argmin"}:
                accumulator_index = str(
                    self.cse.generate(
                        self.compute,
                        f"tl.broadcast_to({reduction_range_prefix}index, {masked_value}.shape)",
                        dtype=torch.int64,
                    )
                )
                root_op = {"argmax": "max", "argmin": "min"}[reduction_type]
                final_argreduce(
                    self.compute, result_var, masked_value, accumulator_index
                )
            elif reduction_type == "welford_reduce":
                if self.cooperative_reduction:
                    # cooperative reductions require full welford for correctness
                    result_var = self.welford_reduce(
                        result_var, reduction_type, value, where_cond, acc_type, dtype
                    )
                else:
                    # For persistent reductions, don't bother with
                    # welford's algorithm since it uses more registers, and
                    # taking two reductions doesn't increase memory usage.
                    result_var = self.welford_reduce_fallback(dtype, value)
            elif reduction_type == "welford_combine":
                assert isinstance(masked_value, Sequence)
                (mean, m2, weight) = masked_value
                result_var = welford_new_vars(self.compute, mean, m2, weight)
            else:
                result_var = final_reduction_new_var(
                    self.compute, str(masked_value), None
                )
        else:
            accumulator = f"_{result_var}"
            default = ir.Reduction.default_accumulator(reduction_type, src_dtype)
            default = self._map_tuple_or_scalar(constant_repr, default)
            if not isinstance(default, tuple):
                self.body.writeline(
                    f"{accumulator} = tl.full({self.dense_size_str()}, {default}, {acc_type})"
                )

            if reduction_type in {"argmax", "argmin"}:
                accumulator_index = f"_{result_var}_index"
                long_max = torch.iinfo(torch.int64).max
                self.body.writeline(
                    f"{accumulator_index} = tl.full({self.dense_size_str()}, {long_max}, tl.int64)"
                )
                root_op = {"argmax": "max", "argmin": "min"}[reduction_type]

                self.compute.splice(
                    f"""\
                {accumulator}_next, {accumulator_index}_next = triton_helpers.{root_op}imum_with_index(
                    {accumulator}, {accumulator_index}, {value}, {reduction_range_prefix}index
                )
                {accumulator} = {where_cond(f'{accumulator}_next', accumulator)}
                {accumulator_index} = {where_cond(f'{accumulator_index}_next', accumulator_index)}
                """
                )
                final_argreduce(
                    self.post_loop_combine, result_var, accumulator, accumulator_index
                )
            elif is_welford_reduction(reduction_type):
                result_var = self.welford_reduce(
                    result_var, reduction_type, value, where_cond, acc_type, dtype
                )
            else:
                combine_fn = ir.get_reduction_combine_fn(reduction_type, src_dtype)
                updated = combine_fn(accumulator, value)
                self.compute.writeline(
                    f"{accumulator} = {where_cond(updated, accumulator)}"
                )

                if src_dtype == torch.bool:
                    # This is only really used for aten.any. It changes the
                    # final reduction of a non-persistent reduction from
                    #     tmp5 = triton_helpers.max(_tmp5, 1)[:, None]
                    # to
                    #     tmp5 = triton_helpers.max(_tmp5.to(tl.int8), 1)[:, None].to(tl.int1)
                    # which is needed because tl.reduce doesn't support tl.int1
                    accumulator = f"{accumulator}.to(tl.int8)"
                    result_type = triton_compute_type(dtype)
                    final_reduction_define(
                        self.post_loop_combine,
                        str(result_var),
                        accumulator,
                        result_type,
                    )
                else:
                    final_reduction_define(
                        self.post_loop_combine, str(result_var), accumulator, None
                    )

        if self.cooperative_reduction:
            exit_stack = contextlib.ExitStack()
            for buf in (self.post_loop_combine, self.post_loop_store):
                # only do cooperative reduction combines if we have more than one thread block
                buf.writeline("if RSPLIT > 1:")
                exit_stack.enter_context(buf.indent())

            if reduction_type in {"argmax", "argmin"}:
                self.post_loop_combine.writeline(
                    f"{result_var}_bval = {self.reduction_resize(f'{result_var}_val')}"
                )
                peer_val = self.codegen_cooperative_reduction_peer_combine(
                    f"{result_var}_bval", src_dtype
                )
                peer_idx = self.codegen_cooperative_reduction_peer_combine(
                    result_var, dtype
                )
                final_argreduce(self.post_loop_store, result_var, peer_val, peer_idx)
            elif is_welford_reduction(reduction_type):
                assert reduction_type == "welford_reduce"
                result_mean, result_m2, result_weight = result_var
                peer_mean = self.codegen_cooperative_reduction_peer_combine(
                    result_mean, upcast_acc_dtype(src_dtype)
                )
                peer_m2 = self.codegen_cooperative_reduction_peer_combine(
                    result_m2, upcast_acc_dtype(src_dtype)
                )
                peer_weight = self.codegen_cooperative_reduction_peer_combine(
                    result_weight, upcast_acc_dtype(src_dtype)
                )
                self.welford_reduce_final_reduction(
                    self.post_loop_store,
                    result_mean,
                    result_m2,
                    result_weight,
                    peer_mean,
                    peer_m2,
                    peer_weight,
                    dim,
                    dtype,
                )
            else:
                peers = self.codegen_cooperative_reduction_peer_combine(
                    result_var, upcast_acc_dtype(src_dtype)
                )
                final_reduction_define(
                    self.post_loop_combine, str(result_var), peers, None
                )
            exit_stack.close()

        self.cse.reduction_cache[cache_key] = result_var

        if isinstance(result_var, tuple):
            assert all(isinstance(x, TritonCSEVariable) for x in result_var)
            self.outside_loop_vars |= OrderedSet(result_var)
        else:
            assert isinstance(result_var, TritonCSEVariable)
            self.outside_loop_vars.add(result_var)

        return result_var

    def _welford(self, buffer, mean, m2, weight, dim, dtype: torch.dtype):
        """
        Helper to codegen triton_helpers.welford.
        """
        mean, m2, weight = (
            self.reduction_collapse_dims(buffer, value, dtype)
            for value in (mean, m2, weight)
        )
        welford = f"triton_helpers.welford({mean}, {m2}, {weight}, {dim})"
        welford_results = [str(self.cse.newvar(dtype=dtype)) for _ in range(3)]
        buffer.writeline(f"{', '.join(welford_results)} = {welford}")

        result_values = tuple(self.reduction_resize(value) for value in welford_results)
        return result_values

    def welford_reduce(
        self, result_var, reduction_type, value, where_cond, acc_type, dtype
    ):
        """Helper to codegen a welford reduction"""
        dim = self.triton_tensor_ndim() - self.num_reduction_dims

        accumulator = f"{result_var}_mean"
        accumulator_m2 = f"{result_var}_m2"
        accumulator_weight = f"{result_var}_weight"
        self.body.writeline(
            f"{accumulator} = tl.zeros({self.dense_size_str()}, {acc_type})"
        )
        self.body.writeline(
            f"{accumulator_m2} = tl.zeros({self.dense_size_str()}, {acc_type})"
        )
        self.body.writeline(
            f"{accumulator_weight} = tl.zeros({self.dense_size_str()}, {acc_type})"
        )
        if reduction_type == "welford_combine":
            mean, m2, weight = value
            self.compute.splice(
                f"""\
                {accumulator}_next, {accumulator_m2}_next, {accumulator_weight}_next = triton_helpers.welford_combine(
                    {accumulator}, {accumulator_m2}, {accumulator_weight},
                    {mean}, {m2}, {weight}
                )
                """
            )
        else:
            assert reduction_type == "welford_reduce"
            self.compute.splice(
                f"""\
                {accumulator}_next, {accumulator_m2}_next, {accumulator_weight}_next = triton_helpers.welford_reduce(
                    {value}, {accumulator}, {accumulator_m2}, {accumulator_weight}, roffset == 0
                )
                """
            )
        self.compute.splice(
            f"""\
            {accumulator} = {where_cond(f'{accumulator}_next', accumulator)}
            {accumulator_m2} = {where_cond(f'{accumulator_m2}_next', accumulator_m2)}
            {accumulator_weight} = {where_cond(f'{accumulator_weight}_next', accumulator_weight)}
            """
        )
        result_mean = result_var
        result_m2 = self.cse.newvar(dtype=dtype)
        result_weight = self.cse.newvar(dtype=dtype)
        return self.welford_reduce_final_reduction(
            self.post_loop_combine,
            result_mean,
            result_m2,
            result_weight,
            accumulator,
            accumulator_m2,
            accumulator_weight,
            dim,
            dtype,
        )

    def welford_reduce_final_reduction(
        self,
        buffer,
        result_mean,
        result_m2,
        result_weight,
        mean,
        m2,
        weight,
        dim,
        dtype,
    ):
        """Helper to codegen call to triton_helpers.welford"""
        values = self._welford(buffer, mean, m2, weight, dim, dtype)
        result_exprs = [result_mean, result_m2, result_weight]
        for result_expr, value in zip(result_exprs, values):
            buffer.splice(f"{result_expr} = {value}")

        return result_mean, result_m2, result_weight

    def max_rsplit(self):
        if self.fixed_config:
            return self.fixed_config["RSPLIT"]
        return TRITON_MAX_RSPLIT

    def codegen_cooperative_reduction_peer_combine(self, result_var, dtype):
        """
        Generate code to save a [XBLOCK, RSPLIT] temporary workspace, where each thread block writes a different
        column.  After the barrier, every thread block loads the completed value so that it can compute the final
        value independently.
        """
        xnumel, rnumel = self.numels
        mask = "xindex < xnumel" if xnumel != 1 and not self.no_x_dim else None
        expand = "" if self.no_x_dim else "[None,:]"

        nbytes = xnumel * dtype.itemsize * self.max_rsplit()
        ws_name, ws_offset = self.cooperative_reduction_workspace_cache.allocate(nbytes)

        self.post_loop_combine.splice(
            f"""
                {result_var}_ws = ({ws_name} + {self.index_to_str(ws_offset)}).to(tl.pointer_type({triton_type(dtype)}))
                tl.store({result_var}_ws + (xindex * RSPLIT + rsplit_id), {result_var}, {mask})
            """,
            strip=True,
        )
        self.post_loop_store.writeline(
            f"{result_var}_peers = tl.load({result_var}_ws + (xindex * RSPLIT + tl.arange(0, RSPLIT){expand}), "
            f"{mask}, eviction_policy='evict_first')"
        )
        return f"{result_var}_peers"

    def store_reduction(
        self,
        name: str,
        index: sympy.Expr,
        value: Union[CSEVariable, Tuple[CSEVariable, ...]],
    ):
        assert self.inside_reduction
        self.inside_reduction = False
        indexing = self.indexing(index, block_ptr=True)
        self.inside_reduction = True
        var = self.args.output(name)

        exit_stack = contextlib.ExitStack()
        if self.cooperative_reduction:
            exit_stack.enter_context(
                self.guard_cooperative_store(name, self.post_loop_store)
            )

        if isinstance(indexing, BlockPtrOptions):
            self.post_loop_store.writeline(
                DeferredLine(
                    name,
                    self.codegen_block_ptr_store_line(
                        name,
                        indexing,
                        indexing.format(var),
                        value,
                        f", boundary_check={indexing.boundary_check()!r}",
                    ),
                )
            )
        else:
            assert isinstance(indexing, IndexingOptions)
            self.post_loop_store.writeline(
                DeferredLine(
                    name,
                    f"tl.store({var} + ({indexing.index_str}), {value}, {indexing.mask_str})",
                )
            )

        exit_stack.close()

    def _lift_helper(self, fn, num_args) -> str:
        # Lift IR function for scan operations into a triton function
        # in the global namespace
        helper = IndentedBuffer()
        helper.writeline("@triton.jit")
        args = [tuple(f"arg{i}_{n}" for n in range(num_args)) for i in range(2)]
        signature = ", ".join(itertools.chain.from_iterable(args))
        helper.writeline(f"def {{name}}({signature}):")

        cse = CSE(prefix="", suffix="")
        overrides = TritonOverrides(V.MockHandler())

        # Build a name that changes depending on fn to workaround a triton bug
        # where the combine_fn to reduce and scan is not hashed, and so different
        # scan ops may collide in the triton cache.
        # This is fixed with the latest triton pin, but not the triton-rocm pin.
        helper_name = "_triton_helper_fn"

        class CSEProxy:
            def __getattr__(self, name: str) -> Callable[..., CSEVariable]:
                def inner(*args, **kwargs):
                    nonlocal helper_name
                    helper_name += f"_{name}"
                    return cse.generate(
                        helper,
                        getattr(overrides, name)(*args, **kwargs),
                        dtype=torch.float32,
                    )

                return inner

        with helper.indent(), V.set_ops_handler(CSEProxy()):
            outputs = fn(*args)
            outputs = ", ".join(str(output) for output in outputs)
            helper.writeline(f"return {outputs}")

        return self.helper_functions.add(helper.getvalue(), base_name=helper_name)

    def scan(
        self,
        dtypes: Tuple[torch.dtype, ...],
        combine_fn: Callable[
            [Tuple[CSEVariable, ...], Tuple[CSEVariable, ...]], Tuple[CSEVariable, ...]
        ],
        values: Tuple[CSEVariable, ...],
    ) -> Tuple[CSEVariable, ...]:
        assert self.inside_reduction
        assert not self.cooperative_reduction, "TODO"
        masks = self.get_active_masks()
        masks = sorted(masks)
        assert not self._load_mask, "ops.scan not supported inside ops.masked"
        reduction_range_prefix = self.range_trees[-1].prefix[0]

        broadcasted_values = []
        accumulators = []

        cse_compute = functools.partial(self.cse.generate, self.compute)
        combine_helper_fn = self._lift_helper(combine_fn, len(values))
        dim = self.triton_tensor_ndim() - self.num_reduction_dims

        for value, dtype in zip(values, dtypes):
            value_dtype = self.cse.generate(
                self.compute,
                f"{value}.to({triton_compute_type(dtype)})",
                dtype=dtype,
            )
            value = self.cse.generate(
                self.compute,
                f"tl.broadcast_to({value_dtype}, {self.dense_size_str()})",
                dtype=dtype,
            )
            broadcasted_values.append(value)

            acc_type = triton_acc_type(dtype)

            if not self.persistent_reduction:
                accumulator = self.cse.newvar(dtype=dtype)
                reduced_size = self.dense_size_list()
                reduced_size[-1] = "1"
                reduced_size = f"[{', '.join(reduced_size)}]"

                default = "float('nan')" if dtype.is_floating_point else "-1"
                self.body.writeline(
                    f"{accumulator} = tl.full({reduced_size}, {default}, {acc_type})"
                )

                accumulators.append(accumulator)

        def csv(values):
            return " ".join(f"{value}," for value in values)

        def cse_multiple(line, values, masks, dtypes):
            n = len(values)
            cache_keys = [f"{line}, {i}, {masks}" for i in range(n)]
            if all(self.cse.contains(cache_key) for cache_key in cache_keys):
                return [self.cse.get(cache_key) for cache_key in cache_keys]
            result_vars = [self.cse.newvar(dtype=_dtype) for _dtype in dtypes]
            self.compute.writeline(
                f"{csv(result_vars)} = {line}",
            )
            for result_var, cache_key in zip(result_vars, cache_keys):
                if masks:
                    result_var.mask_vars = masks  # type: ignore[attr-defined]
                self.cse.put(cache_key, result_var)
            return tuple(result_vars)

        partial_scan_vars = cse_multiple(
            f"tl.associative_scan(({csv(broadcasted_values)}), {dim}, {combine_helper_fn})",
            values,
            masks,
            dtypes,
        )

        if not self.persistent_reduction:
            # tl.reduce doesn't work for non-commutative operators, so instead
            # of repeating the scan op as a reduction, we use sum to select the
            # last scan value
            partial_reduce_vars = [
                cse_compute(
                    f"triton_helpers.select_one(({partial_scan_var}), rbase == (RBLOCK - 1), dim=-1, keep_dims=True)",
                    dtype=partial_scan_var.dtype,
                )
                for partial_scan_var in partial_scan_vars
            ]
            accs_next = combine_fn(tuple(accumulators), tuple(partial_reduce_vars))
            full_scan_vars = combine_fn(tuple(accumulators), partial_scan_vars)
            result_vars = [
                cse_compute(
                    f"tl.where(roffset > 0, {full_scan}, {partial_scan})",
                    dtype=partial_scan.dtype,
                )
                for full_scan, partial_scan in zip(full_scan_vars, partial_scan_vars)
            ]
            for acc_next, accumulator, partial_reduce in zip(
                accs_next, accumulators, partial_reduce_vars
            ):
                self.compute.writeline(
                    f"{accumulator} = tl.where(roffset > 0, {acc_next}, {partial_reduce})"
                )
        else:
            result_vars = partial_scan_vars

        for result_var in result_vars:
            result_var.mask_vars = masks  # type: ignore[attr-defined]

        return tuple(result_vars)

    def sort(
        self,
        dtypes: Tuple[torch.dtype, ...],
        values: Tuple[CSEVariable, ...],
        stable: bool,
        descending: bool,
    ) -> Tuple[CSEVariable, ...]:
        assert self.inside_reduction
        assert not self.cooperative_reduction, "TODO"
        masks = self.get_active_masks()
        assert not self._load_mask, "ops.sort not supported inside ops.masked"
        assert (
            self.persistent_reduction
        ), "ops.sort is only supported in persistent reductions"
        reduction_range_prefix = self.range_trees[-1].prefix[0]

        cse_compute = functools.partial(self.cse.generate, self.compute)
        dim = self.triton_tensor_ndim() - self.num_reduction_dims

        assert len(dtypes) == len(values)
        broadcasted_values = [
            cse_compute(
                f"tl.broadcast_to({value}, {self.dense_size_str()})", dtype=dtypes[i]
            )
            for i, value in enumerate(values)
        ]

        def csv(values):
            return " ".join(f"{value}," for value in values)

        def cse_multiple(line, n, masks, dtypes):
            cache_keys = [f"{line}, {i}, {masks}" for i in range(n)]
            if all(self.cse.contains(cache_key) for cache_key in cache_keys):
                return [self.cse.get(cache_key) for cache_key in cache_keys]
            result_vars = [self.cse.newvar(dtype=dtypes[i]) for i in range(n)]  # type: ignore[attr-defined]
            self.compute.writeline(
                f"{csv(result_vars)} = {line}",
            )
            for result_var, cache_key in zip(result_vars, cache_keys):
                if masks:
                    result_var.mask_vars = masks  # type: ignore[attr-defined]
                self.cse.put(cache_key, result_var)
            return tuple(result_vars)

        assert self.range_trees[-1].is_reduction
        rnumel = "None" if self._has_constant_mask(self.range_trees[-1]) else "rnumel"

        if len(values) == 2:
            line = (
                f"triton_helpers.sort_with_index({broadcasted_values[0]}, {broadcasted_values[1]},"
                f" {rnumel}, {dim}, stable={stable}, descending={descending})"
            )
            result_vars = cse_multiple(line, len(values), masks, dtypes)
        else:
            raise AssertionError("Unhandled sort")

        for result_var, input_var in zip(result_vars, values):
            result_var.mask_vars = masks  # type: ignore[attr-defined]
            result_var.bounds = input_var.bounds

        return tuple(result_vars)

    def codegen_body(self):
        """
        Concat output code from index_code, loads, compute, stores,
        suffix into self.body.

        For pointwise kernels, this is called just once at the end.

        For reduction kernels, this generates a loop over the reduction
        axis.
        """
        if not (
            self.indexing_code
            or self.loads
            or self.stores
            or self.compute
            or self.post_loop_combine
            or self.post_loop_store
        ):
            return

        loop_trees = [tree for tree in self.range_trees if tree.is_loop]
        if self.inside_reduction and len(loop_trees) > 0:
            # Write the loop headers.
            for level, tree in enumerate(loop_trees):
                with self.body.indent(offset=level):
                    prefix = tree.prefix
                    loop_start = (
                        f"{prefix}split_start" if self.cooperative_reduction else "0"
                    )
                    loop_end = (
                        f"{prefix}split_end"
                        if self.cooperative_reduction
                        else f"{prefix}numel"
                    )
                    self.body.writeline(
                        f"for {prefix}offset in range({loop_start}, {loop_end}, {prefix.upper()}BLOCK):"
                    )
                with self.body.indent(offset=level + 1):
                    self.iteration_ranges_codegen_header(tree, self.body)

            # The innermost loop performs the reduction.
            with self.body.indent(offset=len(loop_trees)):
                self.codegen_reduction_inds(self.body)
                self.body.splice(self.indexing_code)
                self.body.splice(self.loads)
                self.body.splice(self.compute)
                self.body.splice(self.stores)

            # Write loop suffixes.
            for level, tree in sorted(enumerate(loop_trees), reverse=True):
                with self.body.indent(offset=level + 1):
                    # Advance pointers at the end of each loop.
                    for block_ptr, advancement in self.pointer_advancements[
                        tree.symt
                    ].items():
                        # Subtract any advancements made in the previous loop level.
                        if level < len(loop_trees) - 1:
                            prev_tree = loop_trees[level + 1]
                            prev_advancement = self.pointer_advancements[
                                prev_tree.symt
                            ][block_ptr]
                            prev_block = TritonSymbols.get_block_size(prev_tree)
                            prev_num_iter = CeilDiv(prev_tree.numel, prev_block)
                            advancement = [
                                cur - prev * prev_num_iter
                                for cur, prev in zip(advancement, prev_advancement)
                            ]

                        self.body.writeline(
                            f"{block_ptr} = tl.advance({block_ptr}, {V.kernel.index_to_str(advancement)})"
                        )

                # Invalidate any cache entries that came from inside the loop.
                self.cse.invalidate(self.outside_loop_vars)
                tree.cache_clear()
        else:
            self.body.splice(self.indexing_code)
            self.body.splice(self.loads)
            self.body.splice(self.compute)
            self.body.splice(self.stores)
        self.body.splice(self.post_loop_combine)
        if self.cooperative_reduction and (
            self.post_loop_combine or self.post_loop_store
        ):
            sem_ptr = f"{self.semaphores_name} + tl.program_id(1)"
            self.body.splice(
                f"""
                if RSPLIT > 1:
                    triton_helpers.x_grid_barrier({sem_ptr})
                """,
                strip=True,
            )
            self.cooperative_reduction_workspace_cache.on_loop_end()
        self.body.splice(self.post_loop_store)
        self.indexing_code.clear()
        self.loads.clear()
        self.compute.clear()
        self.stores.clear()
        self.post_loop_combine.clear()
        self.post_loop_store.clear()

    def codegen_kernel_benchmark(self, num_gb, grid=None):
        result = IndentedBuffer()
        argdefs, call_args, signature, _ = self.args.python_argdefs()

        result.writelines(["", "", "def get_args():"])
        with result.indent():
            name_cnt = itertools.count()
            var_names = []
            for arg_name, arg_sig in zip(call_args, signature):
                var_name = f"arg_{next(name_cnt)}"
                buf = V.graph.try_get_buffer(arg_name)
                if buf:
                    result.writeline(
                        f"{var_name} = rand_strided({V.graph.sizevars.size_hints(buf.get_size())}, {V.graph.sizevars.size_hints(buf.get_stride())}, device='{buf.get_device()}', dtype={buf.get_dtype()})"  # noqa: B950 line too long
                    )
                elif arg_name in V.graph.constants:
                    # note that random seed is put in V.graph.constants
                    const_tensor = V.graph.constants[arg_name]
                    result.writeline(
                        f"{var_name} = rand_strided({V.graph.sizevars.size_hints(const_tensor.size())}, {V.graph.sizevars.size_hints(const_tensor.stride())}, device='{const_tensor.device}', dtype={const_tensor.dtype})"  # type: ignore[arg-type]  # noqa: B950 line too long
                    )
                elif isinstance(arg_sig, SizeArg):
                    symval_hint = V.graph.sizevars.size_hint(arg_sig.expr)

                    # Force the seed_offset to be 0 so calls to the same kernel
                    # using different seed offset will have the same benchmark harness.
                    # We can dedup kernel definitions in this case.
                    if "seed_offset" in arg_sig.name:
                        symval_hint = 0
                    result.writeline(f"{var_name} = {symval_hint}")
                elif isinstance(arg_sig, WorkspaceArg):
                    device = V.graph.get_current_device_or_throw()
                    count = V.graph.sizevars.size_hint(arg_sig.count)
                    result.writeline(
                        f"{var_name} = torch.zeros({count}, device='{device}', dtype={arg_sig.dtype})"
                    )
                else:
                    raise KeyError(
                        f"Don't find the buffer or const tensor for {arg_name}"
                    )
                var_names.append(var_name)
            result.writeline(f"return {', '.join(var_names)},")

        result.writelines(["\n", "\n", "def call(args):"])
        if grid is None:
            grid = []
            extra_args = []
            extra_args_str = None
            for tree in self.active_range_trees():
                expr = pexpr(V.graph.sizevars.size_hint(tree.numel))
                extra_args.append(expr)
                if not tree.is_reduction:
                    grid.append(expr)
            if self.need_numel_args():
                extra_args_str = ", ".join(map(str, extra_args)) + ", "
            else:
                extra_args_str = ""
            grid_arg = f"{extra_args_str}grid=grid({', '.join(grid)})"
        else:
            grid_arg = f"grid={grid}"
        current_device = V.graph.get_current_device_or_throw()
        index = current_device.index
        with result.indent():
            result.writeline(f"with {V.graph.device_ops.device_guard(index)}:")
            with result.indent():
                result.writeline(
                    V.graph.device_ops.set_device(index)
                )  # no-op to ensure context
                stream_name = f"stream{index}"
                result.writeline(f"{stream_name} = get_raw_stream({index})")
                result.writeline(
                    f"{str(Placeholder.KERNEL_NAME)}.run(*args, {grid_arg}, stream={stream_name})"
                )

        # benchmark all configs
        result.writelines(["\n", "\n", "def benchmark_all_configs(args):"])
        with result.indent():
            result.writeline(f"with {V.graph.device_ops.device_guard(index)}:")
            with result.indent():
                result.writeline(
                    V.graph.device_ops.set_device(index)
                )  # no-op to ensure context
                result.writeline(
                    f"return {str(Placeholder.KERNEL_NAME)}.benchmark_all_configs(*args, {grid_arg})"
                )

        result.writelines(["\n", "\n", "if __name__ == '__main__':"])
        with result.indent():
            result.writeline(
                "from torch._inductor.runtime.benchmarking import benchmarker"
            )
            result.writeline("")

            result.writeline("args = get_args()")
            result.writeline(
                "ms = benchmarker.benchmark_gpu(lambda: call(args), rep=40)"
            )
            result.writeline(f"num_gb = {num_gb}")
            result.writeline("gb_per_s = num_gb / (ms / 1e3)")
            result.writeline(
                'print(f"{ms:.3f}ms    {num_gb:.3f}GB    {gb_per_s:.2f}GB/s")'
            )

        return result

    def imports_for_benchmark_kernel(self):
        return textwrap.dedent(
            """
            from torch._dynamo.testing import rand_strided
            {}
            import torch
            from torch._inductor.runtime.triton_heuristics import grid, split_scan_grid
        """.format(
                V.graph.device_ops.import_get_raw_stream_as("get_raw_stream")
            )
        )

    def _get_heuristic(self):
        if self.fixed_config:
            return "fixed_config"
        elif self.cooperative_reduction:
            return "cooperative_reduction"
        elif self.persistent_reduction:
            assert self.inside_reduction
            return "persistent_reduction"
        elif self.inside_reduction:
            return "reduction"
        return "pointwise"

    @staticmethod
    def inductor_meta_common():
        inductor_meta = {
            "backend_hash": torch.utils._triton.triton_hash_with_backend(),
            "are_deterministic_algorithms_enabled": torch.are_deterministic_algorithms_enabled(),
            "assert_indirect_indexing": config.assert_indirect_indexing,
            "autotune_local_cache": config.autotune_local_cache,
            "autotune_pointwise": config.triton.autotune_pointwise,
            "autotune_remote_cache": config.autotune_remote_cache,
            "force_disable_caches": config.force_disable_caches,
            "dynamic_scale_rblock": config.dynamic_scale_rblock,
            "max_autotune": config.max_autotune,
            "max_autotune_pointwise": config.max_autotune_pointwise,
            "min_split_scan_rblock": config.triton.min_split_scan_rblock,
            "spill_threshold": config.triton.spill_threshold,
            "store_cubin": config.triton.store_cubin,
        }
        if torch.version.hip is not None:
            inductor_meta["is_hip"] = True
        if config.is_fbcode():
            inductor_meta["is_fbcode"] = True
        if config.profile_bandwidth:
            inductor_meta["profile_bandwidth"] = config.profile_bandwidth
            inductor_meta["profile_bandwidth_regex"] = config.profile_bandwidth_regex
            inductor_meta["profile_bandwidth_output"] = config.profile_bandwidth_output
            inductor_meta[
                "profile_bandwidth_with_do_bench_using_profiling"
            ] = config.profile_bandwidth_with_do_bench_using_profiling
        if config.coordinate_descent_tuning:
            inductor_meta[
                "coordinate_descent_tuning"
            ] = config.coordinate_descent_tuning
            inductor_meta[
                "coordinate_descent_search_radius"
            ] = config.coordinate_descent_search_radius
            inductor_meta[
                "coordinate_descent_check_all_directions"
            ] = config.coordinate_descent_check_all_directions
        return inductor_meta

    def codegen_kernel(self, name=None):
        code = IndentedBuffer()

        size_hints = []
        for numel in self.numels.values():
            numel_hint = V.graph.sizevars.symbolic_hint(numel)
            if not isinstance(numel_hint, (int, sympy.Integer)):
                # This default heuristic hint was picked carefully: it is
                # large, to ensure that we don't shrink the block size (since
                # if you don't have many elements, it'd be wasteful to pick a
                # large block size).  Since we don't know how many elements we
                # might have, we should be OK with some inefficiency to make
                # sure we handle the large case well.  8192 is the largest
                # block size we support, so we pick that.
                #
                # If we have a better hint for unbacked SymInts (e.g., because
                # a user told us, or we are tracking upper bounds) we could
                # use that here.
                size_hint = 8192
            else:
                size_hint = next_power_of_2(int(numel_hint))
            size_hints.append(size_hint)

        if not self.inside_reduction:
            size_hints.pop()

        if name is None:
            code.splice(gen_common_triton_imports())
            device_type = V.graph.get_current_device_or_throw().type
            if device_type == "cpu":
                code.splice("triton_helpers.set_driver_to_cpu()")
            else:
                code.splice("triton_helpers.set_driver_to_gpu()")

            if config.benchmark_kernel:
                code.splice(self.imports_for_benchmark_kernel())

        argdefs, _, signature, _ = self.args.python_argdefs()
        # maps actual expression to SizeArg if it is in sizevars replacements
        for i, arg in enumerate(signature):
            if isinstance(arg, SizeArg):
                # mypy is unhappy about the sympy.Expr
                # type for the key of the dict below
                symbol = cast(sympy.Symbol, arg.expr)
                if symbol in V.graph.sizevars.inv_precomputed_replacements:
                    signature[i] = SizeArg(
                        arg.name, V.graph.sizevars.inv_precomputed_replacements[symbol]
                    )

        mutated_args: OrderedSet[str] = OrderedSet()
        for mutation in self.mutations:
            if mutation in self.args.input_buffers:
                mutated_args.add(self.args.input_buffers[mutation])
            if (
                mutation in self.args.inplace_buffers
                and mutation not in V.graph.removed_buffers
                and mutation not in self.removed_buffers
            ):
                mutated_args.add(self.args.inplace_buffers[mutation].inner_name)
            if mutation in self.args.output_buffers:
                mutated_args.add(self.args.output_buffers[mutation])

        # Note: [Workspace Mutation]
        # workspace arguments are mutated, but are not marked as mutations in self.mutations
        # because their buffers are added during codegen, and aren't tracked during
        # lowering/scheduling. So we add them as mutated_args explicitly below.
        #
        # In the logic below, we only mark the workspaces a mutated if they are marked with
        # zero_fill: that's because, if we don't expect the buffer to be pre-filled with
        # zeros, then, although we still mutate the data, we don't care about those
        # mutations because we don't make any assumptions about the contents of the
        # workspace buffer.  Similarly, ZERO_PER_GRAPH requires the kernel to return
        # the buffer back to its original state.
        for argname, arg in zip(argdefs, signature):
            if (
                isinstance(arg, WorkspaceArg)
                and arg.zero_mode == WorkspaceZeroMode.ZERO_ON_CALL
            ):
                mutated_args.add(argname)

        mutated_args = sorted(mutated_args)

        triton_meta_signature = signature_to_meta(
            signature, size_dtype=self.index_dtype, argdefs=argdefs
        )
        triton_meta = {
            "signature": triton_meta_signature,
            "device": DeviceProperties.create(V.graph.get_current_device_or_throw()),
            "constants": {},
        }

        # Skip memory optimization for forward of the training loop where we expect
        # every new node will increase the peak memory and our greedy approach would
        # introduce a lot of unnecessary cpu copies.
        optimize_mem = V.graph.is_inference or V.graph.is_backward

        inductor_meta = {
            "autotune_hints": set(self.autotune_hints),
            "kernel_name": str(Placeholder.DESCRIPTIVE_NAME),
            "mutated_arg_names": mutated_args,
            "optimize_mem": optimize_mem,
            "no_x_dim": self.no_x_dim,
            "num_load": self.num_load,
            "num_reduction": self.num_reduction,
            **self.inductor_meta_common(),
        }
        if self.cooperative_reduction:
            inductor_meta["persistent_reduction"] = self.persistent_reduction

        num_gb = None
        if config.benchmark_kernel or config.profile_bandwidth:
            num_gb = self.estimate_kernel_num_bytes() / 1e9
            inductor_meta["kernel_num_gb"] = num_gb

        for tree in self.active_range_trees():
            sizearg = SizeArg(f"{tree.prefix}numel", tree.numel)
            signature.append(sizearg)
            triton_meta_signature[sizearg.name] = signature_of(
                sizearg, size_dtype=self.index_dtype
            )
            argdefs.append(f"{tree.prefix}numel")
            # constexpr version causes issues, see
            # https://github.com/pytorch/torchdynamo/pull/1362
            # triton_meta["constants"][len(argdefs)] = V.graph.sizevars.size_hint(
            #     tree.numel
            # )
            # argdefs.append(f"{tree.prefix}numel: tl.constexpr")
        triton_meta["configs"] = [config_of(signature)]

        # Triton compiler includes equal_to_1 args into constants even
        # when they are not constexpr. otherwise there may be a segfault
        # during launching the Inductor-compiled Triton kernel.
        # https://github.com/pytorch/pytorch/issues/120478#issuecomment-1962822307
        # https://github.com/openai/triton/blob/231efe9ed2d200be0f69a07c298e4342b08efe3d/python/triton/runtime/jit.py#L384
        for arg_num in triton_meta["configs"][0].equal_to_1:  # type: ignore[index]
            triton_meta["constants"][signature[arg_num].name] = 1  # type: ignore[index]

        self.triton_meta = triton_meta

        for tree in self.range_trees:
            if tree.is_reduction and self.persistent_reduction:
                # RN_BLOCK for persistent_reduction is defined in codegen_static_numels
                continue
            if tree.tensor_dim is None:
                continue
            argdefs.append(f"{tree.prefix.upper()}BLOCK : tl.constexpr")

        if self.cooperative_reduction:
            argdefs.append("RSPLIT : tl.constexpr")

        self.codegen_body()

        for helper in self.helper_functions:
            code.writeline("")
            code.splice(helper)

        if self.fixed_config:
            heuristics_line = f"""
                @triton_heuristics.{self._get_heuristic()}(
                    config={self.fixed_config.config!r},
                    filename=__file__,
                    triton_meta={triton_meta!r},
                    inductor_meta={inductor_meta!r}
                )
                @triton.jit
            """
        elif self.inside_reduction:
            reduction_hint = self.features.get_reduction_hint()
            heuristics_line = f"""
                @triton_heuristics.{self._get_heuristic()}(
                    size_hints={size_hints!r},
                    reduction_hint={reduction_hint},
                    filename=__file__,
                    triton_meta={triton_meta!r},
                    inductor_meta={inductor_meta!r}
                )
                @triton.jit
            """
        else:
            tile_hint = ""
            if len(size_hints) == 2:
                if len(signature) == 4:  # input, output and 2 args
                    tile_hint = "tile_hint=TileHint.SQUARE,"
                else:
                    tile_hint = "tile_hint=TileHint.DEFAULT,"
            heuristics_line = f"""
                @triton_heuristics.{self._get_heuristic()}(
                    size_hints={size_hints!r}, {tile_hint}
                    filename=__file__,
                    triton_meta={triton_meta!r},
                    inductor_meta={inductor_meta!r},
                    min_elem_per_thread={self.min_elem_per_thread}
                )
                @triton.jit
            """
        code.splice(heuristics_line)
        code.writeline(
            f"def {name or str(Placeholder.KERNEL_NAME)}({', '.join(argdefs)}):"
        )
        with code.indent():
            self.codegen_static_numels(code)
            for old, new in self.args.aliases():
                code.writeline(f"{old} = {new}")
            code.splice(self.body)

        if config.benchmark_kernel:
            code.splice(self.codegen_kernel_benchmark(num_gb))

        return code.getvalue()

    def _get_persistent_RBLOCK(self, rnumel):
        rnumel = V.graph.sizevars.simplify(rnumel)
        if isinstance(rnumel, (sympy.Integer, int)):
            val = int(rnumel)
            val = next_power_of_2(val)
        else:
            val = 128
            while not V.graph.sizevars.statically_known_leq(rnumel, val):
                assert val <= 16 * 1024, f"Failed to find static RBLOCK for {rnumel}"
                val *= 2
        return val

    def codegen_static_numels(self, code):
        """
        We get a small speedup from hard coding numels if they are static.

        This code stomps on the passed-in values by writing an constant to the top of the kernel.

        In a kernel like:
        def KERNEL_NAME(in_ptr0, in_ptr1, out_ptr2, xnumel, r0_numel, XBLOCK : tl.constexpr, R0_BLOCK : tl.constexpr):

        We would add
        xnumel = 4096
        r0_numel = 768

        After the signature, before the kernel code, if we decided to make these static. As its hardcoded, it becomes
        a better signal to triton on how to unroll and do some static indexing. So, it's not so much that downstream
        knows that its a static numel, as that you just plop a constant into the kernel.
        """

        def is_static_integer(expr: sympy.Expr) -> bool:
            return isinstance(expr, (sympy.Integer, int))

        for tree in self.range_trees:
            if not tree.is_reduction or self.inside_reduction:
                simplified_tree_numel = V.graph.sizevars.simplify(tree.numel)
                if is_static_integer(simplified_tree_numel):
                    code.writeline(f"{tree.prefix}numel = {int(simplified_tree_numel)}")

            if tree.is_reduction and self.persistent_reduction:
                val = self._get_persistent_RBLOCK(tree.numel)
                if self.cooperative_reduction:
                    val = f"{val} // RSPLIT"
                code.writeline(f"{tree.prefix.upper()}BLOCK: tl.constexpr = {val}")

            if tree.prefix == "x" and self.no_x_dim:
                code.writeline("XBLOCK: tl.constexpr = 1")

    def _get_grid_fn_str(self):
        return self._get_grid_fn().__name__

    def _get_grid_fn(self):
        if self.cooperative_reduction:
            return cooperative_reduction_grid
        return default_grid_fn

    def add_numel_to_call_args_and_grid(self, name, call_args, arg_types, grid):
        # TODO(jansel): if there are constants, we shouldn't bother passing them as args
        for tree in self.range_trees:
            if isinstance(tree.numel, (sympy.Integer, sympy.Symbol)):
                expr = tree.numel
            else:
                expr = V.graph.wrapper_code.generate_numel_expr(name, tree)

            if not tree.is_reduction or self.inside_reduction:
                call_args.append(expr)
                arg_types.append(type(expr))
            if tree.grid_dim is not None:
                grid.append(expr)

    def call_kernel(self, name: str, node: Optional[IRNode] = None):
        wrapper = V.graph.wrapper_code
        wrapper.write_triton_header_once()
        _, call_args, _, arg_types = self.args.python_argdefs()
        grid: List[Any] = []
        self.add_numel_to_call_args_and_grid(name, call_args, arg_types, grid)
        current_device = V.graph.get_current_device_or_throw()

        for ws in self.args.workspace_args:
            wrapper.generate_workspace_allocation(ws)

        grid = wrapper.generate_default_grid(
            name, grid, grid_callable=self._get_grid_fn()
        )
        wrapper.generate_kernel_call(
            name,
            call_args,
            grid,
            current_device.index,
            gpu=current_device.type != "cpu",
            triton=True,
            arg_types=arg_types,
            grid_fn=self._get_grid_fn_str(),
            triton_meta=self.triton_meta,
        )

        for ws in reversed(self.args.workspace_args):
            wrapper.generate_workspace_deallocation(ws)

    def codegen_nan_check(self):
        wrapper = V.graph.wrapper_code
        _, call_args, arg_signatures, _ = self.args.python_argdefs()
        for arg, arg_signature in zip(call_args, arg_signatures):
            if isinstance(arg_signature, TensorArg):
                if V.graph.cpp_wrapper:
                    wrapper.writeline(
                        f'AOTI_TORCH_ERROR_CODE_CHECK(aoti_torch_check_inf_and_nan("{arg}", {arg}));'
                    )
                else:
                    line = f"assert not {arg}.isnan().any().item()"
                    wrapper.writeline(line)
                    line = f"assert not {arg}.isinf().any().item()"
                    wrapper.writeline(line)

    def create_cse_var(self, *args, **kwargs):
        return TritonCSEVariable(*args, **kwargs)

    def codegen_iteration_ranges_entry(self, entry: IterationRangesEntry):
        line = f"{entry.name} = {self.kexpr(self.rename_indexing(entry.expr))}"
        if entry.root.is_loop:
            self.indexing_code.writeline(line)
        else:
            # lift non-reduction stores outside loop
            self.body.writeline(line)

    def iteration_ranges_ranges_code(self, entry):
        assert entry.tensor_dim is not None
        size = self.indexing_size_str(entry.tensor_dim)
        index_dtype = self.index_dtype
        suffix = f".to({index_dtype})" if index_dtype != "tl.int32" else ""
        if (
            self.cooperative_reduction
            and self.persistent_reduction
            and entry.prefix == "r"
        ):
            suffix = f"{suffix} + rsplit_start"
        return f"tl.arange(0, {entry.prefix.upper()}BLOCK){size}{suffix}"

    def iteration_ranges_scalar_code(self, entry, value):
        index_dtype = self.index_dtype
        ndim = self.triton_tensor_ndim()
        size = [1] * ndim
        return f"tl.full({size}, {value}, {index_dtype})"

    def iteration_ranges_get_pid(self, entry):
        assert entry.grid_dim is not None
        key = f"tl.program_id({entry.grid_dim})"
        # y_grid has a limit, so express it in terms of y and z in case of overflow.
        # z grid is only exercised when max_tiles == 3 (off by default).
        if (
            entry.grid_dim == 1
            and not entry.has_zdim
            and not self.cooperative_reduction
            and not V.graph.sizevars.statically_known_leq(entry.numel, get_max_y_grid())
        ):
            # For ynumel larger than max_ygrid, we need to use zdim.
            # For each z dimension, there are tl.num_programs(1) yblocks which is passed by grad(x,y,z).
            # So, we need to add tl.program_id(z) * tl.num_programs(y) *YBLOCK to get the correct yoffset.
            key = f"({key} + tl.program_id({entry.grid_dim + 1}) * tl.num_programs({entry.grid_dim}))"
        pid = entry.pid_cache.get(key, key)
        if self.index_dtype != "tl.int32":
            return f"{pid}.to({self.index_dtype})"
        return pid

    def max_block(self, prefix):
        if self.fixed_config:
            return self.fixed_config[f"{prefix.upper()}BLOCK"]
        return TRITON_MAX_BLOCK[prefix.upper()]

    def _has_constant_mask(self, tree: IterationRangesRoot):
        if not self.optimize_mask:
            return False
        if V.graph.sizevars.statically_known_equals(tree.numel, 1):  # type: ignore[arg-type]
            return True

        # Masks are superfluous if numel is a multiple of BLOCK
        # (We use the fact that BLOCK is required by triton to be a power of 2)
        if tree.is_reduction and self.persistent_reduction:
            max_block = self._get_persistent_RBLOCK(tree.numel)
        elif tree.prefix == "x" and self.no_x_dim:
            max_block = 1
        else:
            max_block = self.max_block(tree.prefix)

        if tree.prefix == "r" and self.cooperative_reduction:
            max_block = max_block * self.max_rsplit()

        # Optional optimization: if block divides numel exactly, we will
        # never need to do a masked load to handle stragglers at the end.
        # It's faster to avoid masking at all.  But it is sound to always
        # mask.
        return V.graph.sizevars.statically_known_multiple_of(tree.numel, max_block)

    def filter_masks(self, mask_vars: Iterable[str]) -> OrderedSet[str]:
        """
        Remove non-active masks.
        """
        discard_set = {
            f"{tree.prefix}mask"
            for tree in self.range_trees
            if self._has_constant_mask(tree)
        }
        return OrderedSet(var for var in mask_vars if var not in discard_set)

    def get_active_masks(self) -> OrderedSet[str]:
        """
        Codegen shortcut to get all the active mask names.
        """
        return self.filter_masks(
            sorted(f"{tree.prefix}mask" for tree in self.range_trees)
        )

    @cache_on_self
    def get_reduction_prefixes(self) -> List[str]:
        return [
            prefix_str[symt]
            for symt in list(TritonSymbols.reduction_types)[: self.num_reduction_dims]
        ]

    def codegen_reduction_numels(self, buffer) -> None:
        """
        Generates code that flattens ND reduction numels, block sizes, etc. into 1D.
        """
        # rnumel = r0_numel * ... * r(n-1)_numel
        reduction_trees = [tree for tree in self.range_trees if tree.is_reduction]
        rnumel = " * ".join(sorted(f"{tree.prefix}numel" for tree in reduction_trees))
        buffer.splice(f"rnumel = {self.kexpr(rnumel)}")

        # RBLOCK = R0_BLOCK * ... * R(N-1)_BLOCK
        rn_blocks = [
            TritonSymbols.block_sizes[tree.symt]
            for tree in self.range_trees
            if tree.is_reduction
        ]
        rblock = sympy_product(rn_blocks)
        buffer.splice(f"RBLOCK: tl.constexpr = {self.kexpr(rblock)}")

        # If the kernel contains loops, compute rbase.
        if any(tree.is_loop for tree in self.range_trees):
            rn_bases = self._get_reduction_symbols(
                "base", integer=True, nonnegative=True
            )
            rbase = self._flatten_reduction_inds(rn_bases)
            buffer.splice(f"rbase = {self.index_to_str(rbase)}")

    def _get_reduction_symbols(self, suffix: str, **kwargs) -> List[sympy.Symbol]:
        """
        Helper to initialize symbols like rn_numel, rn_base, etc.
        """
        rn_prefixes = self.get_reduction_prefixes()
        return [sympy.Symbol(f"{prefix}{suffix}", **kwargs) for prefix in rn_prefixes]

    @cache_on_self
    def _get_reduction_index_coeffs(self) -> List[sympy.Expr]:
        """
        Compute coefficients to convert ND reduction indices to linear indices.
        For example:
          rindex = r0_index * r1_numel * ... * rn_numel + ... + rn_index.
        """
        rn_prefixes = self.get_reduction_prefixes()
        rn_numels = self._get_reduction_symbols("numel", integer=True, positive=True)
        return [
            sympy_product(rn_numels[idx + 1 :]) for idx in range(len(rn_prefixes) - 1)
        ] + [sympy.Integer(1)]

    def _flatten_reduction_inds(self, multi_inds: List[sympy.Expr]) -> sympy.Expr:
        """
        Compute linear reduction indices from N dimensional ones.
        """
        coeffs = self._get_reduction_index_coeffs()
        return sympy_dot(coeffs, multi_inds)

    def codegen_reduction_inds(self, buffer) -> None:
        """
        Generates code that converts ND reduction indices into linear indices.
        """
        # Gather relevant numels, indices, etc.
        rn_offsets = self._get_reduction_symbols(
            "offset", integer=True, nonnegative=True
        )
        rn_inds = self._get_reduction_symbols("index", integer=True, nonnegative=True)

        # Compute roffset and rindex.
        roffset = self._flatten_reduction_inds(rn_offsets)
        buffer.splice(f"roffset = {self.index_to_str(roffset)}")
        rindex = self._flatten_reduction_inds(rn_inds)
        buffer.splice(f"rindex = {self.index_to_str(rindex)}")

    def iteration_ranges_codegen_header(self, entry: IterationRangesRoot, code):
        x = entry.prefix
        if entry.is_loop:
            code.writeline(f"{entry.name} = {x}offset + {x}base")
        elif entry.grid_dim is None:
            # no need to "{x}offset = "
            code.writeline(f"{entry.name} = {self.iteration_ranges_ranges_code(entry)}")
            code.writeline(f"{x}offset = 0")
        else:
            if entry.tensor_dim is not None:
                line = f"{x}offset + {self.iteration_ranges_ranges_code(entry)}"
            else:
                line = self.iteration_ranges_scalar_code(entry, f"{x}offset")
            code.writelines(
                [
                    f"{x}offset = {self.iteration_ranges_get_pid(entry)} * {x.upper()}BLOCK",
                    f"{entry.name} = {line}",
                ]
            )

        if self._has_constant_mask(entry):
            sizes = self.dense_size_str()
            code.writeline(f"{x}mask = tl.full({sizes}, True, tl.int1)")
        else:
            code.writeline(f"{x}mask = {entry.name} < {x}numel")


class TritonScheduling(SIMDScheduling):
    kernel_type = TritonKernel
    backend_features = dict.fromkeys(  # dict for deterministic order
        [
            BackendFeature.FOREACH,
            BackendFeature.BUCKETIZE,
            BackendFeature.INPLACE_BUFFERS,
            BackendFeature.MASKED_SCATTER_WITH_INDEX,
            BackendFeature.SCAN,
            BackendFeature.TRITON_TEMPLATES,
        ]
    )
    if torch.version.hip is None:
        backend_features.update(
            dict.fromkeys(
                [
                    # TODO: Move this above when ROCm triton adds support for multiple inputs
                    BackendFeature.TUPLE_REDUCTION,
                    BackendFeature.SORT,
                ]
            )
        )

    def __init__(self, scheduler: Scheduler) -> None:
        super().__init__(scheduler)
        if scheduler is None or not hasattr(scheduler, "nodes"):
            return
        for node in scheduler.nodes:
            if isinstance(node, (SchedulerNode, FusedSchedulerNode)):
                node.debug_device_str = debug_triton_code

    @classmethod
    def get_backend_features(cls, device: torch.device):
        if (
            config.triton.cooperative_reductions
            or config.triton.force_cooperative_reductions
        ):
            return {
                **cls.backend_features,
                BackendFeature.REDUCE_TO_SINGLE_ELEMENT: None,
            }
        return cls.backend_features

    def codegen_comment(self, node_schedule):
        wrapper = V.graph.wrapper_code
        origins, detailed_origins = get_kernel_metadata(node_schedule, wrapper)
        if origins:
            wrapper.writeline(origins)

        if config.debug_fusion:
            from torch._inductor.scheduler import (
                BaseSchedulerNode,
                ForeachKernelSchedulerNode,
            )

            if not any(
                isinstance(n, ForeachKernelSchedulerNode) for n in node_schedule
            ):
                # We probably should look what are the nodes inside a foreach
                # schedule node
                node_names = [
                    n.get_name()
                    for n in node_schedule
                    if isinstance(n, BaseSchedulerNode)
                ]
                wrapper.writeline(
                    f"{wrapper.comment} Fused node name list: {', '.join(node_names)}"
                )

    def define_kernel(self, src_code, node_schedule, kernel):
        wrapper = V.graph.wrapper_code
        if src_code in wrapper.src_to_kernel:
            kernel_name = wrapper.src_to_kernel[src_code]
        else:
            fused_name = (
                get_fused_kernel_name(node_schedule, config.triton.descriptive_names)
                if config.triton.descriptive_names
                else ""
            )
            kernel_category = get_kernel_category_by_source_code(src_code)[:3]
            kernel_name = "_".join(
                ["triton", kernel_category, fused_name, wrapper.next_kernel_suffix()]
            )
            # use the original src_code as the key
            wrapper.src_to_kernel[src_code] = kernel_name
            subs_name = kernel_name if config.triton.unique_kernel_names else "triton_"

            # DESCRIPTIVE_NAME is used for profiling purposes; it shows the full kernel name
            # even when unique_kernel_names is turned off. Meanwhile, KERNEL_NAME is sometimes set
            # to "triton_" to maximize caching opportunities (when unique_kernel_names = False).
            src_code = src_code.replace(str(Placeholder.DESCRIPTIVE_NAME), kernel_name)
            src_code = src_code.replace(str(Placeholder.KERNEL_NAME), subs_name)

            # TODO(voz): Ostensibly, we should not need this. But there are cases where C++ codegen does
            # not use BracesBuffer, so we have no good indicator of a C++ buffer atm.
            src_code = src_code.replace("#pragma CMT", "#")

            basename, _, kernel_path = get_path(code_hash(src_code.strip()), "py")

            compile_wrapper = IndentedBuffer()
            compile_wrapper.writeline(f"async_compile.triton({subs_name!r}, '''")
            compile_wrapper.splice(src_code, strip=True)
            current_device = V.graph.get_current_device_or_throw()
            compile_wrapper.writeline(f"''', device_str='{current_device.type}')")

            metadata_comment = f"# kernel path: {kernel_path}"
            origins, detailed_origins = get_kernel_metadata(node_schedule, wrapper)
            metadata_comment += "\n" + origins + "\n" + detailed_origins
            wrapper.define_kernel(
                kernel_name, compile_wrapper.getvalue(), metadata_comment
            )

            # log kernel metadata for offline analysis.
            # E.g. one can find all unaligned inner reduction and check if
            # padding helps with the perf kernel by kernel.
            if metrics.is_metric_table_enabled("kernel_metadata"):
                metrics.log_kernel_metadata(kernel_name, kernel_path, src_code)

        return kernel_name

    def benchmark_fused_nodes(self, nodes):
        with preserve_rng_state(), torch.cuda.device(
            V.graph.get_current_device_or_throw()
        ):
            src_code = self.generate_kernel_code_from_nodes(
                nodes, benchmark_kernel=True
            )
            mod = PyCodeCache.load(src_code)

            def cache_file_path():
                assert mod.__file__ is not None
                return os.path.splitext(mod.__file__)[0] + ".kernel_perf"

            def load_cache():
                path = cache_file_path()
                if os.path.exists(path):
                    with open(path) as fd:
                        return float(fd.read())
                return None

            def store_cache():
                path = cache_file_path()
                with open(path, "w") as fd:
                    fd.write(str(ms))

            log.debug(
                "kernel src code for %s written to: %s",
                {n.get_name() for n in nodes},
                mod.__file__,
            )
            ms = load_cache()
            if ms is not None:
                return ms, mod.__file__

            args = mod.get_args()
            call = mod.call
            wrapped_jit_function = mod.triton_

            # call once to trigger the compilation
            try:
                call(wrapped_jit_function.clone_args(*args)[0])
            except Exception as e:
                log.debug(
                    "Exception (%s) in compiling fused nodes %s",
                    e,
                    {n.get_name() for n in nodes},
                )
                ms = float("inf")
                store_cache()
                return ms, mod.__file__

            launchers = wrapped_jit_function.launchers
            assert len(launchers) == 1
            if launchers[0].n_spills > 0:
                # skip benchmarking the kernel if there are register spills
                ms = float("inf")
            else:
                # We have to clone the inplace updated arguments to avoid earlier calls
                # generating out of range indices for later calls.
                ms = benchmarker.benchmark_gpu(
                    lambda: call(wrapped_jit_function.clone_args(*args)[0])
                )

                # overhead of cloning args gives bias for fusing the kernel
                # in the case of mutating/in-placeable second fusion
                # TODO - would be better as a hook in triton do_bench that reset
                # the input values between benchmarking
                if len(wrapped_jit_function.mutated_arg_names) > 0:
                    ms = ms - benchmarker.benchmark_gpu(
                        lambda: wrapped_jit_function.clone_args(*args)
                    )

            log.debug(
                "The fused kernel for %s took %.3f ms to run",
                {n.get_name() for n in nodes},
                ms,
            )
            store_cache()
            return ms, mod.__file__

    def create_kernel_choices(
        self, kernel_features, kernel_args, kernel_kwargs
    ) -> List[SIMDKernel]:
        is_scan = kernel_features.contains_op("scan")
        is_split_scan = is_scan and any(
            node.is_split_scan() for node in kernel_features.scheduler_nodes()
        )
<<<<<<< HEAD
        kernel_type: Type[Any] = TritonKernel
=======
        kernel_type: Type[TritonKernel] = self.kernel_type
>>>>>>> a6344c8b
        if is_split_scan:
            from .triton_split_scan import TritonSplitScanKernel

            kernel_type = TritonSplitScanKernel

        if is_scan:
            # TODO(jansel): scan does not yet work with cooperative reductions
            kernel_kwargs["override_cooperative_reduction"] = False

        # ops.sort only works with persistent reduction, and is not bandwidth bound anyway
        # so taking the hit of non-coalesced loads is okay
        if kernel_features.contains_op("sort"):
            kernel_kwargs["override_persistent_reduction"] = True
            kernel_kwargs["override_cooperative_reduction"] = False

        kernel_kwargs = V.choices.triton_kernel_kwargs(
            kernel_type, kernel_features, kernel_args, kernel_kwargs
        )
        kernel = kernel_type(*kernel_args, **kernel_kwargs)
        return self.add_multi_kernel_choices(kernel, kernel_args, kernel_kwargs)

    def add_multi_kernel_choices(
        self,
        kernel: SIMDKernel,
        kernel_args: List[Any],
        kernel_kwargs: Dict[str, Any],
    ) -> List[SIMDKernel]:
        kernels: List[SIMDKernel] = [kernel]
        if not config.triton.multi_kernel:
            return kernels

        optional_persistent = kernel.persistent_reduction and not kernel_kwargs.get(
            "override_persistent_reduction"
        )
        optional_cooperative = kernel.cooperative_reduction and not kernel_kwargs.get(
            "override_cooperative_reduction"
        )
        if optional_persistent:
            kernels.append(
                self.kernel_type(
                    *kernel_args,
                    **kernel_kwargs,
                    override_persistent_reduction=False,
                )
            )
        if optional_cooperative:
            _, rnumel = kernel.numels
            # for larger sizes non-cooperative gets very slow
            if V.graph.sizevars.statically_known_leq(rnumel, 65536):
                kernels.append(
                    other := self.kernel_type(
                        *kernel_args,
                        **kernel_kwargs,
                        override_cooperative_reduction=False,
                    )
                )
                if optional_persistent and other.persistent_reduction:
                    kernels.append(
                        self.kernel_type(
                            *kernel_args,
                            **kernel_kwargs,
                            override_cooperative_reduction=False,
                            override_persistent_reduction=False,
                        )
                    )

        if len(kernels) > 1:
            for kernel2 in kernels[1:]:
                # Keep buffers needed by the non-persistent reduction so both kernels have the same arguments
                kernel2.must_keep_buffers = kernel.must_keep_buffers
            # persistent kernels must be generated last so must_keep_buffers works right
            kernels.sort(key=lambda k: k.persistent_reduction)
        return kernels

    def benchmark_combo_kernel(self, node_list):
        def cache_file_path():
            assert mod.__file__ is not None
            return os.path.splitext(mod.__file__)[0] + ".kernel_perf"

        def load_cache():
            path = cache_file_path()
            if os.path.exists(path):
                with open(path) as fd:
                    return tuple(float(e) for e in fd.read().split())
            return (None, None)

        def store_cache():
            path = cache_file_path()
            with open(path, "w") as fd:
                fd.write(str(ms) + " " + str(ms_clone))

        total_ms, file_list = 0, []
        total_clone_ms = 0
        removed_buffers_orig = V.graph.removed_buffers
        V.graph.removed_buffers = OrderedSet(removed_buffers_orig)
        inplaced_to_remove_orig = V.graph.inplaced_to_remove
        V.graph.inplaced_to_remove = OrderedSet(inplaced_to_remove_orig)
        enable_autotune = config.combo_kernels_autotune > 0
        mixed_sizes = config.combo_kernel_allow_mixed_sizes > 0
        kernel_code_list = self.generate_combo_kernel_code(
            subkernel_nodes=node_list,
            custom_part_algorithm=True,
            enable_autotune=enable_autotune,
            mixed_sizes=mixed_sizes,
            only_gen_src_code=True,
        )

        for src_code, _, node_group in kernel_code_list:
            fused_node_lists = [node.get_nodes() for node in node_group]
            names = [n.get_name() for nodes in fused_node_lists for n in nodes]

            src_code = src_code.replace(str(Placeholder.KERNEL_NAME), "triton_")
            mod = PyCodeCache.load(src_code)

            log.debug(
                "kernel src code for %s written to: %s",
                names,
                mod.__file__,
            )
            ms, ms_clone = load_cache()
            if ms is not None:
                total_ms += ms
                total_clone_ms += ms_clone
                file_list.append(mod.__file__)
                continue

            args = mod.get_args()
            call = mod.call
            wrapped_jit_function = mod.triton_

            # call once to trigger the compilation
            call(wrapped_jit_function.clone_args(*args)[0])

            launchers = wrapped_jit_function.launchers
            assert len(launchers) == 1
            if launchers[0].n_spills > 0:
                # skip benchmarking the kernel if there are register spills
                ms = ms_clone = float("inf")
            else:
                # We have to clone the inplace updated arguments to avoid earlier calls
                # generating out of range indices for later calls.
                ms = benchmarker.benchmark_gpu(
                    lambda: call(wrapped_jit_function.clone_args(*args)[0])
                )
                ms_clone = benchmarker.benchmark_gpu(
                    lambda: wrapped_jit_function.clone_args(*args)[0]
                )

            log.debug(
                "The fused kernel for %s took %.3f ms to run, %.3f ms to clone inputs",
                {n.get_name() for n in node_group},
                ms,
                ms_clone,
            )
            store_cache()
            total_ms += ms
            total_clone_ms += ms_clone
            file_list.append(mod.__file__)
        V.graph.removed_buffers = removed_buffers_orig
        V.graph.inplaced_to_remove = inplaced_to_remove_orig
        return total_ms, total_clone_ms, file_list


def debug_triton_code(node: BaseSchedulerNode) -> List[str]:
    lines = []
    multi_template = node.get_template_node()
    assert multi_template is None or isinstance(multi_template, ir.MultiTemplateBuffer)
    if multi_template and multi_template.make_kernel_render is None:
        lines.append(f"{node.get_name()} Unfinalized multi template buffer")
    else:
        from torch._inductor.codegen.cuda_combined_scheduling import (
            CUDACombinedScheduling,
        )

        device = node.get_device()
        assert device is not None
        backend = node.scheduler.get_backend(device)
        assert isinstance(
            backend, (SIMDScheduling, CUDACombinedScheduling)
        ), f"Scheduling backend should be SIMD or CUDACombined when generating debug Triton strings, got: {type(backend)}"

        with V.graph.set_current_device(device):
            # Don't increment kernel count when generating debug string.
            # This will confuse some unit tests that check the number of
            # generated kernels.
            old_generated_kernel_count = metrics.generated_kernel_count
            triton_code = backend.generate_kernel_code_from_nodes(
                node.get_nodes()
            ).strip()
            metrics.generated_kernel_count = old_generated_kernel_count

        lines.append(f"{node.get_name()} Triton code:")
        lines.append(textwrap.indent(triton_code, "    "))
    return lines<|MERGE_RESOLUTION|>--- conflicted
+++ resolved
@@ -1424,12 +1424,8 @@
     ) -> None:
         self.optimize_mask: bool = optimize_mask
         self.fixed_config = fixed_config
-<<<<<<< HEAD
         super().__init__(tiling, **kwargs)
-=======
-        super().__init__(*groups, **kwargs)
         self.cse = TritonCSE(self.newvar_prefix, self.suffix)
->>>>>>> a6344c8b
         self.post_loop_combine: IndentedBuffer = IndentedBuffer()
         self.post_loop_store: IndentedBuffer = IndentedBuffer()
         self.outside_loop_vars: OrderedSet[Any] = OrderedSet()
@@ -3804,11 +3800,7 @@
         is_split_scan = is_scan and any(
             node.is_split_scan() for node in kernel_features.scheduler_nodes()
         )
-<<<<<<< HEAD
-        kernel_type: Type[Any] = TritonKernel
-=======
         kernel_type: Type[TritonKernel] = self.kernel_type
->>>>>>> a6344c8b
         if is_split_scan:
             from .triton_split_scan import TritonSplitScanKernel
 
