--- conflicted
+++ resolved
@@ -37,10 +37,7 @@
 from torch._inductor.runtime.hints import AutotuneHint, DeviceProperties
 from torch._prims_common import is_integer_dtype
 from torch.utils._sympy.functions import FloorDiv, ModularIndexing
-<<<<<<< HEAD
-=======
 from torch.utils._sympy.symbol import free_symbol_is_type, symbol_is_type, SymT
->>>>>>> dba689bb
 from torch.utils._sympy.value_ranges import ValueRanges
 from torch.utils._triton import has_triton_package
 
@@ -1366,7 +1363,7 @@
         }.get(self.reduction_hint, 64)
 
         # If multi_kernel is enabled, we do more aggressive persistent reduction.
-        # This may result in some persisent reductions slower than the
+        # This may result in some persistent reductions slower than the
         # corresponding non-persistent reductions. MultiKernel will do benchmarking
         # to pick the faster one.
         if config.triton.multi_kernel:
@@ -1678,13 +1675,9 @@
                 # indirect indexing
                 cse_var = self.cse.varname_map[var.name]
                 mask_vars.update(cse_var.mask_vars)
-<<<<<<< HEAD
-            elif var.name.startswith(("s", "ps", "i", "u")):
-=======
             elif symbol_is_type(
                 var, (SymT.UNBACKED_INT, SymT.SIZE, SymT.PRECOMPUTED_SIZE, SymT.INDEX)
             ):
->>>>>>> dba689bb
                 pass
             else:
                 # var is one of xN, yN or rN
