--- conflicted
+++ resolved
@@ -25,7 +25,7 @@
 
 
 def fx_graph_async_compile_default() -> Optional[bool]:
-    return _get_tristate_env("TORCHINDUCTOR_FX_GRAPH_ASYNC_COMPILE")
+    return get_tristate_env("TORCHINDUCTOR_FX_GRAPH_ASYNC_COMPILE")
 
 
 # Enable auto_functionalized_v2 (enabled by default)
@@ -53,18 +53,16 @@
 # None: Not set -- Off for OSS, JustKnobs based for internal
 fx_graph_remote_cache: Optional[bool] = fx_graph_remote_cache_default()
 
-<<<<<<< HEAD
+# should we bundle triton caching into fx graph cache
+bundle_triton_into_fx_graph_cache: Optional[
+    bool
+] = bundle_triton_into_fx_graph_cache_default()
+
 # use async compile to compile fx graphs
 # False: Disabled - compile in-process
 # True: Enabled - compile out-of-process
 # None: Not set -- Off for OSS, JustKnobs based for internal
 fx_graph_async_compile: Optional[bool] = fx_graph_async_compile_default()
-=======
-# should we bundle triton caching into fx graph cache
-bundle_triton_into_fx_graph_cache: Optional[
-    bool
-] = bundle_triton_into_fx_graph_cache_default()
->>>>>>> b11aa1de
 
 # Enable autotune local cache.
 #
