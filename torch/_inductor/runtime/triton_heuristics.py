--- conflicted
+++ resolved
@@ -15,11 +15,7 @@
 import sys
 import threading
 import time
-<<<<<<< HEAD
-from typing import Any, Dict, Iterable, List, Optional, Sequence, Set, Tuple
-=======
-from typing import Any, Container, Dict, List, Optional, Set, Tuple
->>>>>>> a9f7b905
+from typing import Any, Container, Dict, Iterable, List, Optional, Sequence, Set, Tuple
 
 import torch
 
