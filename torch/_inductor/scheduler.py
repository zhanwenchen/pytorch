import collections
import dataclasses
import functools
import itertools
import logging
import math
import operator
import os
import pprint
import textwrap
from typing import (
    Any,
    Counter,
    DefaultDict,
    Dict,
    Generic,
    List,
    Optional,
    Sequence,
    Set,
    Tuple,
    TypeVar,
    Union,
)

import sympy

import torch
from torch._dynamo.utils import dynamo_timed
from torch._inductor.metrics import get_metric_table, is_metric_table_enabled
from torch.utils._triton import has_triton

from . import comms, config, dependencies, ir, metrics
from .codegen.common import get_scheduling_for_device, Kernel
from .comm_analysis import estimate_nccl_collective_runtime
from .dependencies import Dep, MemoryDep, StarDep, WeakDep
from .ir import ComputedBuffer, MultiOutput, MultiOutputLayout
from .sizevars import SimplifyIndexing
from .utils import (
    cache_on_self,
    cmp,
    device_need_guard,
    free_symbol_has,
    get_device_tflops,
    get_dtype_size,
    get_gpu_dram_gbps,
    green_text,
    is_collective,
    is_gpu,
    is_wait,
    red_text,
    sympy_product,
)
from .virtualized import V


log = logging.getLogger(__name__)
fusion_log = torch._logging.getArtifactLogger(__name__, "fusion")


class WhyNoFuse:
    # TODO when we drop support for Python < 3.10, we can use
    # @dataclass(slots=True) instead of manually specifying __slots__.
    __slots__ = ["node1", "node2", "reason", "args"]
    reason: str
    args: Tuple[Any, ...]

    def __init__(self, node1: "BaseSchedulerNode", node2: "BaseSchedulerNode"):
        self.node1 = node1
        self.node2 = node2

    def __call__(self, reason, *args):
        self.reason = reason
        self.args = args
        fusion_log.debug(self)

    def __str__(self):
        return f"cannot fuse {self.node1.get_name()} with {self.node2.get_name()}: " + (
            self.reason % self.args
        )


def pformat(obj):
    if isinstance(obj, set):
        # pformat has trouble with sets of sympy exprs
        obj = sorted(obj, key=str)
    result = pprint.pformat(obj, indent=4)
    if "\n" in result:
        return f"\n{textwrap.indent(result, ' '*4)}"
    return result


class OutputNode:
    def __init__(self, dep):
        self.unmet_dependencies = {dep}
        self.inverse_users = []

    def is_reduction(self):
        return False

    def get_inputs_that_alias_output(self):
        return ()

    def get_name(self):
        return "OUTPUT"

    __repr__ = get_name


def _prune_redundant_deps(node, name_to_fused_node):
    """
    Prunes weakdeps intended for mutation ordering
    on an upstream fused node if after fusion there is another dependency
    on the fused upstream node, making the weakdep redundant

    In essence this enforces an ordering on fusions. As fusions occur, weakdeps will
    be incrementally removed, enabling other fusions, ensuring they are fused in order.
    """
    name_to_dep_count: Counter[str] = collections.Counter()

    for dep in node.unmet_dependencies:
        if not isinstance(dep, WeakDep):
            name_to_dep_count[name_to_fused_node[dep.name].get_name()] += 1

    def should_prune(dep):
        if isinstance(dep, WeakDep):
            is_redundant = (
                name_to_dep_count[name_to_fused_node[dep.name].get_name()] > 0
            )
            # These can occur because fused nodes always gather deps from their snodes
            # If B has a weakdep on A
            # B gets fused with C, then any time BC is fused, the weakdep will reappear
            is_self_dep = name_to_fused_node[dep.name] == node
            return is_redundant or is_self_dep
        else:
            return False

    deps_to_prune = {dep for dep in node.unmet_dependencies if should_prune(dep)}

    if deps_to_prune:
        node.unmet_dependencies = node.unmet_dependencies - deps_to_prune
        node.set_read_writes(node.read_writes.remove_reads(deps_to_prune))


# TODO(xmfan): reuse an existing mapping for this if it exists, or formalize this into ir.py:ExternKernel
kernel_name_to_op = {
    "extern_kernels.convolution": torch.ops.aten.convolution,
    "extern_kernels.mm": torch.ops.aten.mm,
    "extern_kernels.bmm": torch.ops.aten.bmm,
    "extern_kernels.addmm": torch.ops.aten.addmm,
}


class BaseSchedulerNode:
    def __init__(self, scheduler: "Scheduler", node: ir.Buffer):
        self.scheduler: Scheduler = scheduler
        self.node: ir.Buffer = node
        self.users: List[NodeUser] = []
        self.inverse_users: List[BaseSchedulerNode] = []
        self.node_users: List[BaseSchedulerNode] = []
        self.set_read_writes(node.get_read_writes())
        self.ancestors: Set[str] = set()
        self.min_order: int
        self.max_order: int
        self.last_usage: Set[
            str
        ] = set()  # buffers that won't be used after this kernel
        self.written = False

    def __repr__(self):
        return f"{type(self).__name__}(name={self.get_name()!r})"

    def debug_str(self) -> str:
        """Longer form printout for trace logs"""
        name = self.get_name()
        lines = [
            f"{name}: {type(self).__name__}({type(getattr(self, 'node', None)).__name__})",
            f"{name}.writes = {pformat(self.read_writes.writes)}",
            f"{name}.unmet_dependencies = {pformat(self.unmet_dependencies)}",
            f"{name}.met_dependencies = {pformat(self.read_writes.reads - self.unmet_dependencies)}",
            f"{name}.users = {self.users}",
        ]
        try:
            lines += [
                self.debug_str_extra(),
            ]
        except Exception:
            log.warning("Ignoring error in debug_str()", exc_info=True)

        return "\n".join(lines).rstrip()

    def debug_str_extra(self) -> str:
        return ""

    def log_details(self):
        log.info(
            "%s: unmet_dependencies = %s, writes = %s",
            self,
            self.unmet_dependencies,
            self.read_writes.writes,
        )

    def update_mutated_names(self, renames: Dict[str, str]):
        self.set_read_writes(self.read_writes.rename(renames))

    def add_mutation_dep(self, dep):
        self.set_read_writes(self.read_writes.with_read(dep))

    def add_fake_dep(self, dep):
        self.set_read_writes(self.read_writes.with_read(dep))

    def set_users(self, users: List["NodeUser"]):
        # deduplicate
        result: Dict[int, NodeUser] = {}
        for use in users:
            if id(use.node) in result:
                result[id(use.node)] = use.merge(result[id(use.node)])
            else:
                result[id(use.node)] = use
        self.users = list(result.values())

    def set_last_usage(
        self, future_used_buffers: Set[str], mutation_real_name: Dict[str, str]
    ):
        used_buffers = self.used_or_aliased_buffer_names()
        used_buffers = {mutation_real_name.get(k, k) for k in used_buffers}
        self.last_usage = used_buffers - future_used_buffers

    def get_aliases(self):
        return self.node.get_inputs_that_alias_output()

    def get_mutations(self):
        return self.node.get_mutation_names()

    def has_aliasing_or_mutation(self):
        return bool(self.get_aliases() or self.get_mutations())

    def set_read_writes(self, rw: dependencies.ReadWrites):
        self.read_writes: dependencies.ReadWrites = rw
        self.unmet_dependencies = self.read_writes.reads
        self.prune_deps()

    def op_counts(self):
        return self.read_writes.op_counts

    def used_buffer_names(self) -> Set[str]:
        return {
            dep.name
            for dep in itertools.chain(self.read_writes.reads, self.read_writes.writes)
        }

    def used_or_aliased_buffer_names(self) -> Set[str]:
        used_names = set()

        deps = [
            dep.name
            for dep in itertools.chain(self.read_writes.reads, self.read_writes.writes)
        ]
        while len(deps) > 0:
            dep = deps.pop()
            used_names.add(dep)
            if V.graph.name_to_buffer.get(dep):
                for alias in V.graph.name_to_buffer[dep].get_inputs_that_alias_output():
                    if alias not in used_names:
                        deps.append(alias)
        return used_names

    def prune_deps(self):
        self.unmet_dependencies = {
            dep
            for dep in self.unmet_dependencies
            if dep.name not in self.scheduler.available_buffer_names
        }

    def prune_weak_deps(self):
        # Prune weak dependencies on buffers that have been removed
        def should_prune(dep):
            return isinstance(dep, WeakDep) and dep.name in V.graph.removed_buffers

        to_remove = {dep for dep in self.read_writes.reads if should_prune(dep)}
        self.set_read_writes(self.read_writes.remove_reads(to_remove))

    def prune_redundant_deps(self, name_to_fused_node):
        _prune_redundant_deps(self, name_to_fused_node)

    def get_name(self) -> str:
        return self.node.get_name()

    def get_first_name(self) -> str:
        return self.get_name()

    def get_names(self) -> Set[str]:
        return {self.get_name()}

    def get_nodes(self) -> Sequence["BaseSchedulerNode"]:
        return [self]

    def get_device(self):
        return self.node.get_device()

    def is_reduction(self):
        return False

    def is_split_scan(self):
        return False

    def is_template(self):
        return False

    def is_extern(self):
        return False

    def is_foreach(self):
        return False

    def can_inplace(self, read_dep: dependencies.MemoryDep):
        return False

    def has_side_effects(self):
        return False

    def decide_inplace_update(self):
        """
        Decide if there should be inplace updates for the node
        and record the decision in the active kernel.
        """
        if not self.node.should_allocate():
            return

        if isinstance(self, (SchedulerNode,)) and (
            self.node.get_inputs_that_alias_output() or self.node.get_mutation_names()
        ):
            return

        if (
            (
                isinstance(self, (SchedulerNode,))
                # o what have i done.  lets make this an api
                or (
                    isinstance(self, ExternKernelSchedulerNode)
                    and isinstance(self.node, (ir.AllReduce, ir.InPlaceHint))
                )
            )
            and config.inplace_buffers
            and (
                not isinstance(V.kernel, torch._inductor.codegen.triton.TritonKernel)
                or getattr(V.kernel, "mutations", None) is not None
            )
        ):
            from .codegen.wrapper import buffer_reuse_key

            ordered_reads = sorted(self.read_writes.reads, key=lambda x: x.name)

            for read in ordered_reads:
                input_node: Optional[
                    BaseSchedulerNode
                ] = self.scheduler.name_to_node.get(read.name)
                if input_node and V.graph.wrapper_code.can_reuse(input_node, self):
                    assert input_node.users is not None
                    remaining_uses = [
                        x
                        for x in input_node.users
                        if x.node.get_name()
                        not in self.scheduler.available_buffer_names
                    ]
                    if (
                        len(remaining_uses) == 1
                        and remaining_uses[0].can_inplace
                        and remaining_uses[0].node is self
                        and not isinstance(
                            input_node.node.get_layout(),
                            (
                                ir.MultiOutputLayout,
                                ir.MutationLayoutSHOULDREMOVE,
                            ),
                        )
                        and not (
                            isinstance(
                                input_node.node, (ir.FallbackKernel, ir.MultiOutput)
                            )
                            and len(input_node.node.get_inputs_that_alias_output()) > 0
                        )
                        and buffer_reuse_key(input_node.node)
                        == buffer_reuse_key(self.node)
                    ):
                        # hacky check for if V.kernel is a real kernel or NullHandler
                        if hasattr(V.kernel, "args"):
                            # if there isn't a triton kernel, then we don't need to call triton-specific things.
                            # but TODO this might be a convenient place to signal to the Collective kernels to inplace
                            # (and, can we make "kernel" less generic of a name?)
                            V.kernel.args.make_inplace(
                                input_node.get_name(), self.get_name()
                            )
                            # mutations not tracked in cpp kernels
                            if isinstance(
                                V.kernel, torch._inductor.codegen.triton.TritonKernel
                            ):
                                V.kernel.mutations.add(input_node.get_name())
                                V.kernel.mutations.add(self.get_name())

                            # update last usage of reused node
                            self.last_usage.discard(input_node.get_name())

                            V.kernel.inplace_update_buffers[
                                self.get_name()
                            ] = input_node.get_name()
                        break

    def allocate(self):
        if not self.node.should_allocate():
            return

        if isinstance(self, (SchedulerNode,)) and (
            self.node.get_inputs_that_alias_output() or self.node.get_mutation_names()
        ):
            V.graph.wrapper_code.codegen_allocation(self.node)
            return

        # hacky check for if V.kernel is a real kernel or NullHandler
        if (
            hasattr(V.kernel, "args")
            and self.get_name() in V.kernel.inplace_update_buffers
        ):
            V.graph.wrapper_code.codegen_inplace_reuse(
                self.scheduler.name_to_node[
                    V.kernel.inplace_update_buffers[self.get_name()]
                ].node,
                self.node,
            )
        else:
            V.graph.wrapper_code.codegen_allocation(self.node)

    def can_free(self):
        # There's no real allocated buffer, no need to free it
        if isinstance(self.node.layout, ir.NoneLayout):
            return False
        for use in self.users:
            if isinstance(use.node, OutputNode):
                return False
        return True

    def codegen_originating_info(self, buffer, only_once=True):
        if not config.comment_origin:
            return

        if only_once and self.written:
            return
        origins = self.node.origins
        out_lines = []

        for o in origins:
            if o.op == "output":
                # These are boring and samey
                continue

            out_lines.append("")
            # TODO(voz): Should the pragma be constant somewhere?
            out_lines.append("#pragma CMT ORIGIN:")
            op_info_str = f"#pragma CMT {o.op} {o.target}"
            if "seq_nr" in o.meta:
                op_info_str = op_info_str + f" seq_nr:{o.meta['seq_nr']}"
            out_lines.append(op_info_str)
            if "stack_trace" in o.meta:
                stack_trace = f"{o.meta['stack_trace']}"
                stack_trace_last_line = stack_trace.split("|")[-1]
                out_lines.append(
                    "#pragma CMT "
                    + stack_trace_last_line.replace("{", "{{")
                    .replace("}", "}}")
                    .replace("\n", "\\")
                )
                out_lines.append("#pragma CMT END ORIGIN")
                out_lines.append("")

        if len(out_lines) == 0:
            return

        # TODO(voz): Ostensibly, we should not need this. But there are cases where C++ codegen does
        # not use BracesBuffer, so we have no good indicator of a C++ buffer atm.
        buffer.writelines(out_lines)
        self.written = True

    def get_read_write_buffers_sizes(self) -> int:
        """
        Counting the number of bytes accessed for a kernel is
        surprisingly tricky. In particular, there is a differentiation
        between 'theoretical' memory accesses and practical memory
        accesses. For example, a layernorm kernel may actually access an
        input 3 times, but in theory, it only needs to access its input
        once (and may be optimized to do so through say, persistent
        reductions)

        Another example is that even though a buffer is passed in, we may
        not access the entire buffer. This may occur if we are accessing
        a slice of the buffer. Another tricky case is for indirect
        indexing, where the amount of bytes accessed depends on the
        values of the input.

        What this function aims to compute is the memory accesses for
        worst-case inputs, best-case optimization. What this means is
        that for each buffer we compute the amount of potential accesses in two ways and take the minimum.

        1. Numel in ranges multiplied by number of deps the buffer has
        2. The buffer size
        """
        if isinstance(self, NopKernelSchedulerNode):
            return 0
        if isinstance(self, ExternKernelSchedulerNode) and isinstance(
            self.node, MultiOutput
        ):
            return 0

        if isinstance(self, SchedulerNode):
            node_numel = V.graph.sizevars.size_hint(
                sympy_product(self.get_ranges()[0])
                * sympy_product(self.get_ranges()[1])
            )
        else:
            node_numel = int(1e9)
        buf_accesses = collections.defaultdict(list)
        for dep in self.read_writes.reads | self.read_writes.writes:
            buf_accesses[dep.name].append(dep)

        reads = {dep.name for dep in self.read_writes.reads}
        writes = {dep.name for dep in self.read_writes.writes}

        def is_materialized(buf, snodes):
            users = self.scheduler.name_to_node[buf].users
            buf_uses = {user.node for user in users}
            return len(buf_uses - set(snodes)) > 0

        if isinstance(self, FusedSchedulerNode):
            removed_buffers = {
                dep for dep in writes if not is_materialized(dep, self.snodes)
            }
            writes = writes - removed_buffers
            reads = reads - removed_buffers
        node_bytes = 0

        for buf_name in reads | writes:
            buf_accessed_elems = sum([node_numel for dep in buf_accesses[buf_name]])
            buf: Union[ir.Buffer, ir.TensorBox]
            if buf_name in V.graph.name_to_buffer:
                buf = V.graph.name_to_buffer[buf_name]
            elif buf_name in V.graph.graph_inputs:
                buf = V.graph.graph_inputs[buf_name]
            else:
                continue

            def get_buf_elems(buf):
                return V.graph.sizevars.size_hint(sympy_product(buf.get_size()))

            # Kind of a lazy way to get the MultiOutput nodes corresponding to
            # a MultiOutputLayout
            if isinstance(buf.layout, MultiOutputLayout):
                users = self.scheduler.name_to_node[buf.get_name()].users
                buf_elems = sum(get_buf_elems(user.node.node) for user in users)
            else:
                buf_elems = get_buf_elems(buf)

            node_bytes += min(buf_elems, buf_accessed_elems) * get_dtype_size(
                buf.get_dtype()
            )

        return node_bytes

    def get_estimated_runtime(self) -> float:
        """
        Returns estimated op runtime in nanoseconds (ns)
        """
        layout = None
        dtype = None
        if not hasattr(self, "node") or not self.node:
            assert isinstance(
                self, (FusedSchedulerNode, ForeachKernelSchedulerNode)
            ), f"{type(self)=}"
            assert self.snodes
            if not self.snodes[0].node:
                return 0
            layout = self.snodes[0].node.get_layout()
            dtype = self.snodes[0].node.get_dtype()
        else:
            layout = self.node.get_layout()
            dtype = self.node.get_dtype()

        if not is_gpu(layout.device.type):
            # default to no reordering based on runtime
            return 0

        # Collective kernels
        if is_collective(self.node):
            return estimate_nccl_collective_runtime(self.node)
        elif is_wait(self.node):
            # ir.Wait is only used for collective ops.
            # The time needed for the collective op is already estimated and considered
            # when we are processing the collective op IR node, so ir.Wait takes 0 time
            # since it doesn't take extra time to get the result after the collective is completed.
            return 0

        try:
            gpu_memory_bandwidth = get_gpu_dram_gbps()
            gpu_flops = get_device_tflops(dtype) * 10**12
        except Exception:
            return 0

        if isinstance(self, ExternKernelSchedulerNode):
            assert isinstance(self.node, ir.ExternKernel), f"{type(self.node)=}"
            op = kernel_name_to_op.get(
                getattr(self.node, "python_kernel_name", ""), None
            )

            # if there is a resolved op, dry-run using fake mode and record flop count
            if op is not None:
                from torch._subclasses.fake_tensor import FakeTensorMode
                from torch.utils.flop_counter import FlopCounterMode

                with FakeTensorMode(), FlopCounterMode(
                    display=False
                ) as flop_counter_mode:
                    from .ir import ir_node_to_tensor

                    fake_inputs = [
                        ir_node_to_tensor(input, guard_shape=False)
                        for input in self.node.inputs
                    ]
                    cls = self.node.__class__
                    cls.process_kernel(op, *fake_inputs, **self.node.kwargs)

                    # TODO(xmfan): find a better heuristic to model FLOPS/latency relationship
                    factor = 1.0
                    counted_flops = flop_counter_mode.get_total_flops()
                    counted_bytes = self.get_read_write_buffers_sizes()
                    compute_time = (factor * counted_flops / gpu_flops) * 1e9
                    transfer_time = counted_bytes / gpu_memory_bandwidth

                    # Return estimated runtime in nanoseconds
                    return max(compute_time, transfer_time)

        elif isinstance(self, FusedSchedulerNode) or isinstance(
            self.node, ComputedBuffer
        ):
            # Return estimated runtime in nanoseconds (bytes / gbps)
            return self.get_read_write_buffers_sizes() / gpu_memory_bandwidth

        return 0


class ExternKernelSchedulerNode(BaseSchedulerNode):
    def debug_str_extra(self) -> str:
        return f"{self.get_name()}.node.kernel = {getattr(self.node, 'python_kernel_name', None)}"

    def is_extern(self):
        return True

    def has_side_effects(self):
        return hasattr(self.node, "has_side_effects") and self.node.has_side_effects()

    def can_inplace(self, read_dep: dependencies.MemoryDep):
        if self.get_aliases() or self.is_template():
            return False

        if read_dep.name not in self.scheduler.name_to_node:
            # don't allow reuse of an 'input' buffer, we don't own it
            # (would this have been fixed if I tracked mutations properly above?)
            return False
        if not isinstance(
            self.node, (torch._inductor.ir.AllReduce, torch._inductor.ir.InPlaceHint)
        ):
            # TODO make this a property of the IR
            return False

        if len(self.read_writes.writes) == 1:
            write_dep = next(iter(self.read_writes.writes))
            numel_diff = read_dep.get_numel() - write_dep.get_numel()
            return V.graph.sizevars.simplify(numel_diff) == 0

        return False


class NopKernelSchedulerNode(BaseSchedulerNode):
    pass


class SchedulerNode(BaseSchedulerNode):
    def __init__(
        self,
        scheduler: "Scheduler",
        node: Union[ir.ComputedBuffer, ir.TemplateBuffer],
    ):
        super().__init__(scheduler, node)
        self._compute_attrs()

    def _compute_attrs(
        self,
        extra_indexing_constraints: Optional[Tuple[Dict[Any, Any], List[Any]]] = None,
    ):
        assert isinstance(self.node, (ir.ComputedBuffer, ir.TemplateBuffer))
        self._sizes, self._body = self.node.simplify_and_reorder(
            extra_indexing_constraints=extra_indexing_constraints
        )

        group_fn = self.scheduler.get_backend(self.node.get_device()).group_fn
        self.group = (self.node.get_device(), group_fn(self._sizes))

        if isinstance(self.node, ir.TemplateBuffer):
            self.set_read_writes(self.node.normalized_read_writes())
        else:
            self.set_read_writes(
                dependencies.extract_read_writes(
                    self._body, *self._sizes, normalize=True
                )
            )

    def recompute_size_and_body(
        self, extra_indexing_constraints: Tuple[Dict[Any, Any], List[Any]]
    ):
        self._compute_attrs(extra_indexing_constraints=extra_indexing_constraints)

    def debug_str_extra(self) -> str:
        name = self.get_name()
        lines = [
            f"{name}.group.device = {self.group[0]}",
            f"{name}.group.iteration = {self.group[1]}",
            f"{name}.sizes = {self._sizes}",
        ]
        if self.get_aliases():
            lines.append(f"{name}.aliases = {pformat(self.get_aliases())}")
        if self.get_mutations():
            lines.append(f"{name}.mutations = {pformat(self.get_mutations())}")
        if isinstance(self._body, ir.LoopBody):
            lines.append(f"class {name}_loop_body:")
            lines.append(textwrap.indent(self._body.debug_str(), "    "))
        return "\n".join(lines)

    def get_ranges(self):
        return self._sizes

    def is_reduction(self):
        assert isinstance(
            self.node, (ir.ComputedBuffer, ir.TemplateBuffer)
        ), f"{type(self.node)=}"
        return bool(self.node.get_reduction_type())

    def is_split_scan(self):
        assert isinstance(
            self.node, (ir.ComputedBuffer, ir.TemplateBuffer)
        ), f"{type(self.node)=}"
        return isinstance(self.node, ir.ComputedBuffer) and isinstance(
            self.node.data, ir.SplitScan
        )

    def is_template(self):
        return isinstance(self.node, ir.TemplateBuffer)

    def get_template_node(self):
        return self.node if self.is_template() else None

    def run(self, *index_vars):
        self.decide_inplace_update()
        self.mark_run()
        self.codegen(index_vars)

    def mark_run(self):
        self.allocate()

    def ranges_from_index_vars(self, index_vars):
        sizes = self._sizes
        assert sum(map(len, sizes)) == sum(map(len, index_vars))
        var_ranges = dict(
            zip(
                itertools.chain.from_iterable(index_vars),
                itertools.chain.from_iterable(sizes),
            )
        )
        return var_ranges

    def codegen(self, index_vars):
        var_ranges = self.ranges_from_index_vars(index_vars)
        try:
            with V.set_ops_handler(
                SimplifyIndexing(V.get_ops_handler(), var_ranges)
            ), V.kernel.set_current_node(self):
                self._body(*index_vars)
        except Exception:
            log.fatal("Error in codegen for %s", self.node)
            raise

    def pointwise_read_writes(self):
        """
        Get the memory dependencies in the non-reduction axis.
        """
        sizes, reduction_sizes = self._sizes

        def fn(index):
            return self._body(index, [sympy.Integer(0) for _ in reduction_sizes])

        return dependencies.extract_read_writes(fn, sizes)

    def can_inplace(self, read_dep: dependencies.MemoryDep):
        if self.get_aliases() or self.is_template():
            return False
        if len(self.read_writes.writes) == 1 and isinstance(
            read_dep, dependencies.MemoryDep
        ):
            write_dep = next(iter(self.read_writes.writes))
            assert isinstance(write_dep, dependencies.MemoryDep), f"{type(write_dep)=}"
            return read_dep.index == write_dep.index and read_dep.size == write_dep.size
        return False

    @cache_on_self
    def _get_atomic_add_buffers(self) -> Set[str]:
        buffers_store_as_atomic_add = set()
        if isinstance(self._body, ir.LoopBody):
            for node in self._body.get_nodes():
                if (
                    node.op == "call_method"
                    and node.target == "store"
                    and (
                        ("mode" in node.kwargs and node.kwargs["mode"] == "atomic_add")
                        or (len(node.args) == 5 and node.args[4] == "atomic_add")
                    )
                ):
                    buffers_store_as_atomic_add.add(
                        node.kwargs["name"]
                        if "name" in node.kwargs
                        else (node.args[1] if len(node.args) >= 2 else "")
                    )
        return buffers_store_as_atomic_add

    def has_atomic_add(self, check_buf):
        return check_buf in self._get_atomic_add_buffers()


class FusedSchedulerNode(BaseSchedulerNode):
    """
    This is a "fake" scheduler node that represents a group of scheduler nodes
    that are meant to be fused together. The way it does this is by maintaining
    its unmet dependencies as the union of its constituent nodes.
    """

    @classmethod
    def fuse(cls, node1: BaseSchedulerNode, node2: BaseSchedulerNode):
        assert node1.scheduler is node2.scheduler
        assert isinstance(node1, (SchedulerNode, FusedSchedulerNode)) and isinstance(
            node2, (SchedulerNode, FusedSchedulerNode)
        )
        return cls(node1.scheduler, list(node1.get_nodes()) + list(node2.get_nodes()))  # type: ignore[arg-type]

    def __init__(self, scheduler: "Scheduler", snodes: List[SchedulerNode]):
        # NB: No need to call super().__init__() because we don't need to re-use any of its logic.
        self.snodes = snodes
        self.scheduler = scheduler
        self.node: ir.Buffer = None  # type: ignore[assignment]
        self.users: List[NodeUser] = []
        self.inverse_users = []
        self.node_users = []
        self.group = max(snodes, key=lambda x: int(x.is_reduction())).group
        self.ancestors = set.union(
            *[x.ancestors for x in snodes if x.ancestors is not None]
        )

        self.set_read_writes(
            dependencies.ReadWrites.merge_list([x.read_writes for x in snodes])
        )

        self.unmet_dependencies = {
            dep
            for dep in set.union(*[x.unmet_dependencies for x in snodes])
            if dep.name not in self.get_names()
        } - self.read_writes.writes
        self.min_order = min([x.min_order for x in self.snodes])
        self.max_order = max([x.max_order for x in self.snodes])

    @cache_on_self
    def get_name(self) -> str:
        return "_".join([x.get_name() for x in self.snodes])

    def get_first_name(self) -> str:
        return self.snodes[0].get_name()

    @cache_on_self
    def get_names(self) -> Set[str]:
        return set.union(*[x.get_names() for x in self.snodes])

    def debug_str_extra(self) -> str:
        lines = [
            f"{self.get_name()}.snodes[{i}] =\n{node.debug_str()}"
            for i, node in enumerate(self.snodes)
        ]
        return textwrap.indent("\n".join(lines).rstrip(), "    ")

    def set_last_usage(
        self, future_used_buffers: Set[str], mutation_real_name: Dict[str, str]
    ):
        # Set self.last_usage using the global information
        # This will be used for inter-kernel optimisations
        super().set_last_usage(future_used_buffers, mutation_real_name)
        # Set self.last_usage on the snodes
        # This will be used for optimisations within the kernel
        future_used_buffers: Set[str] = set()
        for node in reversed(self.snodes):
            node.set_last_usage(future_used_buffers, mutation_real_name)
            future_used_buffers.update(node.last_usage)  # type: ignore[arg-type]

    @cache_on_self
    def used_buffer_names(self) -> Set[str]:
        return set.union(*[x.used_buffer_names() for x in self.snodes])

    @cache_on_self
    def used_or_aliased_buffer_names(self) -> Set[str]:
        return set.union(*[x.used_or_aliased_buffer_names() for x in self.snodes])

    def get_nodes(self) -> List[SchedulerNode]:
        return self.snodes

    def __repr__(self):
        return f"{type(self).__name__}(nodes={self.get_name()})"

    @cache_on_self
    def is_reduction(self):
        return any(x.is_reduction() for x in self.snodes)

    @cache_on_self
    def is_split_scan(self):
        return any(x.is_split_scan() for x in self.snodes)

    @cache_on_self
    def is_template(self):
        return any(x.is_template() for x in self.snodes)

    @cache_on_self
    def get_template_node(self):
        for node in self.snodes:
            if node.is_template():
                return node
        return None

    def get_device(self):
        return self.group[0]

    @cache_on_self
    def has_aliasing_or_mutation(self):
        return any(x.has_aliasing_or_mutation() for x in self.snodes)

    @cache_on_self
    def op_counts(self):
        op_counts: Counter[str] = collections.Counter()
        for node in self.snodes:
            op_counts.update(node.op_counts())
        return op_counts

    def has_atomic_add(self, check_buf):
        return any(
            (
                isinstance(sub_schedule_node1, SchedulerNode)
                and sub_schedule_node1.has_atomic_add(check_buf)
            )
            for sub_schedule_node1 in self.get_nodes()
        )

    # None of these need to be implemented, as a FusedSchedulerNode is just an
    # abstraction for scheduling purposes
    def update_mutated_names(self, renames: Dict[str, str]):
        raise NotImplementedError

    def add_mutation_dep(self, name):
        raise NotImplementedError

    def set_users(self, users: List["NodeUser"]):
        raise NotImplementedError

    def get_aliases(self):
        raise NotImplementedError

    def get_mutations(self):
        raise NotImplementedError

    def can_inplace(self, read_dep: dependencies.MemoryDep):
        raise NotImplementedError

    def allocate(self):
        raise NotImplementedError

    def can_free(self):
        raise NotImplementedError

    def debug_str(self) -> str:
        """Longer form printout for trace logs"""
        name = self.get_name()
        node_typestr = ",".join(type(n).__name__ for n in self.snodes)
        lines = [
            f"{name}: {type(self).__name__}({node_typestr})",
            f"{name}.writes = {pformat(self.read_writes.writes)}",
            f"{name}.unmet_dependencies = {pformat(self.unmet_dependencies)}",
            f"{name}.met_dependencies = {pformat(self.read_writes.reads - self.unmet_dependencies)}",
            f"{name}.users = {self.users}",
        ]
        try:
            lines += [
                self.debug_str_extra(),
            ]
        except Exception:
            log.warning("Ignoring error in debug_str()", exc_info=True)

        return "\n".join(lines).rstrip()


class ForeachKernelSchedulerNode(FusedSchedulerNode):
    """Scheduler node which consists of a list of scheduler nodes that each operate on a
    distinct tensor in a list of tensors."""

    def get_consumer_subnode_for(self, producer):
        if producer.get_name() in self.read_to_node:
            return self.read_to_node[producer.get_name()]

        return None

    def get_producer_subnode_for(self, consumer):
        for rd in consumer.read_writes.reads:
            if rd.name in self.name_to_node:
                return self.name_to_node[rd.name]

        return None

    @classmethod
    def can_fuse(cls, producer, consumer):
        why = WhyNoFuse(producer, consumer)
        if producer.is_foreach() and consumer.is_foreach():
            foreach_match = len(producer.snodes) == len(consumer.snodes)
            if not foreach_match:
                why("foreach do not have same length")
            return foreach_match and all(
                producer.scheduler.can_fuse(l, r)
                for l, r in zip(producer.snodes, consumer.snodes)
            )
        elif consumer.is_foreach():
            consumer_subnode = consumer.get_consumer_subnode_for(producer)
            if consumer_subnode is not None:
                return consumer.scheduler.can_fuse(producer, consumer_subnode)

            why("candidate producer is not dep of any foreach consumer")
            return False

        elif producer.is_foreach():
            producer_subnode = producer.get_producer_subnode_for(consumer)
            if producer_subnode is not None:
                return producer.scheduler.can_fuse(producer_subnode, consumer)

            why("candidate consumer has no dep in any foreach producer")
            return False

        raise AssertionError(
            "At least one node passed to ForeachKernelSchedulerNode.can_fuse should be a foreach node"
        )

    @classmethod
    def fuse(cls, producer, consumer):
        assert producer.is_foreach() or consumer.is_foreach()
        prev_node_1 = None
        prev_node_2 = None
        if producer.is_foreach() and consumer.is_foreach():
            fused_nodes = [
                FusedSchedulerNode.fuse(l, r)
                for l, r in zip(producer.snodes, consumer.snodes)
            ]
        elif producer.is_foreach():
            producer_subnode = producer.get_producer_subnode_for(consumer)
            fused_nodes = []
            prev_node_1 = producer
            prev_node_2 = None
            for node in producer.snodes:
                if node is producer_subnode:
                    new_node = FusedSchedulerNode.fuse(node, consumer)
                    prev_node_2 = new_node
                    fused_nodes.append(new_node)
                else:
                    fused_nodes.append(node)

        elif consumer.is_foreach():
            consumer_subnode = consumer.get_consumer_subnode_for(producer)
            fused_nodes = []
            prev_node_1 = consumer
            prev_node_2 = None

            for node in consumer.snodes:
                if node is consumer_subnode:
                    new_node = FusedSchedulerNode.fuse(producer, node)
                    prev_node_2 = new_node
                    fused_nodes.append(new_node)
                else:
                    fused_nodes.append(node)

        return cls(producer.scheduler, fused_nodes, prev_node_1, prev_node_2)  # type: ignore[possibly-undefined]

    def __init__(
        self,
        scheduler: "Scheduler",
        nodes: List[SchedulerNode],
        prev_node_1=None,
        prev_node_2=None,
    ):
        self.read_to_node = {}
        self.name_to_node = {}

        if prev_node_1 is None or prev_node_2 is None:
            super().__init__(scheduler, nodes)

            for node in nodes:
                for read in node.read_writes.reads:
                    self.read_to_node[read.name] = node

                for name in node.get_names():
                    self.name_to_node[name] = node
        else:
            self.scheduler = scheduler
            self.snodes = nodes
            self.node: ir.Buffer = None  # type: ignore[assignment]
            self.users: List[NodeUser] = []

            self.set_read_writes(
                dependencies.ReadWrites.merge_list(
                    [prev_node_1.read_writes, prev_node_2.read_writes]
                )
            )

            self.unmet_dependencies = {
                dep
                for dep in set.union(
                    prev_node_1.unmet_dependencies, prev_node_2.unmet_dependencies
                )
                if dep.name not in self.get_names()
            } - self.read_writes.writes

            self.min_order = min([prev_node_1.min_order, prev_node_2.min_order])
            self.max_order = max([prev_node_1.max_order, prev_node_2.max_order])

            foreach_node = prev_node_1 if prev_node_1.is_foreach() else prev_node_2
            other_node = prev_node_2 if prev_node_1.is_foreach() else prev_node_1

            self.ancestors = foreach_node.ancestors
            self.ancestors.update(other_node.ancestors)

            self.name_to_node = foreach_node.name_to_node
            for name in other_node.get_names():
                self.name_to_node[name] = other_node

        self.group = (nodes[0].get_device(), "foreach")

        self.origins: Set[torch.fx.Node] = set()

    def mark_run(self):
        raise NotImplementedError

    def codegen(self):
        assert isinstance(self.node, ir.ComputedBuffer), f"{type(self.node)=}"
        self.node.get_store_function()(self.node.make_loader()())

    def can_free(self):
        return NotImplementedError

    def is_foreach(self):
        return True

    def get_subkernel_nodes(self):
        """Returns a list of nodes which comprise the foreach kernel, operating on corresponding elements of our input lists.
        These nodes may be vertically fused."""
        return list(self.snodes)

    def get_nodes(self):
        """Returns all nodes contained in this kernel, unpacking fused nodes into their constituent scheduler nodes."""
        return list(itertools.chain.from_iterable(x.get_nodes() for x in self.snodes))

    def get_first_name(self):
        return self.snodes[0].get_first_name()

    def prune_redundant_deps(self, name_to_fused_node):
        _prune_redundant_deps(self, name_to_fused_node)

        for node in self.snodes:
            node.prune_redundant_deps(name_to_fused_node)


def pick_loop_order(stride_lengths, sizes, priority_idx=()):
    """
    A heuristic to decide loop iteration orders.  This has not been well
    tuned and may be something we should autotune.
    """

    @functools.cmp_to_key
    def index_cmp(a, b):
        if sizes[a] == 1 or sizes[b] == 1:
            # 1-sizes don't matter, just move them to the end
            return cmp(sizes[a] == 1, sizes[b] == 1)

        stride_len_a = [sl[a] for sl in stride_lengths]
        stride_len_b = [sl[b] for sl in stride_lengths]

        # equivalent to
        # np.logical_or(stride_lengths[:, b] == 0, stride_lengths[:, a] < stride_lengths[:, b]).all()
        a_first = sum(
            sl_b == 0 or sl_a < sl_b for sl_a, sl_b in zip(stride_len_a, stride_len_b)
        )
        b_first = sum(
            sl_a == 0 or sl_b < sl_a for sl_a, sl_b in zip(stride_len_a, stride_len_b)
        )
        if a_first > b_first:
            return -1
        if b_first > a_first:
            return 1

        # otherwise contiguous
        return cmp(b, a)

    order = list(reversed(range(len(stride_lengths[0]))))
    if len(priority_idx) > 0:
        # if we have priority node, only use that node's order
        stride_lengths = [stride_lengths[pi] for pi in priority_idx]
    if config.pick_loop_orders:
        order.sort(key=index_cmp)
    return order


@dataclasses.dataclass
class NodeUser:
    node: BaseSchedulerNode
    can_inplace: bool = False

    # A weak user must be scheduled after a given node, but doesn't actually
    # use the result
    is_weak: bool = False

    def __hash__(self):
        return hash((self.node.get_name(), self.can_inplace, self.is_weak))

    def __eq__(self, other):
        return (
            self.get_name() == other.get_name()
            and self.can_inplace == other.can_inplace
            and self.is_weak == other.is_weak
        )

    def get_name(self):
        return self.node.get_name()

    def merge(self, other: "NodeUser") -> "NodeUser":
        assert self.node is other.node
        return NodeUser(
            self.node,
            self.can_inplace and other.can_inplace,
            self.is_weak and other.is_weak,
        )


_post_grad_graph_counter = itertools.count()


class Scheduler:
    @dynamo_timed
    def __init__(self, nodes):
        super().__init__()
        self.backends = {}
        self.fuse_cache = {}
        self.post_grad_graph_id = next(_post_grad_graph_counter)

        self.available_buffer_names = {
            *V.graph.graph_inputs.keys(),
            *V.graph.constants.keys(),
        }

        self.nodes = [self.create_scheduler_node(n) for n in nodes]

        # some new constants could have been created above
        self.available_buffer_names.update(V.graph.constants.keys())
        for node in self.nodes:
            node.prune_deps()

        self.name_to_node: Dict[str, BaseSchedulerNode] = {
            n.get_name(): n for n in self.nodes
        }
        self.name_to_fused_node: Dict[
            str, BaseSchedulerNode
        ] = dict()  # set in fuse_nodes()

        # mutation_real_name: Maps back to the original name for codegen
        # Example:
        # If you mutate buf0 inside of buf1's kernel, then:
        # mutation_real_name = {"buf0" : "buf1"}
        # all subsequent uses of buf0 become buf1's usage in dependency graph
        self.mutation_real_name = {}

        # We handle mutation by renaming modified versions of the same
        # buffer in the dependency graph to prevent cycles.
        # mutation_renames: tracks the current name for a given buffer
        #                   (changed once per mutation)
        # Example:
        # If you mutate buf0 inside of buf1's kernel, then:
        # mutation_renames = {"buf1" : "buf0"}
        # in codegen we only use buf0, never buf1
        self.mutation_renames = {}

        self.compute_dependencies()
        self.topological_sort_schedule()
        self.dead_node_elimination()
        if config.reorder_for_compute_comm_overlap:
            comms.decide_global_ordering_of_comms(self.nodes)
        self.compute_ancestors()

        metrics.ir_nodes_pre_fusion += len(self.nodes)
        V.debug.ir_pre_fusion(self.nodes)
        self.num_orig_nodes = len(self.nodes)
        self.name_to_fused_node = {n.get_name(): n for n in self.nodes}
        self.create_foreach_nodes()
        self.topological_sort_schedule()
        self.logged_slow_fusion = set()
        self.fuse_nodes()
        self.finalize_multi_template_buffers()
        if config.reorder_for_compute_comm_overlap:
            # Refresh node_users and inverse_users to reflect fused nodes
            self.compute_node_users()
            self.nodes = comms.reorder_compute_and_comm_for_overlap(self.nodes)
        self.compute_last_usage()
        V.debug.ir_post_fusion(self.nodes)
        V.debug.graph_diagram(self.nodes)
        self.debug_draw_graph()

        # used during codegen:
        self.current_device: torch.device = None  # type: ignore[assignment]
        self.buffer_names_to_free = set()

        # fx graph node to the position it appears in the graph
        # for debug attribution
        self.origin_to_index = {}

        get_metric_table("graph_stats").add_row(
            lambda: {
                "graph_id": self.post_grad_graph_id,
                "num_nodes_before_fusion": self.num_orig_nodes,
                "num_nodes_after_fusion": len(self.nodes),
            }
        )

    def debug_draw_graph(self):
        """Generate an image of the graph for debugging"""
        if os.environ.get("INDUCTOR_WRITE_SCHEDULER_GRAPH", None) == "1":
            from .debug import draw_buffers

            draw_buffers(self.nodes, print_graph=True)

    def debug_print_nodes(self, label):
        if log.isEnabledFor(logging.INFO):
            log.info("%s:", label)
            for node in self.nodes:
                node.log_details()

    def create_scheduler_node(self, node):
        assert (
            node.origins is not None
        ), "All nodes passed to scheduling must have an origin"
        if node.is_no_op():
            return NopKernelSchedulerNode(self, node)
        elif isinstance(node, (ir.ComputedBuffer, ir.TemplateBuffer)):
            return SchedulerNode(self, node)
        elif isinstance(node, ir.ExternKernel):
            return ExternKernelSchedulerNode(self, node)
        else:
            raise NotImplementedError(node)

    def create_foreach_nodes(self):
        removed_node_names = set()
        fe_nodes = []
        kept_node_names = self.name_to_fused_node.keys()

        for names in V.graph.lists.values():
            names = [
                name
                for name in names
                if name in kept_node_names
                and not isinstance(self.name_to_node[name], NopKernelSchedulerNode)
            ]
            if not names:
                # All nodes eliminated
                continue

            removed_node_names.update(names)
            snodes = [self.name_to_node[name] for name in names]

            fe_node = ForeachKernelSchedulerNode(self, snodes)  # type: ignore[arg-type]

            fe_nodes.append(fe_node)

            for name in names:
                self.name_to_fused_node[name] = fe_node

        self.nodes = [
            node for node in self.nodes if node.get_name() not in removed_node_names
        ] + fe_nodes

    def compute_dependencies(self):
        """
        Create dependency edges between nodes, handling aliasing and
        mutation properly.
        """

        T = TypeVar("T")

        class DedupList(Generic[T]):
            """
            This data structure behaves like a list except it makes sure the
            elements remain unique.
            Normally one could use a set/dict for this purpose however
            the list in question gets elements appended as it is being
            iterated over which means that we need to keep the list
            semantics.
            """

            def __init__(self, items=None, membership=None):
                self.items = items or list()
                self.membership = membership or set()

            def append(self, node_user: T) -> None:
                if node_user in self.membership:
                    return
                self.items.append(node_user)
                self.membership.add(node_user)

            def __add__(self, other: "DedupList[T]") -> "DedupList[T]":
                new_membership = set.union(self.membership, other.membership)
                new_items = self.items + [
                    x for x in other.items if x not in self.membership
                ]
                return DedupList(new_items, new_membership)

        name_to_users: DefaultDict[str, DedupList[NodeUser]] = collections.defaultdict(
            DedupList
        )

        # handle aliasing by using python aliasing in name_to_users
        # if foo aliases bar then we will make name_to_users["foo"] point
        # to the same python list as name_to_users["bar"]
        for node1 in self.nodes:
            node1_name = node1.get_name()
            for node2_name in node1.get_aliases():
                if node1_name in name_to_users and node2_name in name_to_users:
                    # merge the two
                    list1 = name_to_users[node1_name]
                    list2 = name_to_users[node2_name]
                    combined = list1 + list2
                    for key in name_to_users.keys():
                        if name_to_users[key] is list1 or name_to_users[key] is list2:
                            name_to_users[key] = combined
                elif node1_name in name_to_users:
                    name_to_users[node2_name] = name_to_users[node1_name]
                else:
                    name_to_users[node1_name] = name_to_users[node2_name]

        def rename(n):
            if n in self.mutation_renames:
                return rename(self.mutation_renames[n])
            return n

        def dep_closure(node_name):
            reachable_names = {node_name}
            node = self.name_to_node[node_name]
            write_dep = next(iter(node.read_writes.writes))
            for read_dep in node.read_writes.reads:
                if (
                    read_dep.name in self.name_to_node
                    and isinstance(read_dep, dependencies.MemoryDep)
                    and isinstance(write_dep, dependencies.MemoryDep)
                    and read_dep.index == write_dep.index
                    and read_dep.size == write_dep.size
                ):
                    reachable_names.update(dep_closure(read_dep.name))
            return reachable_names

        def add_user(used_by_name, user_node, can_inplace=False, is_weak=False):
            name_to_users[rename(used_by_name)].append(
                NodeUser(user_node, can_inplace, is_weak)
            )

        unbacked_symbol_to_origin_node = {}

        for node in self.nodes:
            log.debug("scheduling %s", node.node)

            # unbacked symbols don't follow ordinary buffer dependencies, so
            # we track their def/uses separately
            unbacked_symbol_defs = sorted(
                node.node.get_unbacked_symbol_defs(), key=lambda x: x.name
            )
            for s in unbacked_symbol_defs:
                assert isinstance(s, sympy.Symbol)
                # Pick the first definer as canonical.  There may be multiple
                # because if a MultiOutputLayout buffer propagates an unbacked
                # symint to multiple outputs, they will all claim to def it.
                if s not in unbacked_symbol_to_origin_node:
                    unbacked_symbol_to_origin_node[s] = node

            unbacked_symbol_uses = sorted(
                node.node.get_unbacked_symbol_uses(), key=lambda x: x.name
            )
            # if a kernel takes unbacked symints, register dependencies
            for s in unbacked_symbol_uses:
                assert (
                    s in unbacked_symbol_to_origin_node
                ), f"{s} not in {unbacked_symbol_to_origin_node}"
                node.add_fake_dep(StarDep(unbacked_symbol_to_origin_node[s].get_name()))

            # a node will mutate either 0 or 1 buffers
            assert len(node.get_mutations()) <= 1
            for alt_name in node.get_mutations():
                alt_name = rename(alt_name)
                # this node must run after the prior writer
                add_user(alt_name, node)
                node.add_mutation_dep(StarDep(alt_name))
                for other_node in name_to_users[alt_name].items:
                    # this node must run after all prior readers
                    other_name = rename(other_node.get_name())
                    known_dep_node_names = dep_closure(node.get_name())
                    if other_name not in known_dep_node_names:
                        # If this node already directly or indirectly depends on other_node,
                        # we don't need to insert an extra dep.
                        node.add_mutation_dep(WeakDep(other_name))
                        add_user(other_name, node, is_weak=True)

            # add normal non-mutation dependencies
            for read in node.read_writes.reads:
                is_weak = isinstance(read, WeakDep)
                add_user(read.name, node, node.can_inplace(read), is_weak)

            node.update_mutated_names(self.mutation_renames)

            # update our renaming scheme for the next iteration
            for alt_name in node.get_mutations():
                self.mutation_renames[rename(alt_name)] = node.get_name()
                self.mutation_renames[alt_name] = node.get_name()
                self.mutation_real_name[node.get_name()] = self.mutation_real_name.get(
                    alt_name, alt_name
                )

        # make sure outputs aren't dead-code-eliminated
        for node_name in V.graph.get_output_names():
            log.debug("scheduling output %s", node_name)
            add_user(node_name, OutputNode(StarDep(node_name)))

        # make sure unbacked symints aren't dead-code-eliminated
        for node in V.graph.graph_outputs:
            for s in node.get_unbacked_symbol_uses():
                assert (
                    s in unbacked_symbol_to_origin_node
                ), f"{s} not in {unbacked_symbol_to_origin_node.keys()}"
                node_name = unbacked_symbol_to_origin_node[s].node.name
                log.debug("scheduling output %s for unbacked symint %s", node_name, s)
                add_user(node_name, OutputNode(StarDep(node_name)))

        # make sure input mutation isn't dead-code-eliminated
        for name in self.mutation_renames:
            if name in V.graph.graph_inputs:
                add_user(name, OutputNode(StarDep(name)))
                V.graph.mutated_inputs.add(name)
            elif name in V.graph.constants:
                # In AOTI, module parameters and buffers are not lifted as graph inputs
                add_user(name, OutputNode(StarDep(name)))

        inp_names = {
            name: index for index, name in enumerate(V.graph.graph_inputs.keys())
        }
        V.graph.mutated_input_idxs = [
            inp_names[name] for name in V.graph.mutated_inputs
        ]

        # copy users information onto the nodes
        for node in self.nodes:
            node.set_users(name_to_users[node.get_name()].items)

        # populate inverse_users
        for node in self.nodes:
            for user in node.users:
                user.node.inverse_users.append(node)

    def compute_node_users(self):
        # set up buffer name to (fused)snode mapping
        buf_to_snode = {}
        for node in self.nodes:
            if isinstance(node, FusedSchedulerNode):
                for x in node.snodes:
                    buf_to_snode[x.get_name()] = node
            buf_to_snode[node.get_name()] = node

        for node in self.nodes:
            node.node_users = []
            node.inverse_users = []

        # compute inverse_users
        for node in self.nodes:
            inverse_users = []
            for dep in node.unmet_dependencies:
                assert dep.name in buf_to_snode
                dep_node = buf_to_snode[dep.name]
                inverse_users.append(dep_node)
            node.inverse_users = inverse_users

        # compute node_users
        # TODO: ideally, we should deduplicate .users and .node_users,
        # but currently .users contains extra information that's difficult to
        # extract into a standalone container.
        node_to_users: Dict[BaseSchedulerNode, List[BaseSchedulerNode]] = {}
        for node in self.nodes:
            for inverse_user in node.inverse_users:
                node_to_users.setdefault(inverse_user, []).append(node)
        for node, users in node_to_users.items():
            node.node_users = users

    def dead_node_elimination(self):
        """
        Remove any nodes without users
        """
        again = True  # repeat until a fixed point
        while again:
            updated_nodes = []
            for node in self.nodes:

                def can_eliminate_user(user: NodeUser):
                    return user.is_weak or user.get_name() in V.graph.removed_buffers

                can_eliminate = not node.has_side_effects() and all(
                    can_eliminate_user(u) for u in node.users
                )

                if not can_eliminate:
                    updated_nodes.append(node)
                else:
                    # dead code
                    log.debug("removed dead node: %s", node.get_name())
                    V.graph.removed_buffers.add(node.get_name())

            again = len(self.nodes) > len(updated_nodes)
            self.nodes = updated_nodes

        # Prune any WeakDeps no longer needed
        for node in self.nodes:
            node.prune_weak_deps()

    def topological_sort_schedule(self):
        """
        Ensure self.nodes is in topologically sorted order
        """
        seen: Set[ir.Buffer] = set()
        name_to_node: Dict[str, ir.Buffer] = dict()
        result: List[ir.Buffer] = []

        def visit(n):
            if n not in seen:
                seen.add(n)
                for dep in sorted(n.unmet_dependencies, key=lambda d: d.name):
                    visit(name_to_node[dep.name])
                result.append(n)

        for node in self.nodes:
            for name in node.get_names():
                name_to_node[name] = node
        for node in self.nodes:
            visit(node)
        self.nodes = result

    def compute_ancestors(self):
        """
        Populate each node.ancestors
        """
        # note self.nodes is topologically sorted
        name_to_ancestors: Dict[str, Set[str]] = {}
        for node in self.nodes:
            ancestors = set()
            for dep in node.unmet_dependencies:
                ancestors.add(dep.name)
                ancestors |= name_to_ancestors[dep.name]
            name_to_ancestors[node.get_name()] = ancestors
            node.ancestors = ancestors

        for order, node in enumerate(self.nodes):
            node.min_order = order
            node.max_order = order

    def fuse_nodes(self):
        """
        Mutates self.nodes to combine nodes into FusedSchedulerNodes.
        """
        for i in range(10):
            old_len = len(self.nodes)
            fusion_log.debug(
                "===== attempting fusion (%d/10): %d nodes =====",
                i + 1,
                old_len,
            )
            self.fuse_nodes_once()
            new_len = len(self.nodes)
            fusion_log.debug(
                "completed fusion round (%d/10): fused %d nodes into %d nodes\n",
                i + 1,
                old_len,
                new_len,
            )
            if new_len == old_len or new_len == 1:
                fusion_log.debug("===== fusion complete (%d iterations) =====", i + 1)
                break

    def benchmark_fused_nodes(self, nodes) -> Tuple[float, str]:
        """
        Benchmark fused list of nodes and return the execution time
        in milliseconds on randomly generated inputs.
        """
        assert len(nodes) > 0
        device = nodes[0].get_device()
        V.graph.scheduler = self
        self.current_device = device
        backend = self.get_backend(device)
        return backend.benchmark_fused_nodes(nodes)

    def finalize_multi_template_buffers(self):
        def replace_buffer(orig_node: ir.MultiTemplateBuffer, new_node: ir.Buffer):
            replaced_name = new_node.name
            orig_name = orig_node.get_name()
            assert isinstance(orig_name, str) and isinstance(replaced_name, str)

            del V.graph.name_to_buffer[replaced_name]
            new_node.name = orig_name

            V.graph.buffers.remove(orig_node)
            V.graph.name_to_buffer[orig_name] = new_node

        for i, node in enumerate(self.nodes):
            if isinstance(node, SchedulerNode) and isinstance(
                node.node, ir.MultiTemplateBuffer
            ):
                multi_node = node.node
                min_node_unfused, _ = multi_node.get_min_choice()

                if isinstance(
                    min_node_unfused,
                    torch._inductor.ir.TritonTemplateCallerBase,
                ):
                    node.node.finalize_as_triton_caller(min_node_unfused)
                    continue

                out_tensorbox = min_node_unfused.output_node()
                out_storage = out_tensorbox.data
                assert isinstance(out_storage, ir.StorageBox)
                out_buffer = out_storage.data
                assert isinstance(out_buffer, ir.Buffer)

                out_buffer.layout = multi_node.layout
                replace_buffer(multi_node, out_buffer)
                new_scheduler_node = self.create_scheduler_node(out_buffer)

                self.nodes[i] = new_scheduler_node
                self.name_to_node[node.get_name()] = new_scheduler_node
                self.name_to_fused_node[node.get_name()] = new_scheduler_node

                new_scheduler_node.users = node.users
                new_scheduler_node.min_order = node.min_order
                new_scheduler_node.max_order = node.max_order
                new_scheduler_node.last_usage = node.last_usage
                for user in new_scheduler_node.users:
                    user.node.inverse_users.remove(node)
                    user.node.inverse_users.append(new_scheduler_node)

    def speedup_by_fusion(self, node1, node2):
        """
        If config.benchmark_fusion is False, always return True.
        Otherwise, return True if fusion can brings speedup.
        """
        if not config.benchmark_fusion:
            return True

        if (
            node1.is_template()
            and not isinstance(node1.get_template_node(), ir.TritonTemplateBuffer)
            or node1.is_foreach()
            or node2.is_foreach()
        ):
            # TODO support benchmarking epilogue fusion
            return True

        node_list_1 = node1.get_nodes()
        device = node_list_1[0].get_device()

        # don't support benchmark fusion for CPU right now.
        if device.type == "cpu":
            return True

        node_list_2 = node2.get_nodes()
        node_list_fused = node_list_1 + node_list_2

        # We can not accurately benchmark kernel using atomic_add
        # due to how we generate random integer inputs.
        # Skip benchmarking them by allowing fusion.
        if any(
            hasattr(n.node, "data")
            and hasattr(n.node.data, "scatter_mode")
            and n.node.data.scatter_mode == "atomic_add"
            for n in node_list_fused
        ):
            return True

        from triton.compiler.errors import CompilationError

        why = WhyNoFuse(node1, node2)

        def log_fusion(ms_fused, ms1, ms2):
            if fusion_log.isEnabledFor(logging.DEBUG):
                if ms_fused < ms1 + ms2:
                    fusion_log.debug(
                        "can fuse (benchmark): fusing %s with %s cause %sx speedup",
                        node1.get_names(),
                        node2.get_names(),
                        green_text(f"{(ms1 + ms2) / ms_fused:.3f}"),
                    )
                else:
                    fusion_log.debug(
                        "cannot fuse (benchmark): fusing %s with %s cause %sx slowdown",
                        node1.get_names(),
                        node2.get_names(),
                        red_text(f"{ms_fused / (ms1 + ms2):.3f}"),
                    )

        if isinstance(node1, SchedulerNode) and isinstance(
            node1.node, ir.MultiTemplateBuffer
        ):
            multi_node = node1.node
            choice_timings = multi_node.choice_timings

            _, ms1 = multi_node.get_min_choice()
            ms2, path2 = self.benchmark_fused_nodes(node_list_2)

            min_ms_fused = float("inf")
            ms_fused_choice = None

            for choice, unfused_time in choice_timings.items():
                if not isinstance(choice, torch._inductor.ir.TritonTemplateCallerBase):
                    continue

                if unfused_time >= ms1 + ms2:
                    continue

                # TODO - parallel compile triton templates
                # TODO - should prune/skip choices that are not within certain % of best choice
                with node1.node.swap_as_triton_caller(choice):
                    ms_fused, _ = self.benchmark_fused_nodes(node_list_fused)

                    if ms_fused < min_ms_fused:
                        min_ms_fused = ms_fused
                        ms_fused_choice = choice

            log_fusion(min_ms_fused, ms1, ms2)

            # after we do a fusion, we finalize a triton template.
            # TODO - could preserve multi template and choices for subsequent fusions
            if min_ms_fused < (ms1 + ms2) and ms_fused_choice is not None:
                node1.node.finalize_as_triton_caller(ms_fused_choice)
                return True
            else:
                return False
        else:
            try:
                ms1, path1 = self.benchmark_fused_nodes(node_list_1)
                if math.isinf(ms1):
                    why("register spilling of the first kernel")
                    return False
                ms2, path2 = self.benchmark_fused_nodes(node_list_2)
                if math.isinf(ms2):
                    why("register spilling of the second kernel")
                    return False
                ms_fused, path_fused = self.benchmark_fused_nodes(node_list_fused)
                if math.isinf(ms_fused):
                    why("register spilling of the fused kernel")
                    return False
            except CompilationError as e:
                # workaround triton issue: https://github.com/openai/triton/issues/2151
                if "Loop-carried variable" in str(e):
                    return True  # allow fusion
                else:
                    raise

        log_fusion(ms_fused, ms1, ms2)
        if (
            is_metric_table_enabled("slow_fusion")
            and ms_fused >= ms1 + ms2
            and (path1, path2) not in self.logged_slow_fusion
        ):
            self.logged_slow_fusion.add((path1, path2))
            get_metric_table("slow_fusion").add_row(
                lambda: {
                    "kernel1_path": path1,
                    "kernel1_latency": ms1,
                    "kernel2_path": path2,
                    "kernel2_latency": ms2,
                    "fused_kernel_path": path_fused,
                    "fused_kernel_latency": ms_fused,
                    "slow_down_ratio": ms_fused / (ms1 + ms2),
                }
            )
        return ms_fused < ms1 + ms2

    def fuse_nodes_once(self):
        """
        Mutates self.nodes to combine nodes into FusedSchedulerNodes.

        This relies on two key functions to control the logic:
            - self.can_fuse(): checks if a fusion is legal
            - self.score_fusion(): assigns priority to a given fusion
        """
        fused_nodes = set(self.nodes)
        for node1, node2 in self.get_possible_fusions():
            node1 = self.name_to_fused_node[node1.get_first_name()]
            node2 = self.name_to_fused_node[node2.get_first_name()]
            if self.can_fuse(node1, node2) and not self.will_fusion_create_cycle(
                node1, node2
            ):
                if not self.speedup_by_fusion(node1, node2):
                    continue
                fusion_log.debug(
                    "fusing %s with %s", node1.get_name(), node2.get_name()
                )

                # above can_fuse asserts that node2 has the same device
                device = node1.get_device()
                node3 = self.get_backend(device).fuse(node1, node2)
                fused_nodes.remove(node1)
                fused_nodes.remove(node2)
                fused_nodes.add(node3)
                self.name_to_fused_node.update(
                    {n.get_name(): node3 for n in node3.get_nodes()}
                )
        self.nodes = sorted(fused_nodes, key=lambda x: x.min_order)
        self.topological_sort_schedule()
        self.prune_redundant_deps()

    def prune_redundant_deps(self):
        for node in self.nodes:
            node.prune_redundant_deps(self.name_to_fused_node)

    def get_possible_fusions(self):
        """
        Helper to find all legal fusion opportunities, sorted by self.score_fusion()
        """
        possible_fusions = []
        seen = set()

        def check_all_pairs(nodes):
            for node1_index, node1 in enumerate(nodes):
                for node2 in nodes[node1_index + 1 :]:
                    key = (node1, node2)
                    if key in seen:
                        continue
                    seen.add(key)

                    if self.can_fuse(node1, node2):
                        possible_fusions.append(key)
                    elif (node2.is_template() or node2.is_foreach()) and self.can_fuse(
                        node2, node1
                    ):
                        # foreach fusions and epilogue fusions are order dependent
                        possible_fusions.append((node2, node1))

        buffer_names_grouping = collections.defaultdict(list)
        for node in self.nodes:
            for buf in node.used_buffer_names():
                buffer_names_grouping[buf].append(node)
        for node_grouping in buffer_names_grouping.values():
            check_all_pairs(node_grouping)

        if config.aggressive_fusion:
            group_grouping = collections.defaultdict(list)
            for node in self.nodes:
                group = getattr(node, "group", None)
                if group:
                    group_grouping[group].append(node)
            for node_grouping in group_grouping.values():
                check_all_pairs(node_grouping)

        possible_fusions = self.get_possible_fusions_with_highest_priority(
            possible_fusions
        )
        possible_fusions.sort(key=self.score_fusion_key, reverse=True)
        fusion_log.debug("found %d possible fusions", len(possible_fusions))
        return possible_fusions

    def will_fusion_create_cycle(self, node1, node2):
        """
        Finds whether there's a path from node1 to node2 (or vice-versa)
        caused indirectly by other fusions.
        """

        def found_path(node):
            # only fused nodes can introduce new ancestors.
            if isinstance(node, FusedSchedulerNode) and node not in visited:
                visited.add(node)
                if node.get_names().issubset(combined_ancestors):
                    # All fusion outputs are in ancestors of node1 and node2, thus
                    # cannot introduce new path:
                    #
                    # 1. if output is neither descendent of node1 or node2, the
                    #        output cannot introduce a path
                    # 2. due to [can_fuse]: if WLOG output is descendent of node1, it cannot be
                    #        on path(node1->node2), hence it cannot be ancestor of node2
                    # 3. due to [acyclic]: if WLOG output is descendent of node1, it cannot be
                    #        ancestor of node1
                    return False
                else:
                    # continue DFS of new ancestors introduced by the fusion
                    return bool(combined_names & node.ancestors) or any(
                        found_path(self.name_to_fused_node[n])
                        for n in node.ancestors - combined_ancestors
                    )
            return False

        visited = set()
        combined_names = node1.get_names() | node2.get_names()
        combined_ancestors = (node1.ancestors | node2.ancestors) - combined_names
        cycle = any(found_path(self.name_to_fused_node[n]) for n in combined_ancestors)
        if cycle:
            WhyNoFuse(node1, node2)("will create cycle")
        return cycle

    def can_fusion_increase_peak_memory(
        self, node1: BaseSchedulerNode, node2: BaseSchedulerNode
    ):
        """
        This function prevents fusion for nodes that can increase memory
        footprint. This problem is more common in horizontal fusion, where nodes
        that are far apart in the original order get fused, lengthening the live
        intervals of tensors. This is very evident in models with activation
        checkpointing, where the recomputed nodes from different checkpointed
        regions get fused and significantly increase the memory footprint.

        The current attempt is a quick, possibly hacky, heuristic to prevent the
        fusion of nodes that are far away in the original order.

        A better but difficult to implement heurisitic would be to use live
        intervals of the buffers, find region of peak pressure in the original
        program and prevent fusion that crosses that peak region. We might need
        special care or good approximation in this implementation, as fusion of
        node changes live intervals, and re-computing live intervals and peak
        memory after each fusion can introduce large compilation overhead.
        """
        proximity_score = max(
            abs(node1.min_order - node2.max_order),
            abs(node2.min_order - node1.max_order),
        )
        return proximity_score > 64

    def can_fuse(self, node1: BaseSchedulerNode, node2: BaseSchedulerNode):
        """
        Determine if it is possible to combine node1 and node2 into a
        single fused node.
        """

        if node1 is node2:
            return False

        why = WhyNoFuse(node1, node2)

        if (
            isinstance(node1, (ExternKernelSchedulerNode, NopKernelSchedulerNode))
            and not node1.is_template()
        ):
            why("node1 is extern or nop")
            return False
        if (
            isinstance(node2, (ExternKernelSchedulerNode, NopKernelSchedulerNode))
            and not node2.is_template()
        ):
            why("node2 is extern or nop")
            return False

        if node2.get_names() & node1.ancestors:
            why("node1 must go before node2")
            return False

        if (
            isinstance(node1, (FusedSchedulerNode, SchedulerNode))
            and isinstance(node2, SchedulerNode)
            and isinstance(node2._body, ir.LoopBody)
        ):
            # Fix issue: https://github.com/pytorch/pytorch/issues/108963
            # Check:
            #   If node2 reads a buf which is a mutation buf of node1(SchedulerNode) or among nodes in node1(FusedSchedulerNode),
            #   we will get the corresponding mutation buf and check if this mutation buf is stored by atomic_add mode.
            # If True, we will disable the fusion of node1 and node2.
            if any(
                (
                    node2_used_buf in self.mutation_renames
                    and node1.has_atomic_add(self.mutation_renames[node2_used_buf])
                )
                for node2_used_buf in node2._body.reads_name2expr.keys()
            ):
                return False

        if node2.is_template():
            why("templates can only fuse epilogues")
            return False
        if node1.is_template() and (
            node2.has_aliasing_or_mutation()
            or node2.is_reduction()
            or not config.epilogue_fusion
        ):
            why("template epilogue not satisfied")
            return False

        device = node1.get_device()
        device2 = node2.get_device()
        if device != device2:
            why("device mismatch (%s vs %s)", device, device2)
            return False
        del device2

        no_shared_data = self.score_fusion_memory(node1, node2) == 0
        if no_shared_data and (
            not config.aggressive_fusion or node1.is_reduction() or node2.is_reduction()
        ):
            why("no shared data")
            return False  # heuristic not needed for correctness

        if (
            not node1.is_foreach()
            and not node2.is_foreach()
            and len(node1.get_nodes()) + len(node2.get_nodes()) > config.max_fusion_size
        ):
            why("exceeds max fusion")
            return False  # heuristic not needed for correctness

        if node1.get_names() & node2.ancestors:
            # node2 depends on node1 outputs
            if not self.can_fuse_vertical(node1, node2):
                return False
            return self.get_backend(device).can_fuse_vertical(node1, node2)
        else:  # nodes don't depend on each other, but may have common reads
            if self.can_fusion_increase_peak_memory(node1, node2):
                why("will increase peak memory")
                return False
            return self.get_backend(device).can_fuse_horizontal(node1, node2)

    def can_fuse_vertical(self, node1, node2):
        """
        Check if it is legal to fuse a consumer (node2) into a producer (node1).

        We can fuse them if all the reads of node2 either match
        corresponding writes in node1, or are written by nodes that can
        be scheduled before the fusion of node1 and node2.

        We also disable fusion of a write subsequent to a read if the reads
        and writes do not align.
        """
        node1_names = node1.get_names()
        computed_deps = set()
        why = WhyNoFuse(node1, node2)

        # StarDep doesn't match MemoryDep, different indices don't match
        # However, broadcasting sometimes strips dimensions, and if that's the case
        # we still can match unmet dep
        # if there's indirect indexing, don't match it
        def fusable_read_and_write(read: Dep, write: Dep):
            return (
                self.mutation_renames.get(read.name, read.name) == write.name
                and (isinstance(read, MemoryDep) and isinstance(write, MemoryDep))
                and not free_symbol_has(read.index, "tmp")
                and not free_symbol_has(write.index, "tmp")
                and read.index == write.index
                and len(read.size) >= len(write.size)
                and read.size[: len(write.size)] == write.size
            )

        for rd in node2.unmet_dependencies:
            for cd in node1.read_writes.writes:
                if fusable_read_and_write(rd, cd):
                    computed_deps.add(rd)

        remaining_deps = {dep.name for dep in node2.unmet_dependencies - computed_deps}
        if remaining_deps & node1_names:
            # MemoryDeps didn't match and read different locations of the same buffer.
            # Examples here include:
            #   - MemoryDep("foo", x) != MemoryDep("foo", x + 1)
            #   - MemoryDep("foo", x) != StarDep("foo")
            why("memory deps did not match")
            return False
        for name in remaining_deps:
            if node1_names & self.name_to_fused_node[name].ancestors:
                why("intermediate nodes between node1 & node2")
                return False

        # similar to can_inplace, if we are going to fuse a write subsequent to a read
        # require that the indexing and size is the same
        for write in node2.read_writes.writes:
            for read in node1.read_writes.reads:
                if write.name != self.mutation_renames.get(read.name, read.name):
                    continue

                # bail on StarDep
                if not fusable_read_and_write(read=read, write=write):
                    why("fusing a write into a read with different indexing formula")
                    return False

        return True

    def score_fusion(self, node1: BaseSchedulerNode, node2: BaseSchedulerNode):
        """
        Assign a score (higher comes first) to the fusion of node1
        and node2.  When different fusions conflict with each other,
        this is the way we decide what order to run them in.

        Our current score is based on:
        - Estimate of the saved memory operations
        - Fusions closer together in original order
        """
        memory_score = self.score_fusion_memory(node1, node2)
        proximity_score = -max(
            abs(node1.min_order - node2.max_order),
            abs(node2.min_order - node1.max_order),
        )
        return (
            node1.is_template() == config.epilogue_fusion_first and memory_score > 0,
            node1.is_reduction() == node2.is_reduction() and memory_score > 0,
            memory_score,
            proximity_score,
        )

    def score_fusion_memory(self, node1, node2):
        """
        The first term in our fusion score that estimates number of saved memory operations.
        """
        common_memory_deps = (node1.read_writes.reads | node1.read_writes.writes) & (
            node2.read_writes.reads | node2.read_writes.writes
        )
        common_memory_deps = {
            dep for dep in common_memory_deps if not dep.has_unbacked_symbols()
        }
        return sum(dep.numbytes_hint() for dep in common_memory_deps)

    def get_possible_fusions_with_highest_priority(self, possible_fusions):
        # Group the possible fusions based on their priority from the backend.
        # Only return the group of possible fusions with highest priority.
        if len(possible_fusions) == 0:
            return possible_fusions
        possible_fusions_group_by_priority: Dict[
            int, List[Tuple["BaseSchedulerNode", "BaseSchedulerNode"]]
        ] = {}

        for node1, node2 in possible_fusions:
            assert node1.get_device() == node2.get_device()
            device = node1.get_device()
            fusion_pair_priority = int(
                self.get_backend(device).get_fusion_pair_priority(node1, node2)
            )
            if fusion_pair_priority not in possible_fusions_group_by_priority:
                possible_fusions_group_by_priority[fusion_pair_priority] = [
                    (node1, node2),
                ]
            else:
                possible_fusions_group_by_priority[fusion_pair_priority].append(
                    (node1, node2)
                )
        # Sorted by fusion_pair_priority and return the possible fusions with highest priority
        possible_fusions_with_highest_priority = sorted(
            possible_fusions_group_by_priority.items(), key=lambda item: item[0]
        )[0][1]
        assert len(possible_fusions_with_highest_priority) > 0
        return possible_fusions_with_highest_priority

    def score_fusion_key(self, nodes):
        """
        Shim for list.sort(key=...)
        """
        node1, node2 = nodes
        return self.score_fusion(node1, node2)

    def compute_last_usage(self):
        """
        Populate node.last_usage recursively (also for the nodes within a FusedSchedulerNode)
        """

        future_used_buffers = set()
        for node_name in V.graph.get_output_names():
            future_used_buffers.add(node_name)

        for node in reversed(self.nodes):
            node.set_last_usage(future_used_buffers, self.mutation_real_name)
            future_used_buffers.update(node.last_usage)

    def free_buffers(self):
        """Free any buffers that are no longer needed"""
        for name in sorted(
            self.buffer_names_to_free
            - V.graph.removed_buffers
            - V.graph.wrapper_code.freed
        ):
            if name in self.name_to_node:
                node = self.name_to_node[name]
                if node.can_free():
                    V.graph.wrapper_code.codegen_free(node.node)
            elif name in V.graph.graph_inputs:
                storage = V.graph.graph_inputs[name].data
                assert isinstance(storage, ir.StorageBox) and storage.is_input_buffer()
                V.graph.wrapper_code.codegen_free(storage.data)

        self.buffer_names_to_free.clear()

    def remove_kernel_local_buffers(self):
        """
        Any buffers that are both created and have a last use in the
        same kernel can be removed.
        """

        # V.kernel.store_buffer_names should represent the set of nodes
        # get fused
        fused_node_names = V.kernel.store_buffer_names
        names_to_remove = []
        for out_buf in V.kernel.store_buffer_names:
            users = self.name_to_node[out_buf].users
            assert users is not None
            users = {user.get_name() for user in users if not user.is_weak}
            if users.issubset(fused_node_names):
                names_to_remove.append(out_buf)

        def remove_filter(n):
            return (
                n not in V.kernel.must_keep_buffers
                and n not in V.kernel.args.input_buffers
                and n not in self.mutation_renames
                and n not in self.mutation_real_name
            )

        names_to_remove = list(filter(remove_filter, names_to_remove))

        for name in names_to_remove:
            if name in V.kernel.args.inplace_buffers:
                buf = V.kernel.args.inplace_buffers[name]
                if isinstance(buf, str) and buf.startswith("REMOVED"):
                    continue
                remove = all(n in names_to_remove for n in buf.other_names)
                if remove:
                    self.remove_inplace_buffer(name)
                V.kernel.inplaced_to_remove.add(name)
            else:
                self.remove_buffer(name)

    def remove_buffer(self, name):
        # Assign a special value instead of deleting the entry
        # because we still rely on output_buffers's length to
        # generate unique arg name.
        log.debug("remove_buffer(%r)", name)
        V.kernel.args.output_buffers[name] = "REMOVED"
        V.kernel.removed_buffers.add(name)

    def remove_inplace_buffer(self, name):
        log.debug("removing_inplace_buffer(%r)", name)
        inner_name = V.kernel.args.inplace_buffers[name].inner_name
        V.kernel.args.inplace_buffers[name] = inner_name.replace(
            "in_out_ptr", "REMOVED"
        )
        V.kernel.removed_buffers.add(name)

    def flush(self):
        for backend in self.backends.values():
            backend.flush()
        self.free_buffers()

    def codegen_extern_call(self, scheduler_node: ExternKernelSchedulerNode):
        assert isinstance(scheduler_node, ExternKernelSchedulerNode)
        # 'decide_inplace_update' stores the inplace update decisions in
        # the current kernel from where 'allocate' retrieve those decisions.
        # We have to make sure there is a non-NULL kernel handler to store
        # those inplace update decisions.
        with V.set_kernel_handler(Kernel(increase_kernel_count=False)):
            scheduler_node.decide_inplace_update()
            scheduler_node.allocate()
        node = scheduler_node.node
        assert isinstance(node, ir.ExternKernel), f"{type(node)=}"
        node.codegen(V.graph.wrapper_code)
        self.free_buffers()

    def create_backend(self, device: torch.device):
        assert (
            not is_gpu(device.type) or device.index is not None
        ), f"{device} should have been normalized in lowering"
        V.graph.add_device_info(device)

        device_scheduling = get_scheduling_for_device(device.type)
        if device_scheduling is None:
            raise RuntimeError(f"Unsupported device type: {device.type}")

        if not has_triton():
            if (
                device.type == "cuda"
                and (device_props := torch.cuda.get_device_properties(device)).major < 7
            ):
                raise RuntimeError(
                    f"Found {device_props.name} which is too old to be supported by the triton GPU compiler, which is used as the backend. Triton only supports devices of CUDA Capability >= 7.0, but your device is of CUDA capability {device_props.major}.{device_props.minor}"  # noqa: B950
                )
            elif is_gpu(device.type):
                raise RuntimeError(
                    "Cannot find a working triton installation. More information on installing Triton can be found at https://github.com/openai/triton"  # noqa: B950
                )

        return device_scheduling(self)

    def get_backend(self, device: torch.device):
        if device not in self.backends:
            self.backends[device] = self.create_backend(device)
        return self.backends[device]

    def enter_context(self, node):
        def get_order(n):
            if n not in self.origin_to_index:
                self.origin_to_index.update({n: i for i, n in enumerate(n.graph.nodes)})
            return self.origin_to_index[n]

        # Use a dict to have ordering
        origins = {
            (get_order(e), e): None for n in node.get_nodes() for e in n.node.origins
        }
        origins = list(origins.keys())
        if origins:
            _, last = max(origins, key=operator.itemgetter(0))
            V.graph.wrapper_code.enter_context(last)

    @dynamo_timed
    def codegen(self):
        for node in self.nodes:
            try:
                log.debug(
                    "Generating code for node %s with estimated runtime %f",
                    node.get_name(),
                    node.get_estimated_runtime(),
                )
            except Exception as e:
                log.debug(
                    "Generating code for node %s with estimated runtime 0.0",
                    node.get_name(),
                )

            self.enter_context(node)

<<<<<<< HEAD
            # NOTE(yf225): suggest to remove this if check because it never hurts to do device_guard before NopKernelSchedulerNode.allocate() (which allocates CUDA buffer)
            # if not isinstance(node, NopKernelSchedulerNode):
            device = node.get_device()
            if (
                device != self.current_device
                or node.is_extern()
                or node.is_template()
            ):
                self.flush()
            if device != self.current_device:
                if device.type == "cuda":
                    if self.current_device and self.current_device.type == "cuda":
                        V.graph.wrapper_code.codegen_device_guard_exit()
                    assert device.index is not None, "device should have an index"
                    V.graph.wrapper_code.codegen_device_guard_enter(device.index)
                elif self.current_device and self.current_device.type == "cuda":
                    V.graph.wrapper_code.codegen_device_guard_exit()
                self.current_device = device
=======
            if not isinstance(node, NopKernelSchedulerNode) and (
                device := node.get_device()
            ):
                if (
                    device != self.current_device
                    or node.is_extern()
                    or node.is_template()
                ):
                    self.flush()
                if device != self.current_device:
                    if self.current_device and device_need_guard(
                        self.current_device.type
                    ):
                        V.graph.wrapper_code.codegen_device_guard_exit()
                    if device_need_guard(device.type):
                        assert device.index is not None, "device should have an index"
                        V.graph.wrapper_code.codegen_device_guard_enter(device.index)

                    self.current_device = device
>>>>>>> 56dd7603

            self.buffer_names_to_free.update(node.last_usage)

            if node.is_template():
                node, *epilogue = node.get_nodes()
                self.get_backend(device).codegen_template(node, epilogue)  # type: ignore[possibly-undefined]
            elif node.is_extern():
                self.codegen_extern_call(node)
            elif node.is_foreach():
                self.get_backend(device).codegen_foreach(node)  # type: ignore[possibly-undefined]
            elif isinstance(node, (FusedSchedulerNode, SchedulerNode)):
                self.get_backend(device).codegen_node(node)  # type: ignore[possibly-undefined]
            else:
                assert isinstance(node, NopKernelSchedulerNode)
                node.allocate()

            if config.debug_check_inf_and_nan:
                V.graph.wrapper_code.generate_inf_and_nan_checker(node)

            if config.triton.debug_sync_kernel:
                self.get_backend(device).codegen_sync()  # type: ignore[possibly-undefined]

            self.available_buffer_names.update(node.get_names())

            if not isinstance(node, NopKernelSchedulerNode):
                device = node.get_device()
                if device is not None and self.get_backend(device).ready_to_flush():
                    self.flush()

        if self.current_device and device_need_guard(self.current_device.type):
            # exit the outermost CUDA device guard. this is
            # important for nested indentation codegen-ing.
            V.graph.wrapper_code.codegen_device_guard_exit()

        self.flush()

    def is_unaligned_buffer(self, buf_name):
        if buf_name in V.graph.graph_inputs:
            return not config.assume_aligned_inputs
        if buf_name in V.graph.constants:
            # all constants are assumed to be aligned
            return False
        node = self.name_to_node[buf_name]
        layout = node.node.get_layout()
        if isinstance(layout, ir.NonOwningLayout):
            return not layout.maybe_guard_aligned()
        else:
            return False


class BaseScheduling:
    def can_fuse_vertical(self, node1: BaseSchedulerNode, node2: BaseSchedulerNode):
        """
        Check whether node1 and node2 can be vertically fused or not.
        """
        raise NotImplementedError()

    def can_fuse_horizontal(self, node1: BaseSchedulerNode, node2: BaseSchedulerNode):
        """
        Check whether node1 and node2 can be horizontally fused or not.
        """
        raise NotImplementedError()

    def fuse(self, node1: BaseSchedulerNode, node2: BaseSchedulerNode):
        """
        Fuse two nodes
        """
        if node1.is_foreach() or node2.is_foreach():
            return ForeachKernelSchedulerNode.fuse(node1, node2)
        else:
            return FusedSchedulerNode.fuse(node1, node2)

    def group_fn(self, sizes):
        """
        Process the iteration sizes in case a transformation needs to be applied.
        """
        raise NotImplementedError()

    def codegen_template(
        self, template_node: SchedulerNode, epilogue_nodes: List[SchedulerNode]
    ):
        """
        Given a template node, generate a kernel.

        This function is only available for triton now. If the third-party backend behaves as a sub-class
        of TritonScheduling, it can override it or reuse it.
        """
        raise NotImplementedError()

    def codegen_node(self, node: Union[FusedSchedulerNode, SchedulerNode]):
        """
        Generate a kernel given a list of pre-fused nodes.
        """
        raise NotImplementedError()

    def codegen_sync(self):
        """
        Generate synchronization code for the kernel. This method depends on the hardware characteristics.
        """
        raise NotImplementedError()

    def ready_to_flush(self) -> bool:
        """
        Check whether the backend is requesting the scheduler to flush the generated kernel.
        If not supported, please return False.
        """
        return False

    def flush(self):
        """
        Flush the generated kernel and python wrapper code to the source code file.
        """
        raise NotImplementedError()

    def benchmark_fused_nodes(self, nodes):
        """
        Benchmark fused list of nodes and return the execution time
        in milliseconds on randomly generated inputs.
        """
        raise NotImplementedError()

    def get_fusion_pair_priority(self, node1, node2) -> int:
        """
        Return an unsigned integer which represents the priority of this fusion pair.
        The smaller is with higher priority.
        """
        return 0<|MERGE_RESOLUTION|>--- conflicted
+++ resolved
@@ -2440,26 +2440,6 @@
 
             self.enter_context(node)
 
-<<<<<<< HEAD
-            # NOTE(yf225): suggest to remove this if check because it never hurts to do device_guard before NopKernelSchedulerNode.allocate() (which allocates CUDA buffer)
-            # if not isinstance(node, NopKernelSchedulerNode):
-            device = node.get_device()
-            if (
-                device != self.current_device
-                or node.is_extern()
-                or node.is_template()
-            ):
-                self.flush()
-            if device != self.current_device:
-                if device.type == "cuda":
-                    if self.current_device and self.current_device.type == "cuda":
-                        V.graph.wrapper_code.codegen_device_guard_exit()
-                    assert device.index is not None, "device should have an index"
-                    V.graph.wrapper_code.codegen_device_guard_enter(device.index)
-                elif self.current_device and self.current_device.type == "cuda":
-                    V.graph.wrapper_code.codegen_device_guard_exit()
-                self.current_device = device
-=======
             if not isinstance(node, NopKernelSchedulerNode) and (
                 device := node.get_device()
             ):
@@ -2479,7 +2459,6 @@
                         V.graph.wrapper_code.codegen_device_guard_enter(device.index)
 
                     self.current_device = device
->>>>>>> 56dd7603
 
             self.buffer_names_to_free.update(node.last_usage)
 
