--- conflicted
+++ resolved
@@ -812,22 +812,11 @@
         """
         Remove any nodes without users
         """
-<<<<<<< HEAD
-        updated_nodes = []
-        for node in self.nodes:
-            if node.users or node.has_side_effects():
-                updated_nodes.append(node)
-            else:
-                # dead code
-                log.debug("removed dead node: %s", node.get_name())
-                V.graph.removed_buffers.add(node.get_name())
-        self.nodes = updated_nodes
-=======
         again = True  # repeat until a fixed point
         while again:
             updated_nodes = []
             for node in self.nodes:
-                if any(n.get_name() not in V.graph.removed_buffers for n in node.users):
+                if any(n.get_name() not in V.graph.removed_buffers for n in node.users) or node.has_side_effects()::
                     updated_nodes.append(node)
                 else:
                     # dead code
@@ -836,7 +825,6 @@
 
             again = len(self.nodes) > len(updated_nodes)
             self.nodes = updated_nodes
->>>>>>> 900e9fc2
 
     def topological_sort_schedule(self):
         """
