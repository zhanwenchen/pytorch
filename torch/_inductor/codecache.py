import base64
import dataclasses
import functools
import getpass
import hashlib
import importlib
import json
import logging
import multiprocessing
import os
import pathlib
import re
import shutil
import signal
import subprocess
import sys
import sysconfig
import tempfile
import threading
import types
from bisect import bisect_right
from concurrent.futures import Future, ProcessPoolExecutor, ThreadPoolExecutor
from ctypes import cdll
from functools import partial
from threading import Thread
from time import sleep, time
from typing import Any, Callable, Dict, List, Union

import torch

from torch._inductor import config, cuda_properties, exc
from torch._inductor.utils import developer_warning
from torch.hub import _Faketqdm, tqdm

if config.is_fbcode():
    from torch._inductor.fb.logging import global_cache_log
else:

    def global_cache_log(*args, **kwargs):
        pass


LOCK_TIMEOUT = 600

# timing metrics for time spent in the compilation
_cumulative_compile_time = 0
_t0 = None


def _compile_start():
    global _t0
    if _t0 is None:
        _t0 = time()


def _compile_end():
    global _cumulative_compile_time, _t0
    if _t0 is not None:
        t1 = time()
        _cumulative_compile_time += t1 - _t0
        _t0 = None
        # print("CUMULATIVE COMPILE TIME", _cumulative_compile_time)


log = logging.getLogger(__name__)


@functools.lru_cache(None)
def cache_dir():
    cache_dir = os.environ.get("TORCHINDUCTOR_CACHE_DIR")
    if cache_dir is None:
        cache_dir = f"{tempfile.gettempdir()}/torchinductor_{getpass.getuser()}"
    os.makedirs(cache_dir, exist_ok=True)
    return cache_dir


<<<<<<< HEAD
=======
@functools.lru_cache(None)
def cubin_cache_dir():
    cubin_dir = os.path.join(cache_dir(), "cubin")
    os.makedirs(cubin_dir, exist_ok=True)
    return cubin_dir


def cpp_wrapper_cache_dir(name):
    cu_str = (
        "cpu"
        if torch.version.cuda is None
        else f'cu{torch.version.cuda.replace(".", "")}'
    )
    python_version = f"py{sys.version_info.major}{sys.version_info.minor}"
    build_folder = f"{python_version}_{cu_str}"

    cpp_wrapper_dir = os.path.join(cache_dir(), build_folder)
    cpp_wrapper_build_directory = os.path.join(cpp_wrapper_dir, name)
    os.makedirs(cpp_wrapper_build_directory, exist_ok=True)
    return cpp_wrapper_build_directory


>>>>>>> c957be57
class CacheBase:
    def __init__(self):
        if not torch.cuda.is_available():
            return

        try:
            import triton

            triton_version = triton.__version__
        except ModuleNotFoundError:
            triton_version = None

        self.system = {
            "device": torch.cuda.get_device_properties(
                torch.cuda.current_device()
            ).name,
            "version": {
                "cuda": torch.version.cuda,
                "triton": triton_version,
            },
        }
        self.system["hash"] = hashlib.sha256(
            json.dumps(self.system, sort_keys=True).encode("utf-8")
        ).hexdigest()

        self.local_cache_path = os.path.join(cache_dir(), "cache")
        self.global_cache_path = (
            os.path.join(os.path.dirname(config.global_cache_dir), self.system["hash"])
            if config.global_cache_dir is not None
            else None
        )

    def get_local_cache(self):
        if not os.path.isfile(self.local_cache_path):
            return {}
        with open(self.local_cache_path, "r") as local_cache_fp:
            local_cache = json.load(local_cache_fp)
        if local_cache["system"]["hash"] != self.system["hash"]:
            os.remove(self.local_cache_path)
            return {}
        return local_cache["cache"]

    def update_local_cache(self, local_cache):
        write_atomic(
            self.local_cache_path,
            json.dumps({"system": self.system, "cache": local_cache}, indent=4),
        )


class LocalCache(CacheBase):
    def lookup(self, *keys: List[str]):
        cache = self.get_local_cache()

        sub_cache = cache
        for key in keys:
            if key in cache:
                sub_cache = cache[key]
            else:
                return None

        return sub_cache

    def set_value(self, *keys: List[str], value: Any):
        cache = self.get_local_cache()

        sub_cache = cache
        for key in keys[0:-1]:
            sub_cache.setdefault(key, {})
            sub_cache = sub_cache[key]
        sub_cache[keys[-1]] = value

        self.update_local_cache(cache)


class PersistentCache(CacheBase):
    @functools.lru_cache(None)
    def get_global_cache(self):
        if self.global_cache_path is None or not os.path.isfile(self.global_cache_path):
            return {}
        with open(self.global_cache_path, "r") as global_cache_fp:
            global_cache = json.load(global_cache_fp)
        return global_cache["cache"]

    def lookup(
        self,
        choices,
        name: str,
        inputs: str,
        benchmark: Callable[[Any], float],
    ):
        """
        Check to see if we have benchmarked the given choice callers. For each
        choice caller:

            1. Check global_cache[name][inputs][choice], return benchmark if cached.
            2. Check local_cache[name][inputs][choice], return benchmark if cached.
            3.
                a. `max_autotune_gemm=True`: benchmark the choice, update
                    local_cache[name][inputs][choice], and return the benchmark.
                b. `max_autotune_gemm=False`: don't benchmark the choice, return nothing.
        """

        gc_log = partial(global_cache_log, self.system, name, inputs)
        timings = {}

        def check_cache(cache, callback=None):
            """Check if `cache` contains data for all the choices"""
            hit = True
            for choice in choices:
                choice_hash = choice.hash_key()
                if choice_hash in cache.get(name, {}).get(inputs, {}):
                    # cache hit
                    timings[choice] = cache[name][inputs][choice_hash]
                    if callback:
                        callback(choice_hash, cached=True)
                else:
                    # cache miss
                    hit = False
                    if callback:
                        callback(choice_hash, cached=False)
            return hit

        if config.max_autotune or config.max_autotune_gemm:
            local_cache = self.get_local_cache()
            # check local cache first since it is data specific to the current machine
            if not check_cache(local_cache) and not check_cache(
                self.get_global_cache(), callback=gc_log
            ):
                # re-benchmark everything to try to get consistent numbers from the same machine
                for choice in choices:
                    timings[choice] = benchmark(choice)
                    local_cache.setdefault(name, {})
                    local_cache[name].setdefault(inputs, {})
                    local_cache[name][inputs][choice.hash_key()] = timings[choice]

                self.update_local_cache(local_cache)
        else:
            # only check global cache, not local one
            check_cache(self.get_global_cache(), callback=gc_log)
            # may have a partial cache hit, where not everything is benchmarked

        return timings


def get_lock_dir():
    lock_dir = os.path.join(cache_dir(), "locks")
    if not os.path.exists(lock_dir):
        os.makedirs(lock_dir, exist_ok=True)
    return lock_dir


def code_hash(code):
    return (
        "c"
        + base64.b32encode(hashlib.sha256(code.encode("utf-8")).digest())[:51]
        .decode("utf-8")
        .lower()
    )


def get_code_path(source_code: Union[str, bytes], ext: str, extra: str, binary=False):
    if binary:
        source_code = str(source_code)
    basename = code_hash(source_code + extra)
    subdir = os.path.join(cache_dir(), basename[1:3])
    path = os.path.join(subdir, f"{basename}.{ext}")
    return extra + basename, subdir, path


def write(source_code: Union[str, bytes], ext: str, extra="", binary=False):
    basename, subdir, path = get_code_path(source_code, ext, extra, binary)
    if not os.path.exists(subdir):
        os.makedirs(subdir, exist_ok=True)
    if not os.path.exists(path):
        write_atomic(path, source_code, binary)
    return basename, path


def write_atomic(path: str, source_code: Union[str, bytes], binary=False):
    # Write into temporary file first to avoid conflicts between threads
    # Avoid using a named temporary file, as those have restricted permissions
    path = pathlib.Path(path)
    tmp_path = path.parent / f".{os.getpid()}.{threading.get_ident()}.tmp"
    with tmp_path.open("wb" if binary else "w") as f:
        f.write(source_code)

    tmp_path.rename(path)


def cpp_compiler():
    if isinstance(config.cpp.cxx, (list, tuple)):
        search = tuple(config.cpp.cxx)
    else:
        search = (config.cpp.cxx,)
    return cpp_compiler_search(search)


@functools.lru_cache(1)
def cpp_compiler_search(search):
    for cxx in search:
        try:
            if cxx is None:
                # gxx package is only available for Linux
                # according to https://anaconda.org/conda-forge/gxx/
                if sys.platform != "linux":
                    continue
                # Do not install GXX by default
                if not os.getenv("TORCH_INDUCTOR_INSTALL_GXX"):
                    continue
                from filelock import FileLock

                lock_dir = get_lock_dir()
                lock = FileLock(
                    os.path.join(lock_dir, "g++.lock"), timeout=LOCK_TIMEOUT
                )
                with lock:
                    cxx = install_gcc_via_conda()
            subprocess.check_output([cxx, "--version"])
            return cxx
        except (subprocess.SubprocessError, FileNotFoundError, ImportError):
            continue
    raise exc.InvalidCxxCompiler()


def install_gcc_via_conda():
    """On older systems, this is a quick way to get a modern compiler"""
    prefix = os.path.join(cache_dir(), "gcc")
    cxx_path = os.path.join(prefix, "bin", "g++")
    if not os.path.exists(cxx_path):
        log.info("Downloading GCC via conda")
        conda = os.environ.get("CONDA_EXE", "conda")
        if conda is None:
            conda = shutil.which("conda")
        if conda is not None:
            subprocess.check_call(
                [
                    conda,
                    "create",
                    f"--prefix={prefix}",
                    "--channel=conda-forge",
                    "--quiet",
                    "-y",
                    "python=3.8",
                    "gxx",
                ],
                stdout=subprocess.PIPE,
            )
    return cxx_path


def is_gcc():
    return re.search(r"(gcc|g\+\+)", cpp_compiler())


class VecISA:
    _bit_width: int
    _macro: str
    _arch_flags: str
    _dtype_nelements: Dict[torch.dtype, int]

    # TorchInductor CPU vectorization reuses PyTorch vectorization utility functions
    # Hence, TorchInductor would depend on Sleef* to accelerate mathematical functions
    # like exp, pow, sin, cos and etc.
    # But PyTorch and TorchInductor might use different compilers to build code. If
    # PyTorch uses gcc-7/g++-7 to build the release package, the libtorch_cpu.so
    # will not expose the Sleef* AVX512 symbols since gcc-7/g++-7 cannot pass
    # avx512 check in CMake - FindAVX.cmake. But TorchInductor install the latest
    # gcc/g++ compiler by default while it could support the AVX512 compilation.
    # Therefore, there would be a conflict sleef version between PyTorch and
    # TorchInductor. Hence, we dry-compile the following code to check whether current
    # HW platform and PyTorch both could support AVX512 or AVX2. And suppose ARM
    # also needs the logic
    _avx_code = """
#if defined(CPU_CAPABILITY_AVX512) || defined(CPU_CAPABILITY_AVX2)
#include <ATen/cpu/vec/functional.h>
#include <ATen/cpu/vec/vec.h>
#endif

__attribute__((aligned(64))) float in_out_ptr0[16] = {0.0};

extern "C" void __avx_chk_kernel() {
    auto tmp0 = at::vec::Vectorized<float>(1);
    auto tmp1 = tmp0.exp();
    tmp1.store(in_out_ptr0);
}
"""

    _avx_py_load = """
import torch
from ctypes import cdll
cdll.LoadLibrary("__lib_path__")
"""

    def bit_width(self):
        return self._bit_width

    def nelements(self, dtype: torch.dtype = torch.float):
        return self._dtype_nelements[dtype]

    def build_macro(self):
        return self._macro

    def build_arch_flags(self):
        return self._arch_flags

    def __hash__(self) -> int:
        return hash(str(self))

    @functools.lru_cache(None)
    def __bool__(self):
        if config.cpp.vec_isa_ok is not None:
            return config.cpp.vec_isa_ok

        key, input_path = write(VecISA._avx_code, "cpp")
        from filelock import FileLock

        lock_dir = get_lock_dir()
        lock = FileLock(os.path.join(lock_dir, key + ".lock"), timeout=LOCK_TIMEOUT)
        with lock:
            output_path = input_path[:-3] + "so"
            build_cmd = cpp_compile_command(
                input_path, output_path, warning_all=False, vec_isa=self
            ).split(" ")
            try:
                # Check build result
                subprocess.check_output(build_cmd, stderr=subprocess.STDOUT)
                subprocess.check_call(
                    [
                        "python",
                        "-c",
                        VecISA._avx_py_load.replace("__lib_path__", output_path),
                    ],
                    stderr=subprocess.DEVNULL,
                )
            except Exception as e:
                return False

            return True


@dataclasses.dataclass
class VecAVX512(VecISA):
    _bit_width = 512
    _macro = "CPU_CAPABILITY_AVX512"
    _arch_flags = "-mavx512f -mavx512dq -mavx512vl -mavx512bw -mfma"
    _dtype_nelements = {torch.float: 16, torch.bfloat16: 32}

    def __str__(self) -> str:
        return "avx512"

    __hash__: Callable[[VecISA], Any] = VecISA.__hash__


@dataclasses.dataclass
class VecAVX2(VecISA):
    _bit_width = 256
    _macro = "CPU_CAPABILITY_AVX2"
    _arch_flags = "-mavx2 -mfma"
    _dtype_nelements = {torch.float: 8, torch.bfloat16: 16}

    def __str__(self) -> str:
        return "avx2"

    __hash__: Callable[[VecISA], Any] = VecISA.__hash__


class InvalidVecISA(VecISA):
    _bit_width = 0
    _macro = ""
    _arch_flags = ""
    _dtype_nelements = {}

    def __str__(self) -> str:
        return "INVALID_VEC_ISA"

    def __bool__(self):
        return False

    __hash__: Callable[[VecISA], Any] = VecISA.__hash__


invalid_vec_isa = InvalidVecISA()
supported_vec_isa_list = [VecAVX512(), VecAVX2()]


# Cache the cpuinfo to avoid I/O overhead. Meanwhile, the cpuinfo content
# might have too much redundant content that is useless for ISA check. Hence,
# we only cache some key isa information.
@functools.lru_cache(None)
def valid_vec_isa_list():
    if sys.platform != "linux":
        return []

    isa_list = []
    with open("/proc/cpuinfo") as _cpu_info:
        _cpu_info_content = _cpu_info.read()
        for isa in supported_vec_isa_list:
            if str(isa) in _cpu_info_content and isa:
                isa_list.append(isa)
        return isa_list


def pick_vec_isa():
    _valid_vec_isa_list: List[VecISA] = valid_vec_isa_list()
    if not _valid_vec_isa_list:
        return invalid_vec_isa

    # If the simdlen is None, it indicates determin the vectorization length automatically
    if config.cpp.simdlen is None:
        assert _valid_vec_isa_list
        return _valid_vec_isa_list[0]

    for isa in _valid_vec_isa_list:
        if config.cpp.simdlen == isa.bit_width():
            return isa

    return invalid_vec_isa


def get_shared(shared=True):
    return "-shared -fPIC" if shared else ""


def get_warning_all_flag(warning_all=True):
    return "-Wall" if warning_all else ""


def cpp_flags():
    return "-std=c++17 -Wno-unused-variable"


def optimization_flags():
    base_flags = "-O3 -ffast-math -fno-finite-math-only"

    if sys.platform == "darwin":
        # Per https://mac.r-project.org/openmp/ right way to pass `openmp` flags to MacOS is via `-Xclang`
        # Also, `-march=native` is unrecognized option on M1
        base_flags += " -Xclang -fopenmp"
    else:
        base_flags += " -march=native -fopenmp"
    return base_flags


def use_custom_generated_macros():
    return "-D C10_USING_CUSTOM_GENERATED_MACROS"


def get_include_and_linking_paths(
    include_pytorch=False, vec_isa: VecISA = invalid_vec_isa, cuda=False
):
    from torch.utils import cpp_extension

    macros = ""
    if sys.platform == "linux" and (
        include_pytorch
        or vec_isa != invalid_vec_isa
        or cuda
        or config.cpp.enable_kernel_profile
    ):
        # Note - We include pytorch only on linux right now. There is more work
        # to do to enable OMP build on darwin where PyTorch is built with IOMP
        # and we need a way to link to what PyTorch links.
        ipaths = cpp_extension.include_paths(cuda) + [sysconfig.get_path("include")]
        lpaths = cpp_extension.library_paths(cuda) + [
            sysconfig.get_config_var("LIBDIR")
        ]
        libs = ["c10", "torch", "torch_cpu", "torch_python"]
        libs += ["gomp"]
        macros = vec_isa.build_macro()
        if macros:
            macros = f"-D{macros}"
        if cuda:
            libs += ["c10_cuda", "cuda", "torch_cuda"]
    else:
        # Note - this is effectively a header only inclusion. Usage of some header files may result in
        # symbol not found, if those header files require a library.
        # For those cases, include the lpath and libs command as we do for pytorch above.
        # This approach allows us to only pay for what we use.
        ipaths = cpp_extension.include_paths(cuda) + [sysconfig.get_path("include")]
        lpaths = []
        if sys.platform == "darwin":
            # GNU OpenMP generally is not available on MacOS
            # There is either Intel OpenMP(for x86) or LLVM OpenMP (for both x86 and arm64)
            libs = ["omp"]
            if os.getenv("CONDA_PREFIX") is not None:
                # On MacOS OpenMP is not available via the system install
                # But on conda can be provided using https://anaconda.org/anaconda/llvm-openmp
                conda_lib_path = os.path.join(os.getenv("CONDA_PREFIX"), "lib")
                ipaths.append(os.path.join(os.getenv("CONDA_PREFIX"), "include"))
                lpaths.append(conda_lib_path)
                # Prefer Intel OpenMP on x86 machine
                if os.uname().machine == "x86_64" and os.path.exists(
                    os.path.join(conda_lib_path, "libiomp5.dylib")
                ):
                    libs = ["iomp5"]
        else:
            libs = ["gomp"]
    ipaths = " ".join(["-I" + p for p in ipaths])
    lpaths = " ".join(["-L" + p for p in lpaths])
    libs = " ".join(["-l" + p for p in libs])
    return ipaths, lpaths, libs, macros


def cpp_compile_command(
    input,
    output,
    warning_all=True,
    shared=True,
    include_pytorch=False,
    vec_isa: VecISA = invalid_vec_isa,
    cuda=False,
):
    ipaths, lpaths, libs, macros = get_include_and_linking_paths(
        include_pytorch, vec_isa, cuda
    )

    return re.sub(
        r"[ \n]+",
        " ",
        f"""
            {cpp_compiler()} {input} {get_shared(shared)}
            {get_warning_all_flag(warning_all)} {cpp_flags()}
            {ipaths} {lpaths} {libs} {macros}
            {optimization_flags()}
            {use_custom_generated_macros()}
            -o {output}
        """,
    ).strip()


class CudaKernelParamCache:
    cache = dict()
    clear = staticmethod(cache.clear)

    @classmethod
    def set(cls, key, params, cubin):
        _, path = write(cubin, "cubin", "", binary=True)
        params["cubin_path"] = path
        cls.cache[key] = params

    @classmethod
    def get(cls, key):
        return cls.cache.get(key, None)


class AotCodeCache:
    cache = dict()
    clear = staticmethod(cache.clear)

    @classmethod
    def compile(cls, graph, source_code, cuda):
        # TODO: update cpp_compile_command for different platforms
        picked_vec_isa = invalid_vec_isa if cuda else pick_vec_isa()
        key, input_path = write(
            source_code,
            "cpp",
            code_hash(
                repr(cpp_compile_command("i", "o", vec_isa=picked_vec_isa, cuda=cuda))
            ),
        )
        if key not in cls.cache:
            from filelock import FileLock

            lock_dir = get_lock_dir()
            lock = FileLock(os.path.join(lock_dir, key + ".lock"), timeout=LOCK_TIMEOUT)
            with lock:
                output_so = f"{input_path[:-4]}.so"
                if not os.path.exists(output_so):
                    cmd = cpp_compile_command(
                        input=input_path,
                        output=output_so,
                        vec_isa=picked_vec_isa,
                        cuda=cuda,
                    ).split(" ")
                    try:
                        subprocess.check_output(cmd, stderr=subprocess.STDOUT)
                    except subprocess.CalledProcessError as e:
                        raise exc.CppCompileError(cmd, e.output) from e

                cls.cache[key] = output_so

        def wrapper_call(*args):
            assert len(graph.graph_outputs) > 0
            return cls.cache[key], *(None for i in range(len(graph.graph_outputs) - 1))

        return wrapper_call


class CppCodeCache:
    cache = dict()
    clear = staticmethod(cache.clear)

    @staticmethod
    def _load_library(path):
        try:
            return cdll.LoadLibrary(path)
        except OSError as e:
            if "gomp" in str(e) and os.path.exists("/usr/lib64/libgomp.so.1"):
                # hacky workaround for fbcode/buck
                global _libgomp
                _libgomp = cdll.LoadLibrary("/usr/lib64/libgomp.so.1")
                return cdll.LoadLibrary(path)
            if "failed to map segment from shared object" in str(e):
                raise OSError(
                    f"{e}.  The most common reason this may occur is if the {tempfile.gettempdir()} folder "
                    "is mounted with noexec (e.g., by default Docker mounts tmp file systems "
                    f"as noexec).  Please remount {tempfile.gettempdir()} with exec enabled, or set another "
                    "temporary directory with TORCHINDUCTOR_CACHE_DIR environment variable."
                ) from e
            raise

    @classmethod
    def load(cls, source_code):
        picked_vec_isa = pick_vec_isa()
        key, input_path = write(
            source_code,
            "cpp",
            code_hash(repr(cpp_compile_command("i", "o", vec_isa=picked_vec_isa))),
        )
        if key not in cls.cache:
            from filelock import FileLock

            lock_dir = get_lock_dir()
            lock = FileLock(os.path.join(lock_dir, key + ".lock"), timeout=LOCK_TIMEOUT)
            with lock:
                output_path = input_path[:-3] + "so"
                if not os.path.exists(output_path):
                    cmd = cpp_compile_command(
                        input=input_path, output=output_path, vec_isa=picked_vec_isa
                    ).split(" ")
                    try:
                        subprocess.check_output(cmd, stderr=subprocess.STDOUT)
                    except subprocess.CalledProcessError as e:
                        raise exc.CppCompileError(cmd, e.output) from e

                cls.cache[key] = cls._load_library(output_path)
                cls.cache[key].key = key

        return cls.cache[key]


class PyCodeCache:
    cache = dict()
    linemaps = dict()
    clear = staticmethod(cache.clear)

    @classmethod
    def load(cls, source_code, extra="", linemap=()):
        key, path = write(source_code, "py", extra)
        return cls.load_by_key_path(key, path, linemap)

    @classmethod
    def load_by_key_path(cls, key, path, linemap=()):
        if key not in cls.cache:
            with open(path) as f:
                try:
                    code = compile(f.read(), path, "exec")
                except Exception as e:
                    raise RuntimeError(
                        f"Failed to import {path}\n{type(e).__name__}: {e}"
                    )
                mod = types.ModuleType(f"{__name__}.{key}")
                mod.__file__ = path
                mod.key = key
                exec(code, mod.__dict__, mod.__dict__)
                sys.modules[mod.__name__] = mod
                # another thread might set this first
                cls.cache.setdefault(key, mod)
                # unzip into separate lines/nodes lists
                cls.linemaps[path] = list(zip(*linemap))

        return cls.cache[key]

    @classmethod
    @functools.lru_cache(None)
    def stack_frames_for_code(cls, path, lineno):
        if path not in cls.linemaps:
            return None
        # [(starting_line, <fx node>), ...]
        lines, nodes = cls.linemaps[path]
        p = bisect_right(lines, lineno)
        if p == 0:
            return None
        entry = nodes[p - 1]
        if not entry:
            return None

        def parse_stack_trace(stack_trace):
            # ideally fx stores stack traces as data rather than a string
            # but this is not along a performance critical path
            regex = r'File "(.+)", line (\d+), in (.+)\n'
            matches = re.findall(regex, stack_trace)
            return [
                {"filename": f, "line": int(l), "name": n}
                for f, l, n in reversed(matches)
            ]

        return parse_stack_trace(entry.stack_trace)


class CppWrapperCodeCache:
    cache = dict()
    clear = staticmethod(cache.clear)

    @classmethod
    def load(cls, source_code, func_name, key, cuda):
        name = f"inline_extension_{key}"
        cpp_wrapper_dir = cpp_wrapper_cache_dir(name)
        if not os.path.exists(cpp_wrapper_dir):
            os.makedirs(cpp_wrapper_dir)

        ext = "so"
        filepath = os.path.join(cpp_wrapper_dir, f"{name}.{ext}")
        log.debug("Cpp wrapper code path %s", filepath)

        if key not in cls.cache:
            log.debug("Cpp wrapper cache miss for %s", filepath)
            from filelock import FileLock

            lock_dir = get_lock_dir()
            lock = FileLock(os.path.join(lock_dir, key + ".lock"), timeout=LOCK_TIMEOUT)
            with lock:
                if not os.path.exists(filepath):
                    log.debug("Cpp wrapper building %s", filepath)

                    _cpp_flags = cpp_flags()
                    _opt_flags = optimization_flags()
                    _shared = get_shared()
                    _warning_all_flag = get_warning_all_flag()
                    _ipaths, _lpaths, _libs, _macros = get_include_and_linking_paths(
                        vec_isa=pick_vec_isa(),
                        cuda=cuda,
                    )
                    _use_custom_generated_macros = use_custom_generated_macros()

                    extra_cflags = f"{_cpp_flags} {_opt_flags} {_warning_all_flag} {_macros} {_use_custom_generated_macros}"
                    extra_ldflags = f"{_shared} {_lpaths} {_libs}"
                    extra_include_paths = f"{_ipaths}"

                    mod = torch.utils.cpp_extension.load_inline(
                        name=name,
                        build_directory=cpp_wrapper_dir,
                        cpp_sources=[source_code],
                        functions=[func_name],
                        extra_cflags=[extra_cflags],
                        extra_ldflags=[extra_ldflags],
                        extra_include_paths=[extra_include_paths],
                    )
                    log.debug("Cpp wrapper done building %s", filepath)
                else:
                    log.debug("Found target .so, cpp wrapper loading %s", filepath)
                    spec = importlib.util.spec_from_file_location(name, filepath)
                    assert spec is not None
                    mod = importlib.util.module_from_spec(spec)
                    assert isinstance(spec.loader, importlib.abc.Loader)
                    spec.loader.exec_module(mod)
                    log.debug("Cpp wrapper done loading %s", filepath)

                cls.cache[key] = mod

        return cls.cache[key]


class TritonCodeCache:
    @classmethod
    def load(cls, kernel_name, source_code):
        mod = PyCodeCache.load(source_code)
        return getattr(mod, kernel_name)


def _worker_compile(kernel_name, source_code, cc, device):
    cuda_properties.set_compiler_worker_current_device(device)
    kernel = TritonCodeCache.load(kernel_name, source_code)
    kernel.precompile(warm_cache_only_with_cc=cc)


def _load_kernel(kernel_name, source_code):
    kernel = TritonCodeCache.load(kernel_name, source_code)
    kernel.precompile()
    return kernel


class TritonFuture:
    def __init__(self, kernel_name, source_code, future):
        self.kernel_name = kernel_name
        self.source_code = source_code
        self.future = future

    # @dynamo_utils.dynamo_timed
    def result(self):
        t0 = time()
        if hasattr(self, "kernel"):
            return self.kernel
        # If the worker failed this will throw an exception.
        self.future.result()
        kernel = self.kernel = _load_kernel(self.kernel_name, self.source_code)
        latency = time() - t0
        if latency > 50:
            developer_warning(
                f"Detected long compilation time of {latency} seconds for kernel name {self.kernel_name}"
            )
            developer_warning(self.source_code)
        del self.kernel_name, self.source_code, self.future
        return kernel


class AsyncCompile:
    def __init__(self):
        pass

    @staticmethod
    @functools.lru_cache(1)
    def pool():
        assert config.compile_threads > 1
        return ThreadPoolExecutor(config.compile_threads)

    @staticmethod
    @functools.lru_cache(1)
    def process_pool():
        # ensure properties have been calculated before processes
        # are forked
        cuda_properties._properties()
        assert config.compile_threads > 1
        orig_ppid = os.getpid()

        # if this process dies abnormally (e.g. segfault)
        # it will not shut down the workers. Instead
        # the workers will have their parent reassigned to the
        # init process. This launches a separate thread to
        # watch for the worker getting reassigned,
        # and cleans it up in this case.
        def init():
            def run():
                while True:
                    sleep(1)
                    if orig_ppid != os.getppid():
                        os.kill(os.getpid(), signal.SIGKILL)

            global _watchdog_thread
            _watchdog_thread = Thread(target=run, daemon=True)
            _watchdog_thread.start()

        # we rely on 'fork' because we cannot control whether users
        # have an `if __name__ == '__main__'` in their main process.
        fork_context = multiprocessing.get_context("fork")
        pool = ProcessPoolExecutor(
            config.compile_threads, mp_context=fork_context, initializer=init
        )
        # when this pool is created in a subprocess object, the normal exit handler
        # doesn't run, and we need to register our own handler.
        # exitpriority has to be high, because another one of the finalizers will
        # kill the worker thread that sends the shutdown message to the workers...
        multiprocessing.util.Finalize(None, pool.shutdown, exitpriority=sys.maxsize)
        return pool

    @classmethod
    def warm_pool(cls):
        if config.compile_threads <= 1:
            return
        _compile_start()
        pool = cls.process_pool()

        # We have to fork processes for compiler workers, but the more memory and other resources that are loaded, the
        # slower the os.fork time is, quite drastically. It also holds the GIL so we can't put it on another thread.

        # Examples:
        # A simple x + x + x script: 10ms seconds in the middle of the program, 2ms at startup
        # tf_efficientnet_b0 benchmark: 50ms! in the middle of the program , 3ms at startup

        # So we want to start the workers early when it is still cheap, and also to allow the workers to get
        # ready before we have work for them.

        # ProcessPoolExecutor also does not launch the workers until it finds a point when all the workers are idle.
        # But if we waited until then fork time will be long and we will be waiting for the processes to initialize.

        # We force them to start here with some YOLOing of the internal methods.
        if hasattr(pool, "_start_queue_management_thread"):
            pool._start_queue_management_thread()
        else:
            for _ in range(config.compile_threads):
                pool._adjust_process_count()
            pool._start_executor_manager_thread()
        _compile_end()

    @classmethod
    def submit(cls, task):
        if config.compile_threads <= 1:
            return task()
        return cls.pool().submit(task)

    @classmethod
    def map(cls, fn, seq):
        if config.compile_threads <= 1 or len(seq) <= 1:
            return list(map(fn, seq))
        return [t.result() for t in [cls.pool().submit(fn, x) for x in seq]]

    def triton(self, kernel_name, source_code):
        _compile_start()

        if config.compile_threads > 1:
            major, minor = torch.cuda.get_device_capability()
            device = torch.cuda.current_device()
            cc = major * 10 + minor
            future = self.process_pool().submit(
                _worker_compile, kernel_name, source_code, cc, device
            )
            return TritonFuture(kernel_name, source_code, future)
        else:
            return _load_kernel(kernel_name, source_code)

    def cpp(self, source_code):
        def task():
            return CppCodeCache.load(source_code).kernel

        return self.submit(task)

    def wait(self, scope: Dict[str, Any]):
        num_kernels = len(
            [
                value
                for key, value in scope.items()
                if isinstance(value, (Future, TritonFuture))
            ]
        )
        pbar = tqdm(
            total=num_kernels,
            desc="Inductor Compilation",
            disable=config.disable_progress,
            delay=0,
        )
        if config.compile_threads > 1:
            for key, result in scope.items():
                if config.verbose_progress and not isinstance(pbar, _Faketqdm):
                    pbar.set_postfix_str(key)
                if isinstance(result, (Future, TritonFuture)):
                    scope[key] = result.result()
                    pbar.update(1)

        _compile_end()


AsyncCompile.warm_pool()<|MERGE_RESOLUTION|>--- conflicted
+++ resolved
@@ -74,15 +74,6 @@
     return cache_dir
 
 
-<<<<<<< HEAD
-=======
-@functools.lru_cache(None)
-def cubin_cache_dir():
-    cubin_dir = os.path.join(cache_dir(), "cubin")
-    os.makedirs(cubin_dir, exist_ok=True)
-    return cubin_dir
-
-
 def cpp_wrapper_cache_dir(name):
     cu_str = (
         "cpu"
@@ -98,7 +89,6 @@
     return cpp_wrapper_build_directory
 
 
->>>>>>> c957be57
 class CacheBase:
     def __init__(self):
         if not torch.cuda.is_available():
