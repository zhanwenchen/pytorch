from __future__ import annotations

import base64
import copyreg
import dataclasses
import functools
import hashlib
import importlib
import io
import json
import logging
import os
import pickle
import pkgutil
import re
import shlex
import shutil
import struct
import subprocess
import sys
import sysconfig
import tempfile
import textwrap
import threading
import warnings
from bisect import bisect_right
from copy import copy
from ctypes import c_void_p, CDLL, cdll
from datetime import timedelta
from functools import partial
from pathlib import Path
from time import time, time_ns
from types import ModuleType
from typing import (
    Any,
    Callable,
    cast,
    Counter,
    Dict,
    Generator,
    List,
    NoReturn,
    Optional,
    Sequence,
    Tuple,
    TYPE_CHECKING,
    TypeVar,
    Union,
)
from typing_extensions import TypeAlias

import torch
import torch.distributed as dist
from torch import SymInt, Tensor
from torch._dynamo.utils import (
    add_remote_cache_time_saved,
    counters,
    dynamo_timed,
    get_chromium_event_logger,
)
from torch._inductor import config, exc, metrics
from torch._inductor.codegen.cuda import cuda_env
from torch._inductor.codegen.rocm.compile_command import (
    rocm_compile_command,
    rocm_compiler,
)
from torch._inductor.custom_graph_pass import CustomGraphPass, CustomGraphPassType
from torch._utils_internal import log_cache_bypass
from torch.utils._ordered_set import OrderedSet

from .remote_cache import create_cache
from .runtime import autotune_cache
from .runtime.autotune_cache import AutotuneCacheBundler
from .triton_bundler import TritonBundler, TritonKernelArtifacts


T = TypeVar("T")


if TYPE_CHECKING:
    from collections.abc import KeysView

    from .compile_fx import _CompileFxKwargs
    from .remote_cache import JsonDataTy, RemoteCache
    from .utils import InputType


"""
codecache.py, cpp_builder.py and cpu_vec_isa.py import rule:
https://github.com/pytorch/pytorch/issues/124245#issuecomment-2197778902
"""
from torch._inductor.cpp_builder import (
    _set_gpu_runtime_env,
    _transform_cuda_paths,
    CppBuilder,
    CppOptions,
    CppTorchDeviceOptions,
    get_compiler_version_info,
    get_cpp_compiler,
    get_name_and_dir_from_output_file_path,
    normalize_path_separator,
)
from torch._inductor.cpu_vec_isa import pick_vec_isa
from torch._inductor.cudagraph_utils import (
    BoxedDeviceIndex,
    CudagraphCachedInfo,
    log_cudagraph_skip_and_bump_counter,
)
from torch._inductor.runtime.compile_tasks import (
    _module_to_triton_kernel,
    _reload_python_module,
    _reload_python_module_in_subproc,
)
from torch._inductor.runtime.runtime_utils import cache_dir, default_cache_dir
from torch._inductor.utils import (
    ALIGN_BYTES,
    align_inputs_from_check_idxs,
    BoxedBool,
    clear_on_fresh_inductor_cache,
    is_linux,
    is_windows,
    set_tracing_context_output_strides,
)
from torch._logging import trace_structured
from torch._subclasses.fake_tensor import (
    extract_tensor_metadata,
    FakeTensor,
    TensorMetadata,
)
from torch.fx.experimental.symbolic_shapes import has_hint, hint_int, ShapeEnv


if TYPE_CHECKING:
    from concurrent.futures import Future

    from torch._inductor.graph import GraphLowering
    from torch._inductor.ir import ChoiceCaller
    from torch._inductor.runtime.hints import HalideInputSpec, HalideMeta


_HERE = os.path.abspath(__file__)
_TORCH_PATH = os.path.dirname(os.path.dirname(_HERE))
_LINKER_SCRIPT = os.path.join(_TORCH_PATH, "_inductor/script.ld")

_IS_WINDOWS = sys.platform == "win32"

if config.is_fbcode():
    from triton.fb import build_paths
    from triton.fb.build import _run_build_command

    from torch._inductor.fb.utils import (
        log_global_cache_errors,
        log_global_cache_stats,
        log_global_cache_vals,
        use_global_cache,
    )
else:

    def log_global_cache_errors(*args: Any, **kwargs: Any) -> None:  # type: ignore[misc]
        pass

    def log_global_cache_stats(*args: Any, **kwargs: Any) -> None:  # type: ignore[misc]
        pass

    def log_global_cache_vals(*args: Any, **kwargs: Any) -> None:  # type: ignore[misc]
        pass

    def use_global_cache() -> bool:  # type: ignore[misc]
        return False


output_code_log = torch._logging.getArtifactLogger(__name__, "output_code")

LOCK_TIMEOUT = 600

_IS_WINDOWS = sys.platform == "win32"


log = logging.getLogger(__name__)


def cpp_wrapper_cache_dir(name: str) -> str:
    cu_str = (
        "cpu"
        if torch.version.cuda is None
        else f'cu{torch.version.cuda.replace(".", "")}'
    )
    python_version = f"py{sys.version_info.major}{sys.version_info.minor}"
    build_folder = f"{python_version}_{cu_str}"

    cpp_wrapper_dir = os.path.join(cache_dir(), build_folder)
    cpp_wrapper_build_directory = os.path.join(cpp_wrapper_dir, name)
    os.makedirs(cpp_wrapper_build_directory, exist_ok=True)
    return cpp_wrapper_build_directory


def get_cpp_wrapper_cubin_path_name() -> str:
    return "cubin_path" if torch.version.hip is None else "hsaco_path"


@functools.lru_cache(None)
def get_global_cache_path_impl(global_cache_dir: str) -> Optional[Path]:
    return (
        Path(os.path.join(global_cache_dir, CacheBase.get_system()["hash"]))
        if global_cache_dir is not None
        else None
    )


class CacheBase:
    @staticmethod
    @functools.lru_cache(None)
    def get_system() -> Dict[str, Any]:
        try:
            from triton.compiler.compiler import triton_key

            # Use triton_key instead of triton.__version__ as the version
            # is not updated with each code change
            triton_version = triton_key()
        except ModuleNotFoundError:
            triton_version = None

        try:
            system: Dict[str, Any] = {
                "device": {"name": None},
                "version": {
                    "triton": triton_version,
                },
            }
            device_properties = torch.cuda.get_device_properties(
                torch.cuda.current_device()
            )
            if torch.version.cuda is not None:
                system["device"]["name"] = device_properties.name
                system["version"]["cuda"] = torch.version.cuda
            else:
                system["device"]["name"] = device_properties.gcnArchName
                system["version"]["hip"] = torch.version.hip
        except (AssertionError, RuntimeError):
            # If cuda is not installed, none of the above config is relevant.
            system = {}

        system["hash"] = hashlib.sha256(
            json.dumps(system, sort_keys=True).encode("utf-8")
        ).hexdigest()

        return system

    @staticmethod
    @clear_on_fresh_inductor_cache
    @functools.lru_cache(None)
    def get_local_cache_path() -> Path:
        return Path(os.path.join(cache_dir(), "cache", CacheBase.get_system()["hash"]))

    @staticmethod
    def get_global_cache_path() -> Optional[Path]:
        return get_global_cache_path_impl(config.global_cache_dir)

    def __init__(self) -> None:
        self.system = CacheBase.get_system()

    def get_local_cache(self) -> Dict[str, Any]:
        local_cache_path = self.get_local_cache_path()
        if not local_cache_path.is_file():
            return {}
        with open(local_cache_path) as local_cache_fp:
            local_cache = json.load(local_cache_fp)
        return local_cache["cache"]

    def update_local_cache(self, local_cache: Dict[str, Any]) -> None:
        local_cache_path = self.get_local_cache_path()
        write_atomic(
            str(local_cache_path),
            json.dumps({"system": self.system, "cache": local_cache}, indent=4),
            make_dirs=True,
        )


class LocalCache(CacheBase):
    def lookup(self, *keys: str) -> Optional[Dict[str, Any]]:
        cache = self.get_local_cache()

        sub_cache = cache
        for key in keys:
            if key in cache:
                sub_cache = cache[key]
            else:
                return None

        return sub_cache

    def set_value(self, *keys: str, value: Any) -> None:
        cache = self.get_local_cache()

        sub_cache = cache
        for key in keys[0:-1]:
            sub_cache.setdefault(key, {})
            sub_cache = sub_cache[key]
        sub_cache[keys[-1]] = value

        self.update_local_cache(cache)


class PersistentCache(CacheBase):
    @functools.lru_cache(None)  # noqa: B019
    def get_global_cache(self) -> Dict[str, Any]:
        global_cache_path = self.get_global_cache_path()
        if global_cache_path is None or not global_cache_path.is_file():
            return {}
        with open(global_cache_path) as global_cache_fp:
            global_cache = json.load(global_cache_fp)
        return global_cache["cache"]

    def lookup(
        self,
        choices: List[ChoiceCaller],
        op: str,
        inputs: str,
        benchmark: Optional[Callable[[Any], Dict[ChoiceCaller, float]]],
    ) -> Dict[ChoiceCaller, float]:
        """
        Check to see if we have benchmarked the given choice callers. For each
        choice caller:

            1. Check global_cache[op][inputs][choice][precision], return benchmark if cached.
            2. Check local_cache[op][inputs][choice][precision], return benchmark if cached.
            3. If benchmark is not None:
                a. `max_autotune_gemm=True`: benchmark the choice, update
                    local_cache[op][inputs][choice], and return the benchmark.
                b. `max_autotune_gemm=False`: don't benchmark the choice, return nothing.
        """
        precision = torch.get_float32_matmul_precision()

        log_stats = partial(log_global_cache_stats, self.system, op, inputs, precision)
        log_vals = partial(log_global_cache_vals, self.system, op, inputs, precision)
        log_errors = partial(
            log_global_cache_errors, self.system, op, inputs, precision
        )
        timings = {}

        def check_cache(cache: Dict[str, Any], callback: Any = None) -> bool:
            """Check if `cache` contains data for all the choices"""
            hit = True
            for choice in choices:
                choice_hash = choice.hash_key()
                if choice_hash in cache.get(op, {}).get(inputs, {}).get(precision, {}):
                    # cache hit
                    timings[choice] = cache[op][inputs][precision][choice_hash]
                else:
                    # cache miss
                    hit = False
                    break
            if callback:
                callback(cached=hit)
            return hit

        if config.max_autotune or config.max_autotune_gemm:
            local_cache = self.get_local_cache() if config.autotune_local_cache else {}
            # check local cache first since it is data specific to the current machine
            if (
                not check_cache(local_cache)
                and not (
                    use_global_cache()
                    and check_cache(self.get_global_cache(), callback=log_stats)
                )
                and benchmark is not None
            ):
                try:
                    # re-benchmark everything to try to get consistent numbers from the same machine
                    timings = benchmark(choices)
                    assert all(choice in timings for choice in choices)
                    local_cache.setdefault(op, {})
                    local_cache[op].setdefault(inputs, {}).setdefault(precision, {})
                    for choice, timing in timings.items():
                        local_cache[op][inputs][precision][choice.hash_key()] = timing
                except RuntimeError as e:
                    # catch and log autotuning failures
                    log_errors(e)
                    raise e

                self.update_local_cache(local_cache)

                timings_to_log = {
                    choice.hash_key(): timings[choice] for choice in choices
                }
                log_vals(timings_to_log)
        elif use_global_cache():
            # only check global cache, not local one
            check_cache(self.get_global_cache(), callback=log_stats)
            # may have a partial cache hit, where not everything is benchmarked

        return timings


def get_lock_dir() -> str:
    lock_dir = os.path.join(cache_dir(), "locks")
    if not os.path.exists(lock_dir):
        os.makedirs(lock_dir, exist_ok=True)
    return lock_dir


def sha256_hash(data: bytes) -> str:
    # [:51] to strip off the "Q====" suffix common to every hash value.
    return base64.b32encode(hashlib.sha256(data).digest())[:51].decode("utf-8").lower()


def code_hash(code: Union[str, bytes], extra: str = "") -> str:
    hashing_str = code if isinstance(code, bytes) else code.encode("utf-8")
    if extra != "":
        hashing_str = hashing_str + b"||" + extra.encode("utf-8")
    return "c" + sha256_hash(hashing_str)


def get_path(
    basename: str, extension: str, specified_dir: str = ""
) -> Tuple[str, str, str]:
    if specified_dir:
        if os.path.isabs(specified_dir):
            subdir = specified_dir
        else:
            subdir = os.path.join(cache_dir(), specified_dir)
    else:
        subdir = os.path.join(cache_dir(), basename[1:3])
    path = os.path.join(subdir, f"{basename}.{extension}")
    return basename, subdir, path


def get_hash(
    content: Union[str, bytes], extra: str = "", hash_type: str = "code"
) -> str:
    if hash_type == "code":
        return code_hash(content, extra)
    if hash_type in ["cubin", "hsaco", "spv"]:
        return code_hash(repr(content))
    raise AssertionError(f"Unknown hash type {hash_type}")


def write(
    content: Union[str, bytes],
    extension: str,
    extra: str = "",
    hash_type: str = "code",
    specified_dir: str = "",
) -> Tuple[str, str]:
    # use striped content to compute hash so we don't end up with different
    # hashes just because the content begins/ends with different number of
    # spaces.
    key: str = get_hash(content.strip(), extra, hash_type)
    basename, subdir, path = get_path(key, extension, specified_dir)
    encode_utf_8: bool = hash_type == "code"
    if not os.path.exists(path):
        write_atomic(path, content, make_dirs=True)
    return basename, path


def write_text(text: str) -> str:
    """
    Write the `text` to a file and return the path computed based on the hash.
    """
    return write(text, "txt")[1]


def write_atomic(
    path_: str,
    content: Union[str, bytes],
    make_dirs: bool = False,
    encode_utf_8: bool = False,
) -> None:
    # Write into temporary file first to avoid conflicts between threads
    # Avoid using a named temporary file, as those have restricted permissions
    assert isinstance(
        content, (str, bytes)
    ), "Only strings and byte arrays can be saved in the cache"
    path = Path(path_)
    if make_dirs:
        path.parent.mkdir(parents=True, exist_ok=True)
    tmp_path = path.parent / f".{os.getpid()}.{threading.get_ident()}.tmp"
    write_mode = "w" if isinstance(content, str) else "wb"
    with tmp_path.open(write_mode, encoding="utf-8" if encode_utf_8 else None) as f:
        f.write(content)
    try:
        tmp_path.rename(target=path)
    except FileExistsError as e_file_exist:
        if not _IS_WINDOWS:
            raise
        # On Windows file exist is expected: https://docs.python.org/3/library/pathlib.html#pathlib.Path.rename
        # Below two lines code is equal to `tmp_path.rename(path)` on non-Windows OS.
        # 1. Copy tmp_file to Target(Dst) file.
        shutil.copy2(src=tmp_path, dst=path)
        # 2. Delete tmp_file.
        os.remove(tmp_path)


@dataclasses.dataclass
class TensorMetadataAndValues:
    """
    TensorMetadata plus the elements as a list of raw values.
    Used for hashing inlined constants.
    """

    tensor_metadata: TensorMetadata
    values: List[Any]


def _ident(x: T) -> T:
    return x


def extract_tensor_metadata_for_cache_key(t: Tensor) -> TensorMetadata:
    """
    Extracts the tensor metadata and removes fields of the TensorMetadata
    that are not needed for caching
    """
    meta = extract_tensor_metadata(t)
    if not hasattr(t, "_is_inductor_static"):
        meta = dataclasses.replace(meta, storage_offset=0, storage_bytes=None)

    return meta


class FxGraphCachePickler(pickle.Pickler):
    """
    Custom pickler to customize the pickling of some objects (Tensors), only for the
    purpose of computing a hash for keying into the FxGraphCache. Tensors contain
    objects that don't pickle and/or vary between runs, and we want to capture the
    data that allow us to compute a stable, but safe hash.
    """

    def __init__(self, include_non_inlined: bool = True) -> None:
        """
        Create an FX graph pickler. If include_non_inlined=True, then pickling will
        include the _values_ for all Tensors. (Note that any tensors are constants
        attached as attributes to the GraphModule). Otherwise, pickling will include
        only the metadata for these tensors.
        """
        self._stream = io.BytesIO()
        super().__init__(self._stream)

        self.include_non_inlined = include_non_inlined

        self.dispatch_table = copyreg.dispatch_table.copy()
        self.dispatch_table.update(
            {
                FakeTensor: functools.partial(self._reduce_fake_tensor),
                torch.Tensor: functools.partial(self._reduce_tensor),
                torch.SymInt: functools.partial(self._reduce_symint),
                torch.fx.experimental._backward_state.BackwardState: functools.partial(
                    self._reduce_unsupported
                ),
            }
        )

        # Run with pickler.fast so it doesn't intern strings, making the hash result more predictable
        # TODO: pickler.fast is technically deprecated. Will this work on new python versions?
        self.fast = True

    def _reduce_fake_tensor(
        self, t: Tensor
    ) -> Tuple[Callable[[T], T], Tuple[TensorMetadata]]:
        """
        Custom reducer to pickle FakeTensors.
        """
        metadata = extract_tensor_metadata_for_cache_key(t)
        return (_ident, (metadata,))

    def _reduce_tensor(
        self,
        t: Tensor,
    ) -> Tuple[Callable[[T], T], Tuple[Union[TensorMetadata, TensorMetadataAndValues]]]:
        """
        Custom reducer to pickle Tensors.  If we see tensors, we know they're constants
        stored as attributes on the GraphModule.
        """
        from .graph import GraphLowering

        if t.is_mkldnn:
            # TODO: These tensors don't currently pickle, so we can't cache a compiled
            # graph containing them. Just fail now. If mkldnn tensors get pickling
            # support, we can remove this.
            raise BypassFxGraphCache("mkldnn tensors unpickleable")

        # If this is an inlined constant or include_non_inlined=True, then we include
        # the metadata and the values.
        metadata = extract_tensor_metadata_for_cache_key(t)
        if GraphLowering.can_inline_constant(t) or self.include_non_inlined:
            # Very large tensors will be expensive to copy to cpu and hash. Let's at
            # least report any slowness.
            start = time()
            values = t.tolist()
            elapsed = time() - start
            if elapsed > 1.0:
                warnings.warn(
                    f"FX graph cache copying of a large constant took {elapsed:.1}s. "
                    "Please file an issue."
                )

            return (_ident, (TensorMetadataAndValues(metadata, values),))

        # Otherwise, we just include the metadata.
        return (_ident, (metadata,))

    def _reduce_symint(self, s: SymInt) -> Tuple[Callable[[T], T], Tuple[str]]:
        """
        Custom reducer to pickle SymInts.
        """
        # For hashing purposes, we only care about the name of the symbol and not the
        # backed value. We evaluate guards stored with a cached graph to ensure a cached
        # entity with SymInt args is safe to reuse.
        return (_ident, (str(s),))

    def _reduce_unsupported(self, s: Any) -> NoReturn:
        """
        Custom reducer to handle any objects that we don't support and therefore
        raise to bypass caching.
        """
        raise BypassFxGraphCache("Reduce unsupported")

    def dumps(self, obj: Any) -> bytes:
        """
        Pickle an object and return a byte string.
        """
        try:
            self.dump(obj)
            return self._stream.getvalue()
        except (TypeError, AttributeError) as e:
            # Some configs options may not pickle.
            log.warning("Failed to pickle cache key", exc_info=True)
            raise BypassFxGraphCache("Failed to pickle cache key") from e
        finally:
            # Reset our stream for the next dump.
            self._stream.seek(0)
            self._stream.truncate(0)

    def get_hash(self, obj: Any) -> str:
        """
        Serialize an object and return a hash of the bytes.
        """
        serialized_data = self.dumps(obj)
        return sha256_hash(serialized_data)

    def debug_lines(self, inp: FxGraphHashDetails) -> List[str]:
        """
        Get a printable string describing in more detail all the attributes
        comprising an object. Useful for debugging when one graph hashes
        to a different value than another.
        """

        def get_str(obj: Any) -> str:
            if isinstance(obj, torch.Tensor):
                return str(extract_tensor_metadata_for_cache_key(obj))
            elif isinstance(obj, bytes):
                return "<bytes>"
            elif type(obj) in self.dispatch_table:
                # Run the reducer on the object
                return str(self.dispatch_table[type(obj)](obj)[1])
            else:
                return str(obj)

        lines = []
        for attr, obj in vars(inp).items():
            if isinstance(obj, list):
                for ii in range(len(obj)):
                    h = self.get_hash(obj[ii])
                    lines.append(f"[{h}] {attr}[{ii}]: {get_str(obj[ii])}")
            elif isinstance(obj, dict):
                for k, v in obj.items():
                    h = self.get_hash(v)
                    lines.append(f"[{h}] {attr}[{k}]: {get_str(v)}")
            else:
                h = self.get_hash(obj)
                lines.append(f"[{h}] {attr}: {get_str(obj)}")
        return lines


def build_code_hash(
    roots: List[str] | None, prefix: str, hasher: hashlib._Hash
) -> None:
    for lib in sorted(pkgutil.iter_modules(roots, prefix), key=lambda x: x.name):
        spec = lib.module_finder.find_spec(lib.name, None)
        assert spec is not None
        module = spec.origin
        assert module is not None
        with open(module, "rb") as f:
            hasher.update(spec.name.encode("utf-8"))
            hasher.update(f.read())
        if lib.ispkg:
            # need to also hash submodules
            build_code_hash(spec.submodule_search_locations, f"{spec.name}.", hasher)


@functools.lru_cache(None)
def torch_key() -> bytes:
    """
    Compute a key that contains relevant information about torch source files
    """
    with dynamo_timed("inductor_codecache_torch_key", log_pt2_compile_event=True):
        if not config.is_fbcode():

            def get_code_hash(root: str) -> bytes:
                # This function isn't meant to be used outside of torch_key, just a
                # helper for clarity. Instead, use torch_key() directly when you need
                # a hash representing the state of the source code.
                extra_files = (
                    "codegen/aoti_runtime/interface.cpp",
                    "codegen/aoti_runtime/implementation.cpp",
                    "codegen/cpp_prefix.h",
                    "script.ld",
                )
                inductor_root = os.path.dirname(__file__)
                extra_files = [os.path.join(inductor_root, x) for x in extra_files]
                hasher = hashlib.sha256()
                hasher.update(torch.__version__.encode("utf-8"))
                build_code_hash([root], "", hasher)
                for path in extra_files:
                    if os.path.exists(path):
                        with open(path, "rb") as f:
                            hasher.update(f.read())
                return hasher.digest()

            return get_code_hash(_TORCH_PATH)

        from libfb.py import parutil

        return parutil.get_file_contents("torch/src_hash.txt").rstrip().encode("ascii")


def get_inductor_root() -> str:
    return os.path.dirname(__file__)


@dataclasses.dataclass
class OrderedSetHolder:
    """
    See FxGraphHashDetails. Holds a sorted list to support stable hashing
    of set kwargs.
    """

    items: List[Any]


class BypassFxGraphCache(Exception):
    """
    Exception to indicate that the FxGraphCache should be bypassed.
    """


class FxGraphHashDetails:
    """
    Object to capture all the details for a compiled FX graph relevant to computing
    a safe and stable cache key.
    """

    # Excluded kwargs param that are not stable between runs
    EXCLUDED_KWARGS = ["graph_id"]

    def __init__(
        self,
        gm: torch.fx.GraphModule,
        example_inputs: Sequence[InputType],
        fx_kwargs: _CompileFxKwargs,
        inputs_to_check: Sequence[int],
    ) -> None:
        self.gm = gm
        self.example_inputs = example_inputs

        # Order kwargs so hashing is stable to changes in kwarg order. Although
        # it's technically a _CompileFxKwargs we don't actually need it typed as
        # such since we're just using it to generate a hash.
        self.fx_kwargs: Dict[str, object] = {}
        for k, v in sorted(fx_kwargs.items()):
            if k not in self.EXCLUDED_KWARGS:
                if type(v) in (OrderedSet, set):
                    # Special case to handle set params. Python sets can't be
                    # ordered, so sort the elements and store them in a proxy.
                    self.fx_kwargs[k] = OrderedSetHolder(sorted(v))  # type: ignore[call-overload]
                else:
                    self.fx_kwargs[k] = v

        # Alignment checks
        self.inputs_to_check = inputs_to_check

        # 'Deterministic algorithms' can affect codegen via lowering to cuda kernels.
        self.deterministic_algorithms_settings = (
            torch.are_deterministic_algorithms_enabled(),
            torch.is_deterministic_algorithms_warn_only_enabled(),
            torch.utils.deterministic.fill_uninitialized_memory,  # type: ignore[attr-defined]
        )

        # Global settings affecting matmul codegen.
        self.cuda_matmul_settings = (
            torch.backends.cuda.matmul.allow_tf32,
            torch.backends.cuda.matmul.allow_fp16_reduced_precision_reduction,
            torch.backends.cuda.matmul.allow_bf16_reduced_precision_reduction,
        )

        # Also hash on various system info (including the triton compiler version).
        self.torch_version = torch_key()
        self.system_info = CacheBase.get_system()
        self.inductor_config = config.save_config_portable()

        # Custom post grad passes should provide an ID to hash.
        self.post_grad_custom_pre_pass = self._get_custom_pass_detail(
            config.post_grad_custom_pre_pass
        )
        self.post_grad_custom_post_pass = self._get_custom_pass_detail(
            config.post_grad_custom_post_pass
        )

    def _get_custom_pass_detail(
        self, custom_pass: CustomGraphPassType
    ) -> Optional[Any]:
        if not custom_pass:
            return None
        assert isinstance(custom_pass, CustomGraphPass)
        return custom_pass.uuid()


def has_frozen_params(gm: torch.fx.GraphModule) -> bool:
    return getattr(gm, "_has_frozen_params", False)


def compiled_fx_graph_hash(
    gm: torch.fx.GraphModule,
    example_inputs: Sequence[InputType],
    fx_kwargs: _CompileFxKwargs,
    inputs_to_check: Sequence[int],
) -> Tuple[str, List[str]]:
    """
    Generate a unique hash of the FX graph for caching.
    """
    # To support caching when the graph has frozen params, we ignore the tensor values
    # of non-inlined constants since they won't be included in the cache entry. Without
    # freezing, we want to include the values of any constant attribute.
    include_non_inlined = not has_frozen_params(gm)

    details = FxGraphHashDetails(gm, example_inputs, fx_kwargs, inputs_to_check)
    pickler = FxGraphCachePickler(include_non_inlined)
    # The prefix distinguishes among the other kinds of objects we
    # cache in this module.
    key = "f" + pickler.get_hash(details)
    debug_lines = pickler.debug_lines(details)
    debug_str = "\n".join(debug_lines)
    log.debug(f"FX graph cache hash details for key {key}:\n{debug_str}")  # noqa: G004
    return key, debug_lines


def cudagraph_post_compile(
    example_inputs: Sequence[InputType],
    compiled_graph: CompiledFxGraph,
    cudagraphs: BoxedBool,
    gm: Optional[torch.fx.GraphModule],
) -> None:
    """
    Checks for any reasons not to run cudagraphs and then
    runs it on compiled_graph.
    Mutates the `compiled_graph.current_callable` and `cudagraphs`
    """
    assert compiled_graph.current_callable is not None
    assert compiled_graph.cudagraph_info is not None
    cached_info = compiled_graph.cudagraph_info
    cudagraph_fail_reasons = cached_info.cudagraph_fail_reasons
    inputs_to_check = compiled_graph.inputs_to_check
    boxed_forward_device_index = compiled_graph.boxed_forward_device_index
    is_inference = compiled_graph.fx_kwargs["is_inference"]
    is_backward = compiled_graph.fx_kwargs["is_backward"]

    if not cudagraph_fail_reasons:
        fx_kwargs = compiled_graph.fx_kwargs
        static_input_idxs = fx_kwargs["static_input_idxs"]

        placeholders = cached_info.placeholders
        stack_traces = cached_info.stack_traces
        if not config.triton.cudagraph_trees:
            # Force specialize all inputs so that CUDA graphs will work
            for t in example_inputs:
                if isinstance(t, torch.SymInt):
                    int(t)  # guard

        if (
            boxed_forward_device_index is not None
            and not is_inference
            and not is_backward
        ):
            boxed_forward_device_index.set(next(iter(compiled_graph.device_idxs)))

        from .compile_fx import cudagraphify

        current_callable = compiled_graph.current_callable
        assert current_callable is not None
        compiled_graph.current_callable = cudagraphify(
            current_callable,
            static_input_idxs=static_input_idxs or (),
            device_index=next(iter(compiled_graph.device_idxs)),
            stack_traces=stack_traces,
            is_backward=is_backward,
            is_inference=is_inference,
            constants=tuple(compiled_graph.get_constants(gm).values()),
            placeholders=placeholders,
            mutated_input_idxs=tuple(compiled_graph.mutated_input_idxs),
        )

    else:
        BoxedBool.disable(cudagraphs)

        # See [Backward Generation Handling]
        # if cudagraph'd the forward and set the device, we need to let the cudagraph manager
        # know we are we running the backward even if we will not run it in cudagraphs
        if is_backward and config.triton.cudagraph_trees:
            assert boxed_forward_device_index is not None
            assert boxed_forward_device_index.value is not None
            compiled_graph_callable = compiled_graph.current_callable

            manager = torch._inductor.cudagraph_trees.get_manager(
                boxed_forward_device_index.value, create_if_none_exists=False
            )
            # should already exist from forward
            assert manager is not None

            def compiled_artifact(new_inputs: List[Any]) -> Callable[..., Any]:
                manager.set_to_running_backward()  # type: ignore[union-attr]
                return compiled_graph_callable(new_inputs)

            compiled_graph.current_callable = compiled_artifact

        if "cuda" in compiled_graph.device_types:
            # prefer better disable_cudagraphs_reason bc stack trace
            # TODO: migrate all disable reasons to stack trace, refactor
            if compiled_graph.disabled_cudagraphs_reason:
                log_cudagraph_skip_and_bump_counter(
                    compiled_graph.disabled_cudagraphs_reason
                )
            else:
                log_cudagraph_skip_and_bump_counter(
                    f"skipping cudagraphs due to {cudagraph_fail_reasons}"
                )


def maybe_realign_inputs(
    ran_cudagraphs: BoxedBool,
    compiled_graph: CompiledFxGraph,
    inputs_to_check: Sequence[int],
) -> None:
    """
    Realigns input strides from inputs_to_check if
    we didn't end up running cudagraphs. Mutates
    `compiled_graph.current_callable` if cudagraphs
    was run. Otherwise, does nothing.
    """
    if not ran_cudagraphs:
        assert compiled_graph.current_callable is not None
        new_callable = align_inputs_from_check_idxs(
            compiled_graph.current_callable, inputs_to_check
        )
        if new_callable is not compiled_graph.current_callable:
            compiled_graph.current_callable = new_callable


def add_ephemeral_timeout_increase_for_distributed(time_saved_ns: int) -> int:
    """
    Ephemerally increases the NCCL timeout when compiling for a distributed job
    Returns amount of seconds increased
    """
    if not torch.distributed.is_available() or not torch.distributed.is_initialized():
        return 0

    increased_timeout_sec = int(time_saved_ns // 1e9)  # convert to seconds

    if config.is_fbcode():
        fudge_factor = torch._utils_internal.justknobs_getval_int(
            "pytorch/remote_cache:ephemeral_timeout_fudge_factor_percentage"
        )
        log.info(
            "Ephemeral NCCL timeout increase fudge factor %d and original increase value %d",
            fudge_factor,
            increased_timeout_sec,
        )
        increased_timeout_sec += int(increased_timeout_sec * fudge_factor / 100)

    log.info("Increasing NCCL timeout by %d", increased_timeout_sec)
    dist.distributed_c10d._add_ephemeral_timeout_for_all_pgs(
        timedelta(seconds=increased_timeout_sec)
    )
    return increased_timeout_sec


class FxGraphCache:
    """
    Supports caching and reusing compiled Fx graphs.

    The overall strategy is as follows:
    - This cache stores entries on disk. When saving an entry, we can't
      serialize callables (that could be C++, Triton, etc.), so we serialize
      their own disk cache location. We then recreate the compiled artifact
      after fetching from disk.
    - For indexing the cache, we gather the fields relevant to identifying an
      FxGraph (the graph module, graph inputs, system settings etc.) into an
      FxGraphCacheDetails object, pickle it, and compute a hash for the key.
      See FxGraphCachePickler.
    - Among the metadata we store, we also include a guards expression that's
      appropriate for validating any symbols for Tensor arguments that have
      symbolic bounds. On cache lookup then, we evaluate those guards in the
      current context to validate that a cached entry can be served.
    - A given graph could have multiple compiled versions, corresponding to
      different sets of guards. Therefore, we store cache entries in the form:
          <temp dir>/<fx graph hash>/<serialized metatdata>
    - On lookup, we compute the key from the graph details, iterate over all
      leaf files in the corresponding subdirectory, deserialize the entry, and
      evaluate its guards expression. If the evaluation succeeds, we have a
      cache hit. If it fails, we compile the graph and store a new entry.
    - Finally, on a cache hit, we need to make sure any guards that would
      have been created during compilation are added to the current context.
    """

    # TODO(masnesral): Investigate whether it's beneficial to store compiled graphs
    # in an in-memory cache after loading from disk.
    @staticmethod
    def _get_tmp_dir() -> str:
        """
        Get the toplevel temporary directory for storing compiled graphs.
        """
        return os.path.join(cache_dir(), "fxgraph")

    @staticmethod
    def _get_tmp_dir_for_key(key: str) -> str:
        """
        Return the disk location for a given cache key.
        """
        return os.path.join(FxGraphCache._get_tmp_dir(), key[1:3], key)

    @staticmethod
    def _filter_backed_symints(inputs: Sequence[InputType]) -> List[torch.SymInt]:
        """
        Get the backed SymInt objects from the input list. Note that we can never
        have guards that depend on unbacked symint.
        """
        return [s for s in inputs if isinstance(s, torch.SymInt) and has_hint(s)]

    @staticmethod
    def _get_shape_env() -> Optional[ShapeEnv]:
        """
        Helper to get the shape env from the tracing context.
        """
        ctx = torch._guards.TracingContext.try_get()
        if not ctx:
            return None
        return ctx.fake_mode.shape_env

    @staticmethod
    def _lookup_graph(
        key: str,
        example_inputs: Sequence[InputType],
        local: bool,
        remote_cache: Optional[RemoteCache[JsonDataTy]],
        gm: Optional[torch.fx.GraphModule],
    ) -> Tuple[Optional[CompiledFxGraph], Dict[str, Any]]:
        """
        Lookup a compiled graph in the cache by key. On a hit, return the
        deserialized CompiledFxGraph object. On a miss, return None.
        """
        shape_env = FxGraphCache._get_shape_env()
        assert shape_env is not None

        symints = FxGraphCache._filter_backed_symints(example_inputs)
        hints = [hint_int(s) for s in symints]

        def iterate_over_candidates() -> Generator[CompiledFxGraph, None, None]:
            if local:
                subdir = FxGraphCache._get_tmp_dir_for_key(key)
                if os.path.exists(subdir):
                    for path in sorted(os.listdir(subdir)):
                        try:
                            with open(os.path.join(subdir, path), "rb") as f:
                                yield pickle.load(f)
                        except Exception:
                            log.warning(
                                "fx graph cache unable to load compiled graph",
                                exc_info=True,
                            )

            if remote_cache:
                try:
                    if (cache_data := remote_cache.get(key)) is not None:
                        assert isinstance(cache_data, dict)
                        data = cache_data["data"]
                        assert isinstance(data, (str, bytes))
                        content = base64.b64decode(data)
                        yield pickle.loads(content)
                except Exception:
                    log.warning(
                        "fx graph cache unable to load compiled graph", exc_info=True
                    )

        # Iterate over any entries in the subdir for this key and evaluate
        # their guards to determine whether there's a hit.
        graph = None
        cache_info: Dict[str, Any] = dict()

        for candidate in iterate_over_candidates():
            if not candidate.guards_expr:
                # No guards to evaluate, so this is a hit.
                graph = candidate
                break

            # Evaluate the guard expression in the current context.
            # If there's not a cache hit, we don't want the evaluation to
            # affect the current env, e.g., cause the creation of new guards,
            # so we evaluate with the hints instead of the symbols.
            hit = bool(
                shape_env.evaluate_guards_expression(candidate.guards_expr, hints)
            )
            log.debug(
                "fx graph cache key %s evaluating guards [%s] with values %s => hit=%s",
                key,
                candidate.guards_expr,
                hints,
                hit,
            )
            if hit:
                graph = candidate
                break

        if graph is None:
            return None, cache_info

        # See _save_graph(); we don't store the callable in the cache entry so
        # recreate it here from the PyCodeCache disk cache.
        artifact_path = get_path(graph.cache_key, "py")[2]
        code = graph.source_code
        if not os.path.exists(artifact_path):
            counters["inductor"]["fxgraph_lookup_write_file"] += 1
            Path(os.path.dirname(artifact_path)).mkdir(parents=True, exist_ok=True)
            cpp_pp = cpp_prefix_path()
            if os.path.basename(cpp_pp) in code:
                if cpp_pp in code:
                    # Great the name is correct
                    pass
                else:
                    # Old dir name is included, replace it
                    pattern = rf'#include\s*"[^"]+{os.path.basename(cpp_pp)}"'
                    code = re.sub(pattern, f'#include "{cpp_pp}"', code)

            write_atomic(artifact_path, code, make_dirs=True)

        if bundle := graph._triton_bundle:
            triton_bundler_meta = TritonBundler.read_and_emit(bundle)
            if (meta := triton_bundler_meta) is not None:
                cache_info["triton_bundler_meta"] = str(meta)
                get_chromium_event_logger().add_event_data(
                    "inductor_compile", cached_kernel_names=meta.cached_kernel_names
                )

        inductor_meta = autotune_cache.inductor_meta_from_config()
        AutotuneCacheBundler.begin_compile(inductor_meta, code=code)

        try:
            with dynamo_timed(
                "PyCodeCache.load_by_key_path",
                log_pt2_compile_event=True,
                fwd_only=False,
            ):
                graph.current_callable = PyCodeCache.load_by_key_path(
                    graph.cache_key,
                    artifact_path,
                    graph.cache_linemap,
                    graph.get_constants(gm),
                ).call
        except OSError:
            # Not expected, but in case the PyCodeCache entry is removed from
            # underneath us, treat it as a cache miss and recompile.
            log.error("Failed to load cached artifact: %s", artifact_path)
            return None, cache_info

        # Now re-evaluate with the symints to add any guards to the current env.
        if graph.guards_expr:
            check = bool(
                shape_env.evaluate_guards_expression(graph.guards_expr, symints)
            )
            assert check is True
            log.debug(
                "fx graph cache key %s post-load guards: %s", key, shape_env.guards
            )

        # Increment the cached metrics/counters by the amounts recorded when the FX
        # graph was compiled for this cache entry. Pretending these counters
        # were incremented normally is useful for testing with the cache enabled.
        metrics.CachedMetricsHelper.apply_deltas(graph.metrics_deltas)
        counters["inductor"] += graph.counter_deltas

        from .graph import GraphLowering

        GraphLowering.save_output_code(code)
        output_code_log.debug("Output code written to: %s", artifact_path)
        output_code_log.debug("Output code: \n%s", code)
        # On cache hit, use artifact path as filename
        trace_structured(
            "inductor_output_code",
            lambda: {"filename": artifact_path},
            payload_fn=lambda: code,
        )
        return graph, cache_info

    @staticmethod
    def post_compile(
        compiled_graph: CompiledFxGraph,
        example_inputs: Sequence[InputType],
        cudagraphs: BoxedBool,
        gm: Optional[torch.fx.GraphModule] = None,
    ) -> CompiledFxGraph:
        """
        Run a set of post processing steps after loading from the cache. These involve:
         - Setting the tracing context output strides
         - Running cudagraphs if enabled
         - Realigning inputs

        This runs whether or not we have a cache hit, and always runs directly after we get a CompiledFxGraph.
        The results of this function are *not* saved in the cache itself.
        """
        set_tracing_context_output_strides(example_inputs, compiled_graph)

        if cudagraphs:
            # It's possible that cudagraphs is enabled, but was disabled
            # during a previous compilation we're loading from the cache.
            # If so, we need to disable it on this new process too.
            if compiled_graph.disabled_cudagraphs_reason:
                if "cuda" in compiled_graph.device_types:
                    log_cudagraph_skip_and_bump_counter(
                        f"skipping cudagraphs due to {compiled_graph.disabled_cudagraphs_reason}"
                    )
                else:
                    counters["inductor"]["cudagraph_skips"] += 1
                BoxedBool.disable(cudagraphs)
            else:
                cudagraph_post_compile(
                    example_inputs,
                    compiled_graph,
                    cudagraphs,
                    gm,
                )
        inputs_to_check = compiled_graph.inputs_to_check
        # cudagraphs could have been disabled from the earlier conditions
        # so we still need to realign inputs if that happens
        maybe_realign_inputs(
            cudagraphs,
            compiled_graph,
            inputs_to_check,
        )

        return compiled_graph

    @staticmethod
    def _save_graph(
        key: str,
        compiled_graph: CompiledFxGraph,
        example_inputs: Sequence[InputType],
        local: bool,
        remote_cache: Optional[RemoteCache[JsonDataTy]],
    ) -> None:
        """
        Store a serialized CompiledFxGraph on disk.
        """
        disk_compiled_graph = copy(compiled_graph)
        # We can't really serialize callables that may be C++/Triton/etc.,
        # so we serialize their PyCodeCache disk cache location instead.
        # TODO: This could be better if we're ever able to serialize compiled
        # models to disk.
        disk_compiled_graph.current_callable = None

        # Before serializing, compute the guard expression that will be used to
        # ensure that a CompiledFxGraph is valid when loaded from the cache. It's
        # sufficient to consider only the SymInt args to the fx graph since the
        # Tensor shapes are already captured in the hash for the cache key. Any
        # Tensor arg with a symbolic shape will have a SymInt arg for the graph.
        shape_env = FxGraphCache._get_shape_env()
        assert shape_env is not None
        symints = FxGraphCache._filter_backed_symints(example_inputs)
        guards = shape_env.get_pruned_guards(symints)
        disk_compiled_graph.guards_expr = shape_env.produce_guards_expression(
            placeholders=symints, guards=guards
        )

        try:
            content = pickle.dumps(disk_compiled_graph)
        except Exception:
            log.warning(
                "fx graph cache unable to serialize compiled graph", exc_info=True
            )
            counters["inductor"]["fxgraph_cache_pickle_error"] += 1
            return

        try:
            if local:
                subdir = FxGraphCache._get_tmp_dir_for_key(key)
                if not os.path.exists(subdir):
                    os.makedirs(subdir, exist_ok=True)

                # Use a hash of the serialized CompiledFxGraph to get a unique file
                # name. The specific name doesn't matter since a lookup involves
                # iterating over all entries in the parent subdir.
                path = os.path.join(subdir, sha256_hash(content))
                write_atomic(path, content, make_dirs=True)

            if remote_cache:
                time_taken_ms = int((disk_compiled_graph._time_taken_ns or 0) // 1e6)
                cache_data: JsonDataTy = {
                    "data": base64.b64encode(content).decode("ascii"),
                    "time_taken_ms": time_taken_ms,
                }
                remote_cache.put(key, cache_data)
        except Exception:
            log.warning("fx graph unable to write to cache", exc_info=True)
            counters["inductor"]["fxgraph_cache_write_error"] += 1

    @staticmethod
    def _check_can_cache(gm: torch.fx.GraphModule) -> None:
        """
        Check some conditions that would preclude caching and raise BypassFxGraphCache
        to bypass in case caching is not possible.
        """
        # Post grad custom passes must implement the CustomGraphPass or we don't
        # know how to include them in the cache key calculation.
        for p in (config.post_grad_custom_pre_pass, config.post_grad_custom_post_pass):
            if p and (not isinstance(p, CustomGraphPass) or not p.uuid()):
                raise BypassFxGraphCache("Unsupported post grad custom pass")

        # Freezing can embed constants that wouldn't be static across runs.
        if has_frozen_params(gm) and not torch._utils_internal.justknobs_check(
            "pytorch/inductor:allow_freezing_with_caching"
        ):
            raise BypassFxGraphCache("Skipping graph with frozen constants")

        if config.aot_inductor.use_runtime_constant_folding:
            raise BypassFxGraphCache(
                "Runtime constant folding can introduce constants that aren't "
                "static across runs"
            )

        from torch._inductor.compiler_bisector import CompilerBisector

        if CompilerBisector.bisection_enabled:
            log.debug("dont cache graph when bisect enabled")
            raise BypassFxGraphCache

        # The treatment of guards in the caching implementation requires that
        # we have a shape env.
        if FxGraphCache._get_shape_env() is None:
            log.debug("fx graph cache no shape env")
            raise BypassFxGraphCache("No shape env")

        # We skip caching if there are any torchbind objects.
        for module in gm.modules():
            if not isinstance(module, torch.fx.GraphModule):
                continue
            for node in module.graph.nodes:
                if (
                    isinstance(node.target, torch._ops.HigherOrderOperator)
                    and not node.target.cacheable()
                ):
                    raise BypassFxGraphCache(
                        f"Can't cache HigherOrderOperator: {node.target.name()}"
                    )
                if node.op == "getattr" and isinstance(
                    getattr(gm, node.target), torch._C.ScriptObject
                ):
                    raise BypassFxGraphCache("Can't cache torchbind objects")

    @staticmethod
    def prepare_key(
        gm: torch.fx.GraphModule,
        example_inputs: Sequence[InputType],
        fx_kwargs: _CompileFxKwargs,
        inputs_to_check: Sequence[int],
        remote: bool,
    ) -> Tuple[Optional[Tuple[str, List[str]]], Dict[str, Any]]:
        """
        Checks that the inductor input is cacheable, then computes
        and returns the cache key for the input.
        Returns (key_info, cache_info) where:
        - key_info is (hash_key, debug_lines), and
        - cache_info will contain debug info in the event of BypassFxGraphCache.

        NB: It is possible to have this function return a union instead. But
        I personally believe it is more annoying/difficult to read in that format.
        """
        try:
            FxGraphCache._check_can_cache(gm)
            key, debug_lines = compiled_fx_graph_hash(
                gm, example_inputs, fx_kwargs, inputs_to_check
            )
        except BypassFxGraphCache as e:
            counters["inductor"]["fxgraph_cache_bypass"] += 1
            log.info("Bypassing FX Graph Cache because '%s'", e)
            if remote:
                log_cache_bypass("bypass_fx_graph", str(e))
            cache_info = {
                "cache_state": "bypass",
                "cache_bypass_reason": str(e),
                "cache_event_time": time_ns(),
            }
            return None, cache_info
        # If key exists, then cache_info will come from load_with_key
        return (key, debug_lines), {}

    @staticmethod
    def get_remote_cache() -> Optional[RemoteCache[JsonDataTy]]:
        """
        Attempts to load the remote cache, returns None on error.
        """
        cache_id = "fx-graph-v1"
        return create_cache(
            cache_id,
            config.is_fbcode(),
            "FbRemoteFxGraphCache",
            "RemoteFxGraphCache",
        )

    @staticmethod
    def load_with_key(
        key: str,
        debug_lines: List[str],
        example_inputs: Sequence[InputType],
        local: bool,
        remote_cache: Optional[RemoteCache[JsonDataTy]],
        is_backward: bool,
        gm: Optional[torch.fx.GraphModule] = None,
    ) -> Tuple[Optional[CompiledFxGraph], Dict[str, Any]]:
        """
        Lookup the graph with the given key, and return results and metadata.
        Doesn't do any logging on its own, because AOTAutograd handles a cache miss
        differently from FXGraphCache.
        """
        compiled_graph, cache_info = FxGraphCache._lookup_graph(
            key, example_inputs, local, remote_cache, gm
        )
        cache_info = {
            **cache_info,
            "key": key,
            "components": debug_lines,
            "cache_event_time": time_ns(),
        }
        if compiled_graph is not None:
            log.info("fx graph cache hit for key %s", key)
            counters["inductor"]["fxgraph_cache_hit"] += 1
            cache_info["cache_state"] = "hit"

            if (time_saved_ns := compiled_graph._time_taken_ns) is not None:
                cache_info["time_saved_ns"] = time_saved_ns
                add_remote_cache_time_saved(time_saved_ns, is_backward)
                if (
                    ephemeral_increase := add_ephemeral_timeout_increase_for_distributed(
                        time_saved_ns
                    )
                ) != 0:
                    cache_info["ephemeral_timeout_increase"] = ephemeral_increase
        else:
            log.info("fx graph cache miss for key %s", key)
            counters["inductor"]["fxgraph_cache_miss"] += 1
            cache_info["cache_state"] = "miss"

        return compiled_graph, cache_info

    @staticmethod
    def load(  # type: ignore[no-untyped-def]
        compile_fx_fn: Callable[..., Any],
        gm: torch.fx.GraphModule,
        example_inputs: Sequence[InputType],
        fx_kwargs: _CompileFxKwargs,
        inputs_to_check: Sequence[int],
        local: bool,
        remote: bool,
    ):
        """
        Load a compiled graph from the cache. If a cached entry does not exist,
        compile the graph and save it to the cache.
        """
        assert local or remote, "at least one of them needs to be enabled"
        compiled_graph = None
        remote_cache = None
        (key_info, cache_info) = FxGraphCache.prepare_key(
            gm, example_inputs, fx_kwargs, inputs_to_check, remote
        )
        if key_info is not None:
            key, debug_lines = key_info
            if remote:
                remote_cache = FxGraphCache.get_remote_cache()
            compiled_graph, cache_info = FxGraphCache.load_with_key(
                key,
                debug_lines,
                example_inputs,
                local,
                remote_cache,
                is_backward=fx_kwargs.get("is_backward", False),
                gm=gm,
            )

        # CACHE BYPASS: Compile the graph, don't save it to the cache
        if cache_info["cache_state"] == "bypass":
            assert compiled_graph is None
            compiled_graph = compile_fx_fn(
                gm, example_inputs, inputs_to_check, fx_kwargs
            )

        # CACHE MISS: Compile the graph and save to cache
        elif cache_info["cache_state"] == "miss":
            assert compiled_graph is None
            assert key_info is not None
            start_time = cache_info["cache_event_time"]
            compiled_graph = compile_fx_fn(
                gm, example_inputs, inputs_to_check, fx_kwargs
            )
            compiled_graph._time_taken_ns = time_ns() - start_time
            cache_key = key_info[0]
            compiled_graph._fx_graph_cache_key = cache_key
            compiled_graph._triton_bundle, triton_bundler_meta = TritonBundler.collect()
            if triton_bundler_meta is not None:
                cache_info["triton_bundler_meta"] = str(triton_bundler_meta)
            cache_info["time_taken_ns"] = compiled_graph._time_taken_ns
            FxGraphCache._save_graph(
                cache_key,
                compiled_graph,
                example_inputs,
                local,
                remote_cache,
            )
        # CACHE HIT: not much to really do, just make sure the cache key
        # is recorded on the graph
        else:
            assert cache_info["cache_state"] == "hit"
            assert compiled_graph is not None
            assert key_info is not None
            cache_key = key_info[0]
            compiled_graph._fx_graph_cache_key = cache_key

        assert compiled_graph is not None

        # Logging and observability: we log a single chromium event
        # and a tlparse log for every cache action.
        # In the event of a bypass, we also logged to the remote table earlier
        # with log_cache_bypass.
        chromium_log = get_chromium_event_logger()
        cache_state = cache_info["cache_state"]
        chromium_log.log_instant_event(
            f"fx_graph_cache_{cache_state}",
            cache_info["cache_event_time"],
            metadata=cache_info,
        )
        # Add event data about cache hits/miss
        # TODO: add remote cache get/put timings here too
        chromium_log.add_event_data(
            "inductor_compile",
            cache_state=cache_state,
            cache_event_time=cache_info["cache_event_time"],
            key=cache_info.get("key"),
            components=cache_info.get("components"),
            cache_bypass_reason=cache_info.get("cache_bypass_reason"),
            remote_cache_enabled=remote,
            local_cache_enabled=local,
        )
        torch._logging.trace_structured(
            "artifact",
            metadata_fn=lambda: {
                "name": f"fx_graph_cache_{cache_state}",
                "encoding": "json",
            },
            payload_fn=lambda: json.dumps(cache_info),
        )
        # Use the passed in cudagraphs so that we mutate the BoxedBool correctly
        FxGraphCache.post_compile(
            compiled_graph, example_inputs, fx_kwargs["cudagraphs"], gm  # type: ignore[arg-type]
        )
        return compiled_graph

    @staticmethod
    def clear() -> None:
        """
        Clear out the on-disk cache.
        """
        try:
            shutil.rmtree(FxGraphCache._get_tmp_dir())
        except FileNotFoundError:
            pass


_StrideExprStr: TypeAlias = str


@dataclasses.dataclass
class CompiledFxGraph:
    """
    Class holding a compiled FX graph. This is the object serialized on disk
    to support FxGraph caching.
    """

    current_callable: Optional[Callable[..., Any]]
    cache_key: str
    source_code: str = dataclasses.field(repr=False)  # Do not display source_code
    cache_linemap: Optional[List[Tuple[int, str]]]
<<<<<<< HEAD
    device_types: OrderedSet[str]
    device_idxs: OrderedSet[int]
    mutated_inputs: OrderedSet[str]
    mutated_input_idxs: OrderedSet[int]
    constants: Dict[str, torch.Tensor]
=======
    device_types: Set[str]
    device_idxs: Set[int]
    mutated_inputs: Set[str]
    mutated_input_idxs: Set[int]
    # We populate exactly one of the next two fields. In the common case, we store the
    # constant attirbutes in the cache entry and re-attach them to the module created in
    # PyCodeCache.load_by_key_path. In the case that the graph has frozen parameters,
    # however, we save the mapping from attribute names in the GraphLowering to the
    # original name of the attribute in the GraphModule. When we create the module from
    # the cache entry, we then look up the constants from the current GraphModule. This
    # scheme allows us to support caching with freezing.
    allocated_constant_name: Optional[Dict[str, str]]
    constants: Optional[Dict[str, torch.Tensor]]
>>>>>>> f235efef
    torchbind_constants: Dict[str, torch._C.ScriptObject]
    output_strides: Optional[List[Optional[Tuple[_StrideExprStr, ...]]]]
    disabled_cudagraphs_reason: Optional[str]
    metrics_deltas: metrics.CachedMetricsDeltas
    counter_deltas: Counter[str]
    # This is a string representation of an expression we serialize
    # with the object so the guards can be evaluated in a different
    # context in order to verify the validity of serving a cached
    # fx graph. The expression must be generated by:
    # ShapeEnv.produce_guards_expression()
    guards_expr: Optional[str]

    cudagraph_info: Optional[CudagraphCachedInfo]
    fx_kwargs: _CompileFxKwargs
    inputs_to_check: Sequence[int]
    boxed_forward_device_index: Optional[BoxedDeviceIndex]

    _time_taken_ns: Optional[int] = None
    _boxed_call: Optional[bool] = None
    _fx_graph_cache_key: Optional[str] = None
    _triton_bundle: Optional[List[TritonKernelArtifacts]] = None

    def __init__(
        self,
        current_callable: Optional[Callable[..., Any]],
        graph: GraphLowering,
        gm: torch.fx.GraphModule,
        output_strides: List[Optional[Tuple[_StrideExprStr, ...]]],
        disabled_cudagraphs_reason: Optional[str],
        metrics_deltas: metrics.CachedMetricsDeltas,
        counter_deltas: Counter[str],
    ) -> None:
        self.current_callable = current_callable
        self.cache_key = graph.cache_key
        if graph.cache_path:
            with open(graph.cache_path) as f:
                self.source_code = f.read()
        self.cache_linemap = graph.cache_linemap
        # TODO - ordered set
<<<<<<< HEAD
        self.device_types = OrderedSet(graph.device_types)
        self.device_idxs = OrderedSet(graph.device_idxs)
        self.mutated_inputs = OrderedSet(graph.mutated_inputs)
        self.mutated_input_idxs = OrderedSet(graph.mutated_input_idxs)
        self.constants = graph.constants
=======
        self.device_types = set(graph.device_types)
        self.device_idxs = set(graph.device_idxs)
        self.mutated_inputs = set(graph.mutated_inputs)
        self.mutated_input_idxs = set(graph.mutated_input_idxs)
        if has_frozen_params(gm):
            self.allocated_constant_name = graph.allocated_constant_name
            self.constants = None
        else:
            self.allocated_constant_name = None
            self.constants = graph.constants
>>>>>>> f235efef
        self.torchbind_constants = graph.torchbind_constants
        self.output_strides = output_strides
        self.disabled_cudagraphs_reason = disabled_cudagraphs_reason
        self.metrics_deltas = metrics_deltas
        self.counter_deltas = counter_deltas
        self.guards_expr = None
        self.cudagraph_info = None
        self.fx_kwargs = {}
        self.inputs_to_check = ()
        self.boxed_forward_device_index = None

    def __call__(self, inputs: Sequence[Any]) -> Any:
        assert self.current_callable is not None
        try:
            return self.current_callable(inputs)
        finally:
            AutotuneCacheBundler.end_compile()

    def get_constants(
        self, gm: Optional[torch.fx.GraphModule]
    ) -> Dict[str, torch.Tensor]:
        """
        Get the constant attributes.
        """
        # Normal case: The constants are stored in the entry.
        if self.constants is not None:
            return self.constants

        # Freezing case: Look up the constants from attributes on the GraphModule using
        # the allocated_constant_name map.
        assert gm is not None
        assert self.allocated_constant_name is not None
        constants = {
            name: getattr(gm, orig_name)
            for name, orig_name in self.allocated_constant_name.items()
        }
        return constants


def run_command_and_check(cmd_: str) -> None:
    cmd = shlex.split(cmd_)
    try:
        subprocess.check_call(cmd)
    except subprocess.CalledProcessError as e:
        raise exc.CppCompileError(cmd, e.output) from e


@functools.lru_cache(None)
def split_aot_inductor_output_path(path: str) -> Tuple[str, str]:
    """Returns the path where the AOT Inductor compiled kernels are stored."""
    if path.endswith(".so"):
        return os.path.split(path)
    elif path.endswith(".pt2"):
        return os.path.split(path)
    else:
        return path, ""


@clear_on_fresh_inductor_cache
class CudaKernelParamCache:
    cache: Dict[str, Dict[str, str]] = {}
    cache_clear = staticmethod(cache.clear)

    @classmethod
    def set(cls, key: str, params: Dict[str, str], cubin: str, bin_type: str) -> None:
        _, path = write(
            cubin,
            bin_type,
            hash_type=bin_type,
            specified_dir=split_aot_inductor_output_path(
                config.aot_inductor.output_path
            )[0],
        )
        params[get_cpp_wrapper_cubin_path_name()] = path

        cls.cache[key] = params

    @classmethod
    def get(cls, key: str) -> Optional[Dict[str, str]]:
        return cls.cache.get(key, None)

    @classmethod
    def get_keys(cls) -> KeysView[str]:
        return cls.cache.keys()


class AotCodeCompiler:
    @classmethod
    def compile(
        cls,
        graph: GraphLowering,
        source_code: str,
        serialized_extern_kernel_nodes: Optional[str],
        device_type: str,
    ) -> str:
        if sys.platform == "win32":
            raise RuntimeError("AotCodeCompiler not yet supported for inductor")

        _set_gpu_runtime_env()  # cpp_extension consults the env

        picked_vec_isa = pick_vec_isa()
        vec_isa_cmd_gen = CppBuilder(
            name="o",
            sources="i",
            BuildOption=CppTorchDeviceOptions(
                vec_isa=picked_vec_isa,
                device_type=device_type,
                aot_mode=graph.aot_mode,
            ),
        )
        # write function will calc source_code hash, the same source code with different
        # ISA level should be generate different hash.
        # So we need get a command_line which contains isa related parameter as a part of hash key.
        # And then pass the command_line to below write function as extra parameter to
        # guarantee the source code hash contains ISA difference.
        cpp_command = repr(vec_isa_cmd_gen.get_command_line())

        fbcode_aot_cpu_re = False
        use_absolute_path = False
        if config.is_fbcode():
            ld_command = build_paths.ld
            if device_type == "cpu" and graph.aot_mode:  # Meta internal AOTInductor CPU
                objcopy_command = build_paths.objcopy_fallback
                fbcode_aot_cpu_re = True
                use_absolute_path = True
            else:
                objcopy_command = build_paths.objcopy
        else:
            ld_command = "ld -z noexecstack"
            objcopy_command = "objcopy"

        (
            specified_output_path,
            specified_so_name,
        ) = split_aot_inductor_output_path(config.aot_inductor.output_path)
        key, input_path = write(
            source_code,
            "cpp",
            extra=cpp_command,
            specified_dir=specified_output_path,
        )
        output_code_log.info("Output code written to: %s", input_path)
        trace_structured(
            "graph_dump",
            lambda: {
                "name": "inductor_aot_code",
                "type": "cpp",
                "filename": input_path,
            },
            payload_fn=lambda: source_code,
        )

        # We use a file lock below to protect FS operations. The lock file
        # is scoped to the 'key', so make sure the consts_path is protected
        # by the same lock:
        consts_specified_dir = os.path.join(os.path.split(input_path)[0], key)

<<<<<<< HEAD
        def _compile_consts_linux(consts: bytes) -> str:
            _, consts_path = write(
                consts,
                "bin",
                specified_dir=consts_specified_dir,
            )

            consts_o = os.path.splitext(consts_path)[0] + ".o"
            if fbcode_aot_cpu_re:
                cmd = f"{ld_command} -r -b binary -o {os.path.basename(consts_o)} {os.path.basename(consts_path)}"
                compile_file(consts_path, consts_o, cmd.split())
                os.chmod(consts_o, 0o644)
            else:
                cmd = f"{ld_command} -r -b binary -o {consts_o} {consts_path}"
                run_command_and_check(cmd)
            log.debug("aot constant binary command: %s", cmd)

            if graph.mutated_buffers & OrderedSet(graph.constants.keys()):
                # .data section is between .text and .bss. When the size of .data is large,
                # during the linking, the relocation of .text against .bss may overflow.
                # Rename it to .ldata so that it won't be in between the .text and .bss section
                if len(consts) > 2_000_000_000:
                    raise ValueError(
                        "Models with buffer mutation included doesn't support constants greater than 2GB!"
                    )
                rename_data = " .data=.ldata"
            else:
                # if no buffer mutation is needed, we could instead set the data region
                # as read-only (i.e. .lrodata) which could accomodate larger size of data
                # to be linked.
                rename_data = " .data=.lrodata,alloc,load,readonly,data,contents"

            assert (
                ALIGN_BYTES & (ALIGN_BYTES - 1)
            ) == 0 and ALIGN_BYTES >= 64, "must be power of 2 and >= 64"
            cmd = (
                f"{objcopy_command} --rename-section"
                f"{rename_data}"
                f" --set-section-alignment .data={ALIGN_BYTES}"  # following the gAlignment of CPU in c10/core/alignment.h
                f" {consts_o} {consts_o}"
            )
            log.debug("aot constant rename section command: %s", cmd)
            run_command_and_check(cmd)

            cmd = f"rm {consts_path}"
            log.debug("aot constant bin removal command: %s", cmd)
            run_command_and_check(cmd)

            if fbcode_aot_cpu_re:
                body = re.sub(r"[\W]", "_", os.path.basename(consts_path))
=======
        def _compile_consts(consts: bytes, platform: str) -> str:
            if platform == "linux":
                if graph.mutated_buffers & set(graph.constants.keys()):
                    # .data section is between .text and .bss. When the size of .data is large,
                    # during the linking, the relocation of .text against .bss may overflow.
                    # Rename it to .ldata so that it won't be in between the .text and .bss section
                    if len(consts) > 2_000_000_000:
                        raise ValueError(
                            "Models with buffer mutation included doesn't support constants greater than 2GB!"
                        )
                    section_attr = '.ldata, "aw"'
                else:
                    section_attr = '.lrodata, "a"'
                symbol_prefix = ""
            elif platform == "darwin":
                section_attr = "__DATA,__data"
                symbol_prefix = "_"
>>>>>>> f235efef
            else:
                raise RuntimeError(f"Unsupported platform: {platform}")

            is_large_consts = len(consts) > 1024
            consts_asm = f"\t.section\t{section_attr}\n"
            consts_asm += f"\t.balign {ALIGN_BYTES}\n"
            consts_asm += f"\t.globl\t{symbol_prefix}_binary_constants_bin_start\n"
            consts_asm += f"{symbol_prefix}_binary_constants_bin_start:\n"
            if not is_large_consts:
                for c in consts:
                    consts_asm += f"\t.byte {c}\n"
                # Add one element even if constants are empty
                # Otherwise assembler will not put them in data section
                if not consts:
                    consts_asm += "\t.space 1\n"
            else:
                consts_asm += "\t.quad 0x1234567899abcdef\n"
                consts_asm += f"\t.space {len(consts) - 8}\n"
            consts_asm += f".globl\t{symbol_prefix}_binary_constants_bin_end\n"
            consts_asm += f"{symbol_prefix}_binary_constants_bin_end:\n"
            _, consts_path = write(
                consts_asm,
                "S",
                specified_dir=consts_specified_dir,
            )
            consts_o = os.path.splitext(consts_path)[0] + ".o"
            cmd = f"{get_cpp_compiler()} -c -o {consts_o} {consts_path}"
            run_command_and_check(cmd)
            if is_large_consts:
                with open(consts_o, "r+b") as f:
                    f.seek(0)
                    hdr = f.read(1024)
                    # Search for magic number and write the actual data over it
                    start_idx = hdr.find(b"\xef\xcd\xab\x99\x78\x56\x34\x12")
                    assert start_idx != -1
                    f.seek(start_idx)
                    pos = 0
                    while pos < len(consts):
                        rc = f.write(consts[pos:])
                        pos += rc
            return consts_o

        from filelock import FileLock

        lock_dir = get_lock_dir()
        lock = FileLock(os.path.join(lock_dir, key + ".lock"), timeout=LOCK_TIMEOUT)
        with lock:
            if serialized_extern_kernel_nodes:
                extern_kernel_nodes_json = os.path.splitext(input_path)[0] + ".json"
                with open(extern_kernel_nodes_json, "w") as f:
                    f.write(serialized_extern_kernel_nodes)

            metadata = config.aot_inductor.metadata
            metadata["AOTI_DEVICE_KEY"] = device_type

            # Save user provided metadata
            meta_json = os.path.splitext(input_path)[0] + "_metadata.json"
            for k, v in config.aot_inductor.metadata.items():
                assert isinstance(k, str) and isinstance(
                    v, (str)
                ), "Metadata must only contain strings"

            with open(meta_json, "w") as f:
                f.write(json.dumps(config.aot_inductor.metadata))

            output_so = (
                config.aot_inductor.output_path
                if specified_so_name
                else os.path.splitext(input_path)[0] + ".so"
            )

            output_o = os.path.splitext(input_path)[0] + ".o"

            all_cuda = all(
                graph.get_original_value_of_constant(name).is_cuda
                for name in graph.constants.keys()
                if name not in graph.folded_constants
            )

            def _to_bytes(t: torch.Tensor, all_cuda: bool) -> bytes:
                def _pad_to_alignment(raw_bytes: bytes) -> bytes:
                    padded_bytes = raw_bytes.ljust(
                        (len(raw_bytes) + ALIGN_BYTES - 1) // ALIGN_BYTES * ALIGN_BYTES,
                        b"\x00",
                    )
                    return padded_bytes

                # This serializes the tensor's untyped_storage to bytes by accessing
                # the raw data of the underlying structure.
                import ctypes

                if t.numel() == 0:
                    return b""

                if t.is_mkldnn:
                    data_ptr = torch.ops.mkldnn.data_ptr(t)
                    nbytes = torch.ops.mkldnn._nbytes(t)
                else:
                    t_cpu = t.untyped_storage().cpu()
                    data_ptr = t_cpu.data_ptr()
                    nbytes = t_cpu.nbytes()

                raw_array = ctypes.cast(
                    data_ptr,
                    ctypes.POINTER(ctypes.c_ubyte * nbytes),
                )
                raw_bytes = bytes(raw_array.contents)
                return raw_bytes if all_cuda else _pad_to_alignment(raw_bytes)

            serialized_weights = b"".join(
                _to_bytes(graph.get_original_value_of_constant(name), all_cuda)
                for name in graph.constants.keys()
                if name not in graph.folded_constants
            )
            consts_size = len(serialized_weights)

            # TODO: Fix mmap weights with cuda
            use_mmap_weights = not config.is_fbcode() and consts_size > 2_000_000_000
            if config.aot_inductor.force_mmap_weights:
                use_mmap_weights = True

            (
                object_output_name,
                object_output_dir,
            ) = get_name_and_dir_from_output_file_path(input_path)
            object_build_options = CppTorchDeviceOptions(
                vec_isa=picked_vec_isa,
                device_type=device_type,
                aot_mode=graph.aot_mode,
                compile_only=True,
                use_absolute_path=use_absolute_path,
                use_mmap_weights=use_mmap_weights,
            )
            object_builder = CppBuilder(
                name=object_output_name,
                sources=input_path,
                output_dir=object_output_dir,
                BuildOption=object_build_options,
            )
            compile_cmd = object_builder.get_command_line()
            output_o = object_builder.get_target_file_path()

            log.debug("aot compilation command: %s", compile_cmd)
            if not config.aot_inductor.package_cpp_only:
                if fbcode_aot_cpu_re:
                    output_o = os.path.splitext(input_path)[0] + ".o"
                    compile_file(input_path, output_o, compile_cmd.split())
                    os.chmod(output_o, 0o644)
                else:
                    run_command_and_check(compile_cmd)

            if config.aot_inductor.package:
                compile_flags = os.path.splitext(input_path)[0] + "_compile_flags.json"
                object_build_options.save_flags_to_file(compile_flags)

            if not use_mmap_weights:
                aot_constants = serialized_weights
                magic_number = 0
            else:
                magic_number = cast(
                    int, torch.randint(0, torch.iinfo(torch.int64).max, (1,)).item()
                )
                aot_constants = struct.pack("qq", consts_size + 8, magic_number)

            consts_o = _compile_consts(aot_constants, sys.platform)
            kernels_o = []
            gpu_codecache: Union[ROCmCodeCache, CUDACodeCache] = (
                ROCmCodeCache() if torch.version.hip else CUDACodeCache()
            )
            for entry in gpu_codecache.cache.values():
                if entry.output_path.endswith(".o"):
                    kernels_o.append(entry.output_path)
            kernels_o = " ".join(kernels_o)

            output_name, output_dir = get_name_and_dir_from_output_file_path(output_so)
            so_build_options = CppTorchDeviceOptions(
                vec_isa=picked_vec_isa,
                device_type=device_type,
                aot_mode=graph.aot_mode,
                use_absolute_path=use_absolute_path,
            )
            so_builder = CppBuilder(
                name=output_name,
                sources=[output_o, consts_o, kernels_o],
                output_dir=output_dir,
                BuildOption=so_build_options,
            )
            link_cmd = so_builder.get_command_line()
            output_so = so_builder.get_target_file_path()

            log.debug("aot linkage command: %s", link_cmd)

            # Append cmds to the end of codegen-ed wrapper file
            with open(input_path, "a") as f:
                f.write("\n")
                f.write(f"// Compile cmd\n// {compile_cmd}\n")
                f.write(f"// Link cmd\n// {link_cmd}\n")

            if config.aot_inductor.package:
                linker_flags = os.path.splitext(input_path)[0] + "_linker_flags.json"
                so_build_options.save_flags_to_file(linker_flags)

            if config.aot_inductor.package_cpp_only:
                # If we only want to package the cpp, then we need to save the
                # weights separately into a bin, and we also need to prevent compiling the so

                if use_mmap_weights:
                    weight_file = (
                        os.path.splitext(input_path)[0] + "_serialized_weights.bin"
                    )
                    with open(weight_file, "wb") as f_weights:
                        f_weights.write(serialized_weights)
                        f_weights.write(struct.pack("q", magic_number))

            else:
                if fbcode_aot_cpu_re:
                    output_so = (
                        config.aot_inductor.output_path
                        if specified_so_name
                        else os.path.splitext(input_path)[0] + ".so"
                    )
                    compile_file([output_o, consts_o], output_so, link_cmd.split())
                    os.chmod(output_so, 0o755)
                else:
                    run_command_and_check(link_cmd)

                for o_file in [output_o, consts_o]:
                    # remove .o files to save disk space since we already have the .so file
                    os.remove(o_file)

                if use_mmap_weights:
                    import resource

                    page_size_ = resource.getpagesize()
                    page_size = max(16384, page_size_)

                    with open(output_so, "a+b") as f_so:
                        so_size = f_so.tell()
                        # Page align the weights
                        f_so.write(b" " * (page_size - so_size % page_size))
                        f_so.write(serialized_weights)
                        f_so.write(struct.pack("q", magic_number))

        if config.aot_inductor.package:
            # We want to return the directory that contains all the AOTI
            # generated files, not just the so
            return os.path.split(output_so)[0]

        return output_so


# Putting this fn in cpp.py (unfortunately) causes a deadlock, which is why it's in codecache.py.
# Why? importing from cpp.py invokes codecache.pick_vec_isa(), which takes out a lock.
# Cycle goes:
# - CppCodeCache.load()
# - pick_vec_isa()
# - valid_vec_isa_list()
# - VecISA.__bool__() <-- takes out a lock
# - compile_file() <-- imports cpp_prefix_path from cpp, which causes us to try to take out the same lock.
@clear_on_fresh_inductor_cache
@functools.lru_cache
def cpp_prefix_path() -> str:
    path = Path(__file__).parent / "codegen/cpp_prefix.h"
    with path.open() as f:
        content = f.read()
        _, filename = write(
            content,
            "h",
        )
    return normalize_path_separator(filename)


def cpp_prefix() -> str:
    filename = cpp_prefix_path()
    if config.is_fbcode():
        # We need relative paths, since we bundle up
        # everything that we compile into a folder for remote compilation.
        return f'#include "{os.path.basename(filename)}"'
    else:
        return f'#include "{filename}"'


# Given a path to an input cpp file and an output path,
# Attempts to compile the file, storing the output in "output_path"
def compile_file(
    input_path: Union[str, List[str]], output_path: str, cmd: List[str]
) -> None:
    with dynamo_timed("compile_file"):
        return _compile_file(input_path, output_path, cmd)


def _compile_file(
    input_path: Union[str, List[str]], output_path: str, cmd: List[str]
) -> None:
    input_paths = [input_path] if isinstance(input_path, str) else input_path
    input_files = [
        os.path.basename(ip) if config.is_fbcode() else ip for ip in input_paths
    ]
    try:
        if config.is_fbcode():
            # Need to copy our header into the same folder as the sourcecode.
            header_path = cpp_prefix_path()
            header_name = os.path.basename(header_path)
            output_name = os.path.basename(output_path)
            # When we build remotely, we need to make sure to carefully copy any files
            # that are required during the compilation process into our build directly.
            # This is where all of the ATen/c10/Torch includes come from.
            torch_includes_path = os.path.join(_TORCH_PATH, "include")
            with tempfile.TemporaryDirectory() as tmp_dir:
                # Copy everything to tmp compilation folder
                shutil.copy(header_path, os.path.join(tmp_dir, header_name))
                shutil.copy(_LINKER_SCRIPT, os.path.join(tmp_dir, "script.ld"))
                for p, f in zip(input_paths, input_files):
                    shutil.copy(p, os.path.join(tmp_dir, f))
                dest_include_path = os.path.join(tmp_dir, "include")
                shutil.copytree(torch_includes_path, dest_include_path)
                # Run the build
                output_file_path = _run_build_command(cmd, tmp_dir, output_name)
                # Copy output from the build
                if os.path.exists(output_path):
                    os.remove(output_path)
                shutil.copy(output_file_path, output_path)
        else:
            subprocess.check_output(cmd, stderr=subprocess.STDOUT)
    except subprocess.CalledProcessError as e:
        output = e.output.decode("utf-8")
        openmp_problem = "'omp.h' file not found" in output or "libomp" in output
        if openmp_problem and sys.platform == "darwin":
            instruction = (
                "\n\nOpenMP support not found. Please try one of the following solutions:\n"
                "(1) Set the `CXX` environment variable to a compiler other than Apple clang++/g++ "
                "that has builtin OpenMP support;\n"
                "(2) install OpenMP via conda: `conda install llvm-openmp`;\n"
                "(3) install libomp via brew: `brew install libomp`;\n"
                "(4) manually setup OpenMP and set the `OMP_PREFIX` environment variable to point to a path"
                " with `include/omp.h` under it."
            )
            output += instruction
        raise exc.CppCompileError(cmd, output) from e


_libgomp: Optional[CDLL] = None


def custom_op_wrapper(op: str, *args: Any) -> Union[list[c_void_p], c_void_p]:
    # This function will be called from generated cpp wrapper code in the JIT mode.
    # Because tensors will be passed in as AtenTensorHandle, we need to explicitly convert them.
    def convert_arg(arg: Any) -> Any:
        if str(type(arg)) == "<class 'PyCapsule'>":
            # No easy way to do isinstance check on PyCapsule
            return torch._C._aoti.alloc_tensor_by_stealing_from_void_ptr(arg)
        elif isinstance(arg, (list, tuple)):
            return type(arg)(convert_arg(a) for a in arg)
        else:
            return arg

    converted_args = [convert_arg(arg) for arg in args]

    assert op.startswith("torch.ops."), (
        op + " can not be called through custom_op_wrapper"
    )
    func = None
    for i, s in enumerate(op.split(".")):
        if i == 0:
            func = importlib.import_module(s)
        func = getattr(func, s)

    assert callable(func), op + " can not be loaded through custom_op_wrapper"
    result = func(*converted_args)
    if isinstance(result, (list, tuple)):
        # unsafe_alloc_void_ptrs_from_tensors expects result contains tensor only
        result = [torch.tensor([]) if r is None else r for r in result]
        for i, r in enumerate(result):
            assert isinstance(r, torch.Tensor), op + " returns a list of non-tensors"
        return torch._C._aoti.unsafe_alloc_void_ptrs_from_tensors(result)  # type: ignore[arg-type]
    else:
        assert isinstance(result, torch.Tensor), op + " returns a non-tensor"
        return torch._C._aoti.unsafe_alloc_void_ptr_from_tensor(result)


@clear_on_fresh_inductor_cache
class CppCodeCache:
    cache: Dict[str, Callable[[], Union[CDLL, ModuleType]]] = {}
    cache_clear = staticmethod(cache.clear)
    cpp_compile_command_flags: Dict[str, Any] = {}

    @staticmethod
    def _load_library_inner(path: str, key: str) -> Union[CDLL, ModuleType]:
        return cdll.LoadLibrary(path)

    @classmethod
    def _load_library(cls, path: str, key: str) -> Union[CDLL, ModuleType]:
        try:
            result = cls._load_library_inner(path, key)
            result.key = key  # type: ignore[union-attr]
            return result
        except (ImportError, OSError) as e:
            if "gomp" in str(e) and os.path.exists("/usr/lib64/libgomp.so.1"):
                # hacky workaround for fbcode/buck
                global _libgomp
                _libgomp = cdll.LoadLibrary("/usr/lib64/libgomp.so.1")
                result = cls._load_library_inner(path, key)
                result.key = key  # type: ignore[union-attr]
                return result
            if "failed to map segment from shared object" in str(e):
                raise OSError(
                    f"{e}.  The most common reason this may occur is if the {tempfile.gettempdir()} folder "
                    "is mounted with noexec (e.g., by default Docker mounts tmp file systems "
                    f"as noexec).  Please remount {tempfile.gettempdir()} with exec enabled, or set another "
                    "temporary directory with TORCHINDUCTOR_CACHE_DIR environment variable."
                ) from e
            raise

    @classmethod
    def load_async(
        cls,
        source_code: str,
        device_type: str = "cpu",
        submit_fn: Any = None,
        extra_flags: Sequence[str] = (),
    ) -> Any:
        compile_command = {
            **cls.cpp_compile_command_flags,
            "device_type": device_type,
            "vec_isa": pick_vec_isa(),
            "extra_flags": extra_flags,
        }

        _set_gpu_runtime_env()  # cpp_extension consults the env

        command_gen = CppBuilder(
            name="o", sources="i", BuildOption=CppTorchDeviceOptions(**compile_command)
        )
        # write function will calc source_code hash, the same source code with different
        # ISA level should be generate different hash.
        # So we need get a command_line which contains isa related parameter as a part of hash key.
        # And then pass the command_line to below write function as extra parameter to
        # guarantee the source code hash contains ISA difference.
        vec_isa_cmd = repr(command_gen.get_command_line())
        key, input_path = write(source_code, "cpp", extra=vec_isa_cmd)

        if key not in cls.cache:
            from filelock import FileLock

            lock_path = os.path.join(get_lock_dir(), key + ".lock")
            output_name, output_dir = get_name_and_dir_from_output_file_path(input_path)
            """
            If `fb_code` env, it need to be dispatched to original `compile_file` function.
            So, we still need to prepare parameters for the function: `input_path` and `fb_output_path`.
            """
            fb_output_path = input_path[:-3] + "so"
            future: Optional[Future[Any]] = None
            lib = None

            cpp_build_option = CppTorchDeviceOptions(**compile_command)
            cpp_builder = CppBuilder(
                name=output_name,
                sources=input_path,
                output_dir=output_dir,
                BuildOption=cpp_build_option,
            )

            worker_fn = functools.partial(
                _worker_compile_cpp,
                lock_path,
                cpp_builder,
                input_path,
                fb_output_path,
            )

            binary_path = normalize_path_separator(
                fb_output_path
                if config.is_fbcode()
                else cpp_builder.get_target_file_path()
            )

            def load_fn() -> Any:
                nonlocal lib
                if lib is None:
                    if future is not None:
                        future.result()
                    result = worker_fn()
                    assert result is None
                    lib = cls._load_library(binary_path, key)
                    assert lib is not None
                return lib

            if submit_fn is not None:
                with FileLock(lock_path, timeout=LOCK_TIMEOUT):
                    if not os.path.exists(binary_path):
                        future = submit_fn(worker_fn)

            cls.cache[key] = load_fn

        return cls.cache[key]

    @classmethod
    def load(cls, source_code: str, device_type: str = "cpu") -> Any:
        return cls.load_async(source_code, device_type)()


def _worker_compile_cpp(
    lock_path: str,
    cpp_builder: CppBuilder,
    fb_input_path: str,
    fb_output_path: str,
) -> None:
    from filelock import FileLock

    with FileLock(lock_path, timeout=LOCK_TIMEOUT):
        binary_path = (
            fb_output_path if config.is_fbcode() else cpp_builder.get_target_file_path()
        )
        if not os.path.exists(binary_path):
            if config.is_fbcode():
                compile_file(
                    fb_input_path,
                    fb_output_path,
                    shlex.split(cpp_builder.get_command_line()),
                )
            else:
                cpp_builder.build()


# Customized Python binding for cpp kernels
@clear_on_fresh_inductor_cache
class CppPythonBindingsCodeCache(CppCodeCache):
    cache: Dict[str, Callable[[], Union[CDLL, ModuleType]]] = {}
    cache_clear = staticmethod(cache.clear)
    cpp_compile_command_flags = {
        # kernels have no dependency on libtorch
        "include_pytorch": False,
        "shared": True,
    }
    entry_function = "kernel"
    call_entry_function = "kernel(%s);Py_RETURN_NONE;"
    extra_parse_arg = ""
    suffix_template = textwrap.dedent(
        """
        // Python bindings to call %s():
        #define PY_SSIZE_T_CLEAN
        #include <Python.h>
        #include <sstream>
        #include <cstdlib>

        #ifndef _MSC_VER
        #if __cplusplus < 202002L
        // C++20 (earlier) code
        // https://en.cppreference.com/w/cpp/language/attributes/likely
        #define likely(x)       __builtin_expect(!!(x), 1)
        #define unlikely(x)     __builtin_expect(!!(x), 0)
        #endif
        #else
        #define likely(x) (x)
        #define unlikely(x) (x)
        #endif

        // This is defined in guards.cpp so we don't need to import PyTorch headers that are slooow.
        // We manually link it below to workaround issues with fbcode build.
        static void* (*_torchinductor_pyobject_tensor_data_ptr)(PyObject* obj);

        template <typename T> static inline T parse_arg(PyObject* args, size_t n) {
            static_assert(std::is_pointer_v<T>, "arg type must be pointer or long");
            return static_cast<T>(_torchinductor_pyobject_tensor_data_ptr(PyTuple_GET_ITEM(args, n)));
        }
        template <> inline int64_t parse_arg<int64_t>(PyObject* args, size_t n) {
            auto result = PyLong_AsSsize_t(PyTuple_GET_ITEM(args, n));
            if(unlikely(result == -1 && PyErr_Occurred()))
                throw std::runtime_error("expected int arg");
            return result;
        }
        template <> inline uintptr_t parse_arg<uintptr_t>(PyObject* args, size_t n) {
            auto result = PyLong_AsVoidPtr(PyTuple_GET_ITEM(args, n));
            if(unlikely(result == reinterpret_cast<void*>(-1) && PyErr_Occurred()))
                throw std::runtime_error("expected int arg");
            return reinterpret_cast<uintptr_t>(result);
        }

        %s

        static PyObject* %s_py(PyObject* self, PyObject* args) {
            try {
                if(unlikely(!PyTuple_CheckExact(args)))
                    throw std::runtime_error("tuple args required");
                if(unlikely(PyTuple_GET_SIZE(args) != %s))
                    throw std::runtime_error("requires %s args");
                %s
            } catch(std::exception const& e) {
                PyErr_SetString(PyExc_RuntimeError, e.what());
                return nullptr;
            } catch(...) {
                PyErr_SetString(PyExc_RuntimeError, "unhandled error");
                return nullptr;
            }
        }

        static PyMethodDef py_methods[] = {
            {"%s", %s_py, METH_VARARGS, ""},
            {NULL, NULL, 0, NULL}};

        static struct PyModuleDef py_module =
            {PyModuleDef_HEAD_INIT, "%s", NULL, -1, py_methods};

        PyMODINIT_FUNC PyInit_%s(void) {
            const char* str_addr = std::getenv("_TORCHINDUCTOR_PYOBJECT_TENSOR_DATA_PTR");
            if(!str_addr) {
                PyErr_SetString(PyExc_RuntimeError, "_TORCHINDUCTOR_PYOBJECT_TENSOR_DATA_PTR must be set");
                return nullptr;
            }
            std::istringstream iss(str_addr);
            uintptr_t addr = 0;
            iss >> addr;
            _torchinductor_pyobject_tensor_data_ptr =
                reinterpret_cast<decltype(_torchinductor_pyobject_tensor_data_ptr)>(addr);
            PyObject* module = PyModule_Create(&py_module);
            if (module == NULL) {
                return NULL;
            }
            #ifdef Py_GIL_DISABLED
                PyUnstable_Module_SetGIL(mod, Py_MOD_GIL_NOT_USED);
            #endif
            return module;
        }
        """
    )

    @classmethod
    def _load_library_inner(cls, path: str, key: str) -> ModuleType:
        os.environ["_TORCHINDUCTOR_PYOBJECT_TENSOR_DATA_PTR"] = str(
            torch._C._dynamo.guards._torchinductor_pyobject_tensor_data_ptr  # type: ignore[attr-defined]
        )
        module_name = f"{key}.{cls.entry_function}"
        try:
            return sys.modules[module_name]
        except KeyError:
            pass
        spec = importlib.util.spec_from_file_location(module_name, path)
        assert spec is not None
        module = importlib.util.module_from_spec(spec)
        sys.modules[module_name] = module
        spec.loader.exec_module(module)  # type: ignore[union-attr]
        return module

    @classmethod
    def load_pybinding_async(
        cls,
        argtypes: List[str],
        source_code: str,
        device_type: str = "cpu",
        num_outputs: int = -1,
        submit_fn: Any = None,
        extra_flags: Sequence[str] = (),
    ) -> Any:
        """
        Wrap a C++ function in fast Python bindings.

        Args:
            argtypes: The types of args to ENTRY_FUNCTION(), e.g. ["float*", "long"]
            source_code: C++ source code containing a ENTRY_FUNCTION() function

        Returns:
            A python version of ENTRY_FUNCTION()
        """
        parseargs = ", ".join(
            f"parse_arg<{argtype.replace('const ', '')}>(args, {n})"
            for n, argtype in enumerate(argtypes)
        )
        suffix = cls.suffix_template % (
            cls.entry_function,
            cls.extra_parse_arg % num_outputs if cls.extra_parse_arg else "",
            cls.entry_function,
            len(argtypes),
            len(argtypes),
            cls.call_entry_function % parseargs,
            cls.entry_function,
            cls.entry_function,
            cls.entry_function,
            cls.entry_function,
        )
        get_result = cls.load_async(
            source_code + suffix,
            device_type,
            submit_fn=submit_fn,
            extra_flags=extra_flags,
        )
        result = None

        def future() -> Any:
            nonlocal result
            if result is None:
                result = get_result()
                assert isinstance(result, ModuleType)
            return getattr(result, cls.entry_function)

        return future

    @classmethod
    def load_pybinding(cls, *args: Any, **kwargs: Any) -> Any:
        return cls.load_pybinding_async(*args, **kwargs)()


@clear_on_fresh_inductor_cache
class CppWrapperCodeCache(CppPythonBindingsCodeCache):
    cache: Dict[str, Callable[[], Union[CDLL, ModuleType]]] = {}
    cache_clear = staticmethod(cache.clear)
    cpp_compile_command_flags = {
        "include_pytorch": True,
        "shared": True,
    }
    entry_function = "inductor_entry_cpp"
    call_entry_function = "return inductor_entry_cpp(%s);"
    extra_parse_arg = textwrap.dedent(
        """
        #include <torch/csrc/inductor/aoti_torch/c/shim.h>

        static inline std::vector<AtenTensorHandle> unpack_tensor_handle_list(PyObject* pyvec) {
            std::vector<AtenTensorHandle> result;
            size_t result_len = PyList_GET_SIZE(pyvec);
            result.reserve(result_len);
            for (size_t i = 0; i < result_len; i++) {
                // AtenTensorHandle is essentially a pointer
                void* elem = PyCapsule_GetPointer(PyList_GET_ITEM(pyvec, i), NULL);
                result.push_back(reinterpret_cast<AtenTensorHandle>(elem));
            }
            return result;
        }

        static inline PyObject* pack_tensor_handle_list(const std::vector<AtenTensorHandle>& cppvec) {
            size_t result_len = cppvec.size();
            PyObject* result = PyList_New(static_cast<Py_ssize_t>(result_len));
            for (size_t i = 0; i < result_len; i++) {
                PyObject *elem =
                    cppvec[i] == nullptr
                        ? Py_None
                        // Store AtenTensorHandle as PyCapsulate
                        : PyCapsule_New(reinterpret_cast<void*>(cppvec[i]), NULL, NULL);
                PyList_SET_ITEM(result, i, elem);
            }
            return result;
        }

        template <> inline std::vector<AtenTensorHandle> parse_arg<std::vector<AtenTensorHandle>>(PyObject* args, size_t n) {
            return unpack_tensor_handle_list(PyTuple_GET_ITEM(args, n));
        }

        PyObject* inductor_entry_cpp(std::vector<AtenTensorHandle>&& input_handles) {
            // For outputs, we only allocate a vector to hold returned tensor handles,
            // not allocating the actual output tensor storage here
            std::vector<AtenTensorHandle> output_handles(%s);
            try {
                inductor_entry_impl(input_handles.data(), output_handles.data());
                return pack_tensor_handle_list(output_handles);
            } catch(std::exception const& e) {
                PyErr_SetString(PyExc_RuntimeError, e.what());
                return {};
            } catch(...) {
                PyErr_SetString(PyExc_RuntimeError, "unhandled error");
                return {};
            }
        }
        """
    )


@clear_on_fresh_inductor_cache
class HalideCodeCache(CppPythonBindingsCodeCache):
    cache: Dict[str, Callable[[], Union[ModuleType, CDLL]]] = {}
    cache_clear = staticmethod(cache.clear)
    _standalone_runtime_path: Optional[str] = None
    prefix = textwrap.dedent(
        """
        #include "{halideruntime_h}"
        #include "{headerfile}"
        #include <stdexcept>
        #include <cmath>

        namespace c10 {{
            inline long div_floor_integer(long a, long b) {{
                if ((a<0) != (b<0)) {{
                    const auto quot = a / b;
                    const auto rem = a % b;
                    return rem ? quot - 1 : quot;
                }}
                return a / b;
            }}
        }}
        """
    )
    glue_template_cpp = prefix + textwrap.dedent(
        """
        void kernel({argdefs}) {{
            {buffers}
            int err = halide_kernel({buffer_names});
            if(err != 0) throw std::runtime_error("halide_kernel failed");
        }}
        """
    )
    glue_template_cuda = prefix + textwrap.dedent(
        """
        #include <cuda.h>
        static const halide_device_interface_t* cuda_interface = halide_cuda_device_interface();

        void kernel({argdefs}, uintptr_t stream) {{
            {buffers}
            int err = halide_kernel(reinterpret_cast<void*>(stream), {buffer_names});
            if(err != 0) throw std::runtime_error("halide_kernel failed");
        }}
        """
    )
    standalone_runtime_cuda_init = textwrap.dedent(
        """
        #include "{}"
        #include <cuda.h>

        static int acquire_context(void* user_context,
                                   void** cuda_context_out,
                                   bool create) {{
            return cuCtxGetCurrent(reinterpret_cast<CUcontext*>(cuda_context_out));
        }}

        static int release_context(void* user_context) {{
            return 0;
        }}

        static int get_stream(void* user_context,
                              void* cuda_context,
                              void** stream_out) {{
            *stream_out = user_context;
            return 0;
        }}

        static int register_halide_hooks() {{
            halide_set_cuda_acquire_context(&acquire_context);
            halide_set_cuda_release_context(&release_context);
            halide_set_cuda_get_stream(&get_stream);
            return 0;
        }}

        int inductor_register_halide_hooks_result = register_halide_hooks();
        """
    )

    @classmethod
    def _codegen_buffer(cls, name: str, arg: HalideInputSpec, cuda: bool) -> List[str]:
        assert arg.shape is not None
        assert arg.stride is not None and len(arg.shape) == len(arg.stride)
        assert arg.offset is not None
        data_ptr = f"{arg.alias_of or arg.name} + {arg.offset}"
        if cuda:
            device = f"reinterpret_cast<uint64_t>({data_ptr})"
            device_interface = "cuda_interface"
            host = "nullptr"
            flags = "halide_buffer_flag_device_dirty"
        else:
            device = "0"
            device_interface = "nullptr"
            host = f"reinterpret_cast<uint8_t*>({data_ptr})"
            flags = "halide_buffer_flag_host_dirty"

        dims = []
        for size, stride in zip(arg.shape, arg.stride):
            dims.append(f"halide_dimension_t(0, {size}, {stride})")

        return [
            f"halide_buffer_t {name};",
            f"halide_dimension_t {name}_dims[] = {{{', '.join(dims)}}};",
            f"{name}.device = {device};",
            f"{name}.device_interface = {device_interface};",
            f"{name}.host = {host};",
            f"{name}.flags = {flags};",
            f"{name}.type = {arg.halide_type()};",
            f"{name}.dimensions = {len(dims)};",
            f"{name}.dim = {name}_dims;",
            f"{name}.padding = nullptr;",
        ]

    @classmethod
    def _codegen_glue(cls, meta: HalideMeta, headerfile: object) -> str:
        is_cuda = meta.is_cuda()
        assert is_cuda is ("user_context" in meta.target)
        assert "no_runtime" in meta.target
        buffers = []
        buffer_names = []
        for i, arg in enumerate(meta.argtypes):
            if arg.is_buffer():
                buffer_names.append(f"&hl_buf_{i}")
                buffers.extend(cls._codegen_buffer(f"hl_buf_{i}", arg, is_cuda))
            else:
                assert "*" not in arg.ctype
                buffer_names.append(arg.name)
        buffers = "\n".join([f"    {line}" for line in buffers]).lstrip()

        glue_template = cls.glue_template_cuda if is_cuda else cls.glue_template_cpp
        glue_code = glue_template.format(
            halideruntime_h=cls.find_header(
                "HalideRuntimeCuda.h" if is_cuda else "HalideRuntime.h"
            ),
            headerfile=headerfile,
            argdefs=", ".join(
                f"{a.bindings_type()} {a.name}"
                for a in meta.argtypes
                if a.alias_of is None
            ),
            buffers=buffers,
            buffer_names=", ".join(buffer_names),
        )
        return glue_code

    @classmethod
    @functools.lru_cache(None)
    def config_hash(cls) -> str:
        command_gen = CppBuilder(
            name="O",
            sources="I",
            BuildOption=CppOptions(),
        )
        command_line = command_gen.get_command_line()
        return sha256_hash(
            "\n".join(
                [
                    cls.glue_template_cpp,
                    cls.glue_template_cuda,
                    cls.standalone_runtime_cuda_init,
                    command_line,
                ]
            ).encode("utf-8")
        )

    @staticmethod
    def _search_for_file(suffix: str, errmsg: str) -> str:
        spec = importlib.machinery.PathFinder.find_spec("halide")
        if spec is None or not spec.submodule_search_locations:
            raise RuntimeError("halide python bindings not installed")
        try:
            search = spec.submodule_search_locations[0]
            for file in os.listdir(search):
                if file.endswith(".so"):
                    try:
                        out = subprocess.check_output(
                            ["ldd", os.path.join(search, file)]
                        )
                    except subprocess.SubprocessError:
                        continue
                    m = re.search(r"(/.*)/libHalide.so", out.decode("utf-8"))
                    if m:
                        path = os.path.join(os.path.abspath(m.group(1)), suffix)
                        if os.path.exists(path):
                            return os.path.abspath(path)
        except Exception as e:
            raise RuntimeError(errmsg) from e
        raise RuntimeError(errmsg)

    @staticmethod
    @functools.lru_cache(None)
    def find_libautoschedule(name: str) -> str:
        sofile = f"libautoschedule_{name.lower()}.so"
        if "HALIDE_LIB" in os.environ:
            path = os.path.join(os.environ["HALIDE_LIB"], sofile)
            if os.path.exists(path):
                return path
        errmsg = (
            f"Can't find {sofile}, set env HALIDE_LIB to the directory containing it"
        )
        return HalideCodeCache._search_for_file(sofile, errmsg)

    @staticmethod
    @functools.lru_cache(None)
    def find_header(name: str) -> str:
        if "HALIDE_INCLUDE" in os.environ:
            path = os.path.join(os.environ["HALIDE_INCLUDE"], name)
            if os.path.exists(path):
                return path
        if "HALIDE_LIB" in os.environ:
            path = os.path.abspath(
                os.path.join(os.environ["HALIDE_LIB"], f"../include/{name}")
            )
            if os.path.exists(path):
                return path
        errmsg = (
            f"Can't find {name}, set env HALIDE_INCLUDE to the directory containing it"
        )
        return HalideCodeCache._search_for_file(f"../include/{name}", errmsg)

    @classmethod
    def generate_halide_async(
        cls, meta: HalideMeta, source_code: str, submit_fn: Any = None
    ) -> Callable[[], Any]:
        dirpath = Path(
            get_path(
                code_hash(
                    source_code,
                    extra=repr((cls.config_hash(), meta)),
                ),
                "halide",
            )[2]
        )
        os.makedirs(dirpath, exist_ok=True)
        wait_for_compile = None
        genfile = str(dirpath / "generate_kernel.py")
        libfile = str(dirpath / "halide_kernel.a")
        headerfile = str(dirpath / "halide_kernel.h")
        donefile = str(dirpath / "done")
        lockfile = str(dirpath / "lock")
        need_compile = not os.path.exists(donefile)
        jobs = []
        if need_compile:
            write_atomic(genfile, source_code)
            cmd = [
                sys.executable,
                genfile,
                "-g",
                "kernel",
                "-o",
                f"{dirpath}",
                "-f",
                "halide_kernel",
                "-e",
                "static_library,h,schedule",
            ]
            if meta.scheduler:
                cmd.extend(["-p", cls.find_libautoschedule(meta.scheduler)])
            cmd.extend(meta.args())
            jobs.append(functools.partial(subprocess.check_call, cmd))

        binding_types = [
            arg.bindings_type() for arg in meta.argtypes if arg.alias_of is None
        ]
        if meta.is_cuda():
            binding_types.append("uintptr_t")  # stream
        bindings_future = cls.load_pybinding_async(
            binding_types,
            cls._codegen_glue(meta, headerfile),
            extra_flags=(libfile, cls.build_standalone_runtime()),
            submit_fn=jobs.append if need_compile else None,
            device_type="cuda" if meta.is_cuda() else "cpu",
        )

        if need_compile:
            jobs.append(functools.partial(touch, donefile))
            task = functools.partial(_worker_task_halide, lockfile, jobs)
            if submit_fn:
                wait_for_compile = submit_fn(task).result
            else:
                task()

        def load() -> Callable[[], Any]:
            if wait_for_compile:
                wait_for_compile()
            return bindings_future()

        return load

    @classmethod
    def generate_halide(cls, *args: Any, **kwargs: Any) -> Callable[[], Any]:
        return cls.generate_halide_async(*args, **kwargs)()

    @classmethod
    def build_standalone_runtime(cls) -> str:
        if cls._standalone_runtime_path and os.path.exists(
            cls._standalone_runtime_path
        ):
            return cls._standalone_runtime_path
        device_type = "cuda" if torch.cuda.is_available() else "cpu"
        libname = "libStandaloneHalideRuntime.so"
        target = "host-cuda" if device_type == "cuda" else "host"
        if cls._standalone_runtime_path:
            assert not os.path.exists(cls._standalone_runtime_path)
            # We hit this case in unittests when we run with fresh_inductor_cache()
            # Generating a fresh runtime over and over causes errors because we initialize
            # cuda hundreds of times in the same process and run out of file descriptors.
            # Workaround by jail breaking the current fresh_inductor_cache().
            base = default_cache_dir()
        else:
            base = cache_dir()
        dirpath = Path(base) / f"halide-runtime-{target}-{cls.config_hash()}"
        os.makedirs(dirpath, exist_ok=True)
        donefile = str(dirpath / "done")
        lockfile = str(dirpath / "lock")
        hookfile = str(dirpath / "hooks.cpp")
        afile = str(dirpath / "standalone_halide_runtime.a")
        sofile = str(dirpath / libname)
        if not os.path.exists(donefile):
            import filelock
            import halide as hl  # type: ignore[import-untyped,import-not-found]

            with filelock.FileLock(lockfile, LOCK_TIMEOUT):
                if not os.path.exists(donefile):
                    with open(hookfile, "w") as f:
                        if device_type == "cuda":
                            f.write(
                                cls.standalone_runtime_cuda_init.format(
                                    cls.find_header("HalideRuntimeCuda.h")
                                )
                            )
                    hl.compile_standalone_runtime(afile, hl.Target(target))

                    name, output_dir = get_name_and_dir_from_output_file_path(sofile)
                    halide_cmd_gen = CppBuilder(
                        name=name,
                        sources=[hookfile, afile],
                        output_dir=output_dir,
                        BuildOption=CppTorchDeviceOptions(
                            device_type=device_type,
                        ),
                    )

                    subprocess.check_call(
                        shlex.split(halide_cmd_gen.get_command_line())
                    )
                    touch(donefile)
        assert os.path.exists(sofile)
        cls._standalone_runtime_path = sofile
        return sofile


def _worker_task_halide(lockfile: str, jobs: List[partial[Any]]) -> None:
    from filelock import FileLock

    try:
        with FileLock(lockfile, LOCK_TIMEOUT):
            for job in jobs:
                job()
    except subprocess.SubprocessError as e:
        if os.environ.get("HALIDE_REPRO") == "1":
            python, script, *cmd = getattr(e, "cmd", ("", "", ""))
            if os.path.basename(python).startswith("python"):
                code = open(script).read()
                main = "    hl.main()"
                assert code.count(main) == 1

                class Out:
                    def __repr__(self) -> str:
                        return "out"

                cmd[cmd.index("-o") + 1] = Out()  # type: ignore[call-overload]
                repl = textwrap.indent(
                    textwrap.dedent(
                        f"""\
                        import sys, tempfile
                        with tempfile.TemporaryDirectory() as out:
                            sys.argv = {["repro.py", *cmd]!r}
                            hl.main()
                        """
                    ),
                    "    ",
                )
                code = code.replace(main, repl)
                with open("repro.py", "w") as fd:
                    fd.write(code.lstrip())
                raise RuntimeError(f"wrote repro.py: {e}") from e
        raise


def touch(filename: str):  # type: ignore[no-untyped-def]
    open(filename, "a").close()


@clear_on_fresh_inductor_cache
class PyCodeCache:
    # Track the loaded modules so we can remove the on-disk artifacts when
    # clearing the cache. Note also that we may load the same path more
    # than once, but attach different attributes, i.e., due to different
    # constant values.
    modules: List[ModuleType] = []
    cache: Dict[str, ModuleType] = {}
    linemaps: Dict[str, List[Tuple[Any, ...]]] = {}

    @classmethod
    def write(cls, source_code: str, extra: str = "") -> Tuple[str, str]:
        return write(source_code, "py", extra=extra)

    @classmethod
    def load(
        cls,
        source_code: str,
        extra: str = "",
        linemap: Optional[List[Tuple[int, str]]] = None,
        attrs: Optional[Dict[str, Any]] = None,
    ) -> ModuleType:
        key, path = write(source_code, "py", extra=extra)
        return cls.load_by_key_path(key, path, linemap, attrs)

    @classmethod
    def load_by_key_path(
        cls,
        key: str,
        path: str,
        linemap: Optional[List[Tuple[int, str]]] = None,
        attrs: Optional[Dict[str, Any]] = None,
    ) -> ModuleType:
        if linemap is None:
            linemap = []

        mod = _reload_python_module(key, path)

        # unzip into separate lines/nodes lists
        cls.linemaps[path] = list(zip(*linemap))

        if attrs is not None:
            for k, v in attrs.items():
                setattr(mod, k, v)

        if not (linemap or attrs):
            mod._reload_in_subproc = functools.partial(  # type: ignore[attr-defined]
                _reload_python_module_in_subproc, key, path
            )

        cls.modules.append(mod)
        return mod

    @classmethod
    def cache_clear(cls) -> None:
        for mod in cls.modules:
            try:
                assert mod.__file__
                os.remove(mod.__file__)
            except FileNotFoundError:
                pass
        cls.modules.clear()

    @classmethod
    @functools.lru_cache(None)
    def stack_frames_for_code(
        cls, path: str, lineno: int
    ) -> Optional[List[Dict[str, Any]]]:
        if path not in cls.linemaps:
            return None
        # [(starting_line, <fx node>), ...]
        lines, nodes = cls.linemaps[path]
        p = bisect_right(lines, lineno)
        if p == 0:
            return None
        entry = nodes[p - 1]
        if not entry:
            return None

        def parse_stack_trace(stack_trace: str) -> List[Dict[str, Any]]:
            # ideally fx stores stack traces as data rather than a string
            # but this is not along a performance critical path
            regex = r'File "(.+)", line (\d+), in (.+)\n'
            matches = re.findall(regex, stack_trace)
            return [
                {"filename": f, "line": int(l), "name": n}
                for f, l, n in reversed(matches)
            ]

        return parse_stack_trace(entry)


class TritonCodeCache:
    @classmethod
    def load(cls, kernel_name: str, source_code: str) -> ModuleType:
        return _module_to_triton_kernel(PyCodeCache.load(source_code), kernel_name)


def _cuda_compiler() -> Optional[str]:
    if cuda_env.nvcc_exist(config.cuda.cuda_cxx):
        return config.cuda.cuda_cxx
    if config.is_fbcode():
        return os.path.join(build_paths.sdk_home, "bin", "nvcc")
    if cuda_env.nvcc_exist(os.getenv("CUDACXX")):
        return os.getenv("CUDACXX", "")
    if cuda_env.nvcc_exist(os.getenv("CUDA_HOME")):
        return os.path.realpath(os.path.join(os.getenv("CUDA_HOME", ""), "bin/nvcc"))
    return "nvcc"


def _cutlass_include_paths() -> List[str]:
    if config.is_fbcode():
        from libfb.py import parutil

        cutlass_path = parutil.get_dir_path("cutlass-3-headers")
    else:
        cutlass_path = config.cuda.cutlass_dir
    return [
        # Use realpath to get canonical absolute paths, in order not to mess up cache keys
        os.path.realpath(os.path.join(cutlass_path, "include")),
        os.path.realpath(os.path.join(cutlass_path, "tools/library/include")),
        os.path.realpath(os.path.join(cutlass_path, "tools/library/src")),
        os.path.realpath(os.path.join(cutlass_path, "tools/util/include")),
    ]


def _cuda_lib_options() -> List[str]:
    _set_gpu_runtime_env()  # cpp_extension consults the env
    from torch.utils import cpp_extension

    lpaths = cpp_extension.library_paths(device_type="cuda") + [
        sysconfig.get_config_var("LIBDIR")
    ]
    extra_ldflags: List[str] = []
    if is_linux():
        _transform_cuda_paths(lpaths)
        for path in lpaths:
            # -rpath ensures the DLL can find its dependencies when loaded, even
            # if the library path is non-standard.
            extra_ldflags.extend([f"-L{path}", "-Xlinker", f"-rpath={path}"])
        extra_ldflags.append("-lcuda")
        extra_ldflags.append("-lcudart")
    else:
        raise NotImplementedError(
            "Unsupported env, failed to find cuda libs! Currently only Linux is supported."
        )
    return extra_ldflags


def _nvcc_host_compiler_options() -> List[str]:
    return [
        "-fPIC",
        "-fno-strict-aliasing",
        "-fvisibility=hidden",
        "-Wconversion",
    ]


def _nvcc_compiler_options() -> List[str]:
    arch = cuda_env.get_cuda_arch()
    if arch == "90":
        # Required by cutlass compilation.
        arch = "90a"
    code = [f"sm_{arch}", f"compute_{arch}"]
    if config.cuda.enable_cuda_lto:
        code += [f"lto_{arch}"]
    options = [
        "-t=0",
        "-DCUTLASS_ENABLE_TENSOR_CORE_MMA=1",
        "-DCUTLASS_ENABLE_SM90_EXTENDED_MMA_SHAPES=1",
        "-DCUTE_SM90_EXTENDED_MMA_SHAPES_ENABLED",
        "-w",
        f"-gencode=arch=compute_{arch},code=[{','.join(code)}]",
        config.cuda.compile_opt_level,
        "-std=c++17",
        "--expt-relaxed-constexpr",
        "-DNDEBUG",
    ]
    if config.is_fbcode():
        options.extend(["-ccbin", os.path.dirname(build_paths.gcc)])
    if config.cuda.enable_debug_info:
        options.extend(["-lineinfo", "-g", "-DCUTLASS_DEBUG_TRACE_LEVEL=1"])
    if config.cuda.enable_ptxas_info:
        options.extend(
            [
                "--keep",  # Keep the intermediate files for debugging (including ptx, sass, cubin etc.)
                "--ptxas-options=--warn-on-local-memory-usage",  # warn us if local memory is used in CUDA Kernels
                "--ptxas-options=--warn-on-spills",  # warn us if register spilling happens in CUDA Kernels
                "--resource-usage",  # Report on CUDA resource usage (shared mem, registers etc.)
                "--source-in-ptx",
            ]
        )  # Annotate the ptx file with source information
    if config.cuda.use_fast_math:
        options.extend(
            [
                "--use_fast_math",
                "-DCUTLASS_USE_TANH_FOR_SIGMOID=1",
            ]
        )
    return options


def cuda_compile_command(
    src_files: List[str],
    dst_file: str,
    dst_file_ext: str,
    extra_args: Optional[List[str]] = None,
) -> str:
    if extra_args is None:
        extra_args = []
    include_paths = _cutlass_include_paths()
    cuda_lib_options = _cuda_lib_options()
    nvcc_host_compiler_options = _nvcc_host_compiler_options()
    nvcc_compiler_options = _nvcc_compiler_options()
    options = (
        nvcc_compiler_options
        + extra_args
        + [
            f"-Xcompiler {opt}" if "=" in opt else f"-Xcompiler={opt}"
            for opt in nvcc_host_compiler_options
        ]
        + ["-I" + path for path in include_paths]
        + cuda_lib_options
    )
    src_file = " ".join(src_files)
    res = ""
    if dst_file_ext == "o":
        res = f"{_cuda_compiler()} {' '.join(options)} -c -o {dst_file} {src_file}"
    elif dst_file_ext == "so":
        options.append("-shared")
        res = f"{_cuda_compiler()} {' '.join(options)} -o {dst_file} {src_file}"
    elif dst_file_ext == "exe":
        res = f"{_cuda_compiler()} {' '.join(options)} -o {dst_file} {src_file}"
    else:
        raise NotImplementedError(f"Unsupported output file suffix {dst_file_ext}!")
    log.debug("CUDA command: %s", res)
    return res


class DLLWrapper:
    """A wrapper for a dynamic library."""

    def __init__(
        self,
        lib_path: str,
    ) -> None:
        self.lib_path = lib_path
        self.is_open = False
        self.DLL = cdll.LoadLibrary(lib_path)
        self.is_open = True

    def close(self) -> None:
        if self.is_open:
            self._dlclose()
            self.is_open = False

    def _dlclose(self) -> None:
        f_dlclose = None

        if is_linux():
            syms = CDLL(None)
            if not hasattr(syms, "dlclose"):
                # Apline Linux
                syms = CDLL("libc.so")

            if hasattr(syms, "dlclose"):
                f_dlclose = syms.dlclose
        elif is_windows():
            import ctypes

            kernel32 = ctypes.CDLL("kernel32", use_last_error=True)

            f_dlclose = kernel32.FreeLibrary
        else:
            raise NotImplementedError("Unsupported env, failed to do dlclose!")

        if f_dlclose is not None:
            if is_linux():
                f_dlclose.argtypes = [c_void_p]
                f_dlclose(self.DLL._handle)
            elif is_windows():
                import ctypes
                from ctypes import wintypes

                f_dlclose.argtypes = [wintypes.HMODULE]
                f_dlclose(self.DLL._handle)
        else:
            log.warning(
                "dll unloading function was not found, library may not be unloaded properly!"
            )

    def __getattr__(self, name: str) -> Callable[..., None]:
        if not self.is_open:
            raise RuntimeError(f"Cannot use closed DLL library: {self.lib_path}")

        method = getattr(self.DLL, name)

        def _wrapped_func(*args: Any) -> None:
            err = method(*args)
            if err:
                raise RuntimeError(f"Error in function: {method.__name__}")

        return _wrapped_func

    def __enter__(self) -> DLLWrapper:  # noqa: PYI034
        return self

    def __exit__(self, *args: Any) -> None:
        self.close()

    def __del__(self) -> None:
        self.close()


@clear_on_fresh_inductor_cache
class CUDACodeCache:
    @dataclasses.dataclass
    class CacheEntry:
        input_path: str
        output_path: str

    cache: Dict[str, CacheEntry] = {}
    cache_clear = staticmethod(cache.clear)
    _SOURCE_CODE_SUFFIX = "cu"

    @classmethod
    def write(cls, source_code: str, dst_file_ext: str) -> Tuple[str, str]:
        """
        Writes source code into a file with dst_file_ext as the file extension.
        Returns the hash key of source code, and the path to the file.
        """

        cuda_command = repr(
            cuda_compile_command(["dummy_input"], "dummy_output", dst_file_ext)
        )
        key, input_path = write(
            source_code, cls._SOURCE_CODE_SUFFIX, extra=cuda_command
        )
        return key, input_path

    @classmethod
    def compile(
        cls, source_code: str, dst_file_ext: str, extra_args: Optional[List[str]] = None
    ) -> Tuple[str, str, str]:
        """
        Compiles CUDA source_code into a file with dst_file_ext extension.
        Returns a tuple of dst_file_path, hash_key, source_code_path
        """
        key, input_path = cls.write(source_code, dst_file_ext)
        if key not in cls.cache:
            from filelock import FileLock

            lock_dir = get_lock_dir()
            lock = FileLock(os.path.join(lock_dir, key + ".lock"), timeout=LOCK_TIMEOUT)
            with lock:
                output_path = input_path[: -len(cls._SOURCE_CODE_SUFFIX)] + dst_file_ext
                if not os.path.exists(output_path):
                    cmd = cuda_compile_command(
                        [input_path], output_path, dst_file_ext, extra_args
                    )
                    start_time = time()
                    log.debug("CUDA Compilation: %s", cmd)
                    cmd_parts = cmd.split(" ")
                    try:
                        subprocess.check_output(
                            cmd_parts, stderr=subprocess.STDOUT, env=os.environ
                        )
                    except subprocess.CalledProcessError as error:
                        raise exc.CUDACompileError(cmd_parts, error.output) from error
                    end_time = time()
                    log_duration_msg = f"CUDA Compilation took {end_time - start_time} seconds. Compile command: {cmd}"
                    log.info(log_duration_msg)
                else:
                    log.debug(
                        "CUDA Compilation skipped: %s since output already exists",
                        input_path,
                    )
                cls.cache[key] = CUDACodeCache.CacheEntry(input_path, output_path)

        return (cls.cache[key].output_path, key, input_path)

    @classmethod
    def load(cls, source_code: str, dst_file_ext: str) -> Tuple[DLLWrapper, str, str]:
        """
        Compiles source code and loads the generated .so file.
        Returns a tuple of DLLWrapper, hash_key, source_code_path
        """

        if dst_file_ext != "so":
            raise RuntimeError(
                f"Only support loading a .so file for now. "
                f"Requested file extension: {dst_file_ext}. Source code: {source_code}"
            )
        dst_file_path, hash_key, source_code_path = cls.compile(
            source_code, dst_file_ext
        )
        return (DLLWrapper(dst_file_path), hash_key, source_code_path)


@clear_on_fresh_inductor_cache
class ROCmCodeCache:
    @dataclasses.dataclass
    class CacheEntry:
        input_path: str
        output_path: str

    cache: Dict[str, CacheEntry] = {}
    cache_clear = staticmethod(cache.clear)
    _SOURCE_CODE_SUFFIX = "cpp"
    _logged_compiler_version = False

    @classmethod
    def write(cls, source_code: str, dst_file_ext: str) -> Tuple[str, str]:
        """
        Writes source code into a file with dst_file_ext as the file extension.
        Returns the hash key of source code, and the path to the file.
        """

        cuda_command = repr(
            rocm_compile_command(["dummy_input"], "dummy_output", dst_file_ext)
        )
        key, input_path = write(
            source_code, cls._SOURCE_CODE_SUFFIX, extra=cuda_command
        )
        return key, input_path

    @classmethod
    def compile(
        cls, source_code: str, dst_file_ext: str, extra_args: Optional[List[str]] = None
    ) -> Tuple[str, str, str]:
        """
        Compiles source_code into a file with dst_file_ext extension,
        using the compile command specific for the ROCm platform.
        Returns a tuple of dst_file_path, hash_key, source_code_path
        """
        if not cls._logged_compiler_version:
            cls._logged_compiler_version = True
            log.debug(get_compiler_version_info(str(rocm_compiler())))

        key, input_path = cls.write(source_code, dst_file_ext)
        if key not in cls.cache:
            from filelock import FileLock

            lock_dir = get_lock_dir()
            lock = FileLock(os.path.join(lock_dir, key + ".lock"), timeout=LOCK_TIMEOUT)
            with lock:
                output_path = input_path[: -len(cls._SOURCE_CODE_SUFFIX)] + dst_file_ext
                if not os.path.exists(output_path):
                    cmd = rocm_compile_command(
                        [input_path], output_path, dst_file_ext, extra_args
                    )
                    start_time = time()
                    cmd_parts = cmd.split(" ")
                    try:
                        output = subprocess.check_output(
                            cmd_parts,
                            stderr=subprocess.STDOUT,
                            text=True,
                            env=os.environ,
                        )
                        log.debug("Compilation output: %s", output)
                    except subprocess.CalledProcessError as error:
                        raise exc.CUDACompileError(cmd_parts, error.output) from error
                    end_time = time()
                    log_duration_msg = f"Compilation took {end_time - start_time} seconds. Compile command: {cmd}"
                    log.info(log_duration_msg)
                else:
                    log.debug(
                        "Compilation skipped: %s since output already exists",
                        input_path,
                    )
                cls.cache[key] = ROCmCodeCache.CacheEntry(input_path, output_path)

        return (cls.cache[key].output_path, key, input_path)

    @classmethod
    def load(cls, source_code: str, dst_file_ext: str) -> Tuple[DLLWrapper, str, str]:
        """
        Compiles source code and loads the generated .so file.
        Returns a tuple of DLLWrapper, hash_key, source_code_path
        """

        if dst_file_ext != "so":
            raise RuntimeError(
                f"Only support loading a .so file for now. "
                f"Requested file extension: {dst_file_ext}. Source code: {source_code}"
            )
        dst_file_path, hash_key, source_code_path = cls.compile(
            source_code, dst_file_ext
        )
        return (DLLWrapper(dst_file_path), hash_key, source_code_path)


class CodeCacheFuture:
    def result(self) -> None:
        raise NotImplementedError


class TritonFuture(CodeCacheFuture):
    kernel: ModuleType

    def __init__(
        self,
        kernel: Any,
        future: Optional[Future[Any]],
    ) -> None:
        self.kernel = kernel
        self.future = future

    def result(self) -> ModuleType:  # type: ignore[override]
        if self.future is not None:
            # If the worker failed this will throw an exception.
            result = self.future.result()
            assert result is None
            self.future = None
            self.kernel.precompile()
        return self.kernel


class LambdaFuture(CodeCacheFuture):
    def __init__(self, result_fn: Callable[..., Any]) -> None:
        self.result_fn = result_fn

    def result(self) -> Callable[..., Any]:  # type: ignore[override]
        return self.result_fn()<|MERGE_RESOLUTION|>--- conflicted
+++ resolved
@@ -769,7 +769,7 @@
         self.fx_kwargs: Dict[str, object] = {}
         for k, v in sorted(fx_kwargs.items()):
             if k not in self.EXCLUDED_KWARGS:
-                if type(v) in (OrderedSet, set):
+                if type(v) in (set, OrderedSet):  # noqa: set_linter
                     # Special case to handle set params. Python sets can't be
                     # ordered, so sort the elements and store them in a proxy.
                     self.fx_kwargs[k] = OrderedSetHolder(sorted(v))  # type: ignore[call-overload]
@@ -1594,17 +1594,10 @@
     cache_key: str
     source_code: str = dataclasses.field(repr=False)  # Do not display source_code
     cache_linemap: Optional[List[Tuple[int, str]]]
-<<<<<<< HEAD
     device_types: OrderedSet[str]
     device_idxs: OrderedSet[int]
     mutated_inputs: OrderedSet[str]
     mutated_input_idxs: OrderedSet[int]
-    constants: Dict[str, torch.Tensor]
-=======
-    device_types: Set[str]
-    device_idxs: Set[int]
-    mutated_inputs: Set[str]
-    mutated_input_idxs: Set[int]
     # We populate exactly one of the next two fields. In the common case, we store the
     # constant attirbutes in the cache entry and re-attach them to the module created in
     # PyCodeCache.load_by_key_path. In the case that the graph has frozen parameters,
@@ -1614,7 +1607,6 @@
     # scheme allows us to support caching with freezing.
     allocated_constant_name: Optional[Dict[str, str]]
     constants: Optional[Dict[str, torch.Tensor]]
->>>>>>> f235efef
     torchbind_constants: Dict[str, torch._C.ScriptObject]
     output_strides: Optional[List[Optional[Tuple[_StrideExprStr, ...]]]]
     disabled_cudagraphs_reason: Optional[str]
@@ -1653,25 +1645,16 @@
             with open(graph.cache_path) as f:
                 self.source_code = f.read()
         self.cache_linemap = graph.cache_linemap
-        # TODO - ordered set
-<<<<<<< HEAD
-        self.device_types = OrderedSet(graph.device_types)
-        self.device_idxs = OrderedSet(graph.device_idxs)
-        self.mutated_inputs = OrderedSet(graph.mutated_inputs)
-        self.mutated_input_idxs = OrderedSet(graph.mutated_input_idxs)
-        self.constants = graph.constants
-=======
-        self.device_types = set(graph.device_types)
-        self.device_idxs = set(graph.device_idxs)
-        self.mutated_inputs = set(graph.mutated_inputs)
-        self.mutated_input_idxs = set(graph.mutated_input_idxs)
+        self.device_types = OrderedSet[str](graph.device_types)
+        self.device_idxs = OrderedSet[int](graph.device_idxs)
+        self.mutated_inputs = OrderedSet[str](graph.mutated_inputs)
+        self.mutated_input_idxs = OrderedSet[int](graph.mutated_input_idxs)
         if has_frozen_params(gm):
             self.allocated_constant_name = graph.allocated_constant_name
             self.constants = None
         else:
             self.allocated_constant_name = None
             self.constants = graph.constants
->>>>>>> f235efef
         self.torchbind_constants = graph.torchbind_constants
         self.output_strides = output_strides
         self.disabled_cudagraphs_reason = disabled_cudagraphs_reason
@@ -1829,61 +1812,9 @@
         # by the same lock:
         consts_specified_dir = os.path.join(os.path.split(input_path)[0], key)
 
-<<<<<<< HEAD
-        def _compile_consts_linux(consts: bytes) -> str:
-            _, consts_path = write(
-                consts,
-                "bin",
-                specified_dir=consts_specified_dir,
-            )
-
-            consts_o = os.path.splitext(consts_path)[0] + ".o"
-            if fbcode_aot_cpu_re:
-                cmd = f"{ld_command} -r -b binary -o {os.path.basename(consts_o)} {os.path.basename(consts_path)}"
-                compile_file(consts_path, consts_o, cmd.split())
-                os.chmod(consts_o, 0o644)
-            else:
-                cmd = f"{ld_command} -r -b binary -o {consts_o} {consts_path}"
-                run_command_and_check(cmd)
-            log.debug("aot constant binary command: %s", cmd)
-
-            if graph.mutated_buffers & OrderedSet(graph.constants.keys()):
-                # .data section is between .text and .bss. When the size of .data is large,
-                # during the linking, the relocation of .text against .bss may overflow.
-                # Rename it to .ldata so that it won't be in between the .text and .bss section
-                if len(consts) > 2_000_000_000:
-                    raise ValueError(
-                        "Models with buffer mutation included doesn't support constants greater than 2GB!"
-                    )
-                rename_data = " .data=.ldata"
-            else:
-                # if no buffer mutation is needed, we could instead set the data region
-                # as read-only (i.e. .lrodata) which could accomodate larger size of data
-                # to be linked.
-                rename_data = " .data=.lrodata,alloc,load,readonly,data,contents"
-
-            assert (
-                ALIGN_BYTES & (ALIGN_BYTES - 1)
-            ) == 0 and ALIGN_BYTES >= 64, "must be power of 2 and >= 64"
-            cmd = (
-                f"{objcopy_command} --rename-section"
-                f"{rename_data}"
-                f" --set-section-alignment .data={ALIGN_BYTES}"  # following the gAlignment of CPU in c10/core/alignment.h
-                f" {consts_o} {consts_o}"
-            )
-            log.debug("aot constant rename section command: %s", cmd)
-            run_command_and_check(cmd)
-
-            cmd = f"rm {consts_path}"
-            log.debug("aot constant bin removal command: %s", cmd)
-            run_command_and_check(cmd)
-
-            if fbcode_aot_cpu_re:
-                body = re.sub(r"[\W]", "_", os.path.basename(consts_path))
-=======
         def _compile_consts(consts: bytes, platform: str) -> str:
             if platform == "linux":
-                if graph.mutated_buffers & set(graph.constants.keys()):
+                if graph.mutated_buffers & OrderedSet(graph.constants.keys()):
                     # .data section is between .text and .bss. When the size of .data is large,
                     # during the linking, the relocation of .text against .bss may overflow.
                     # Rename it to .ldata so that it won't be in between the .text and .bss section
@@ -1898,7 +1829,6 @@
             elif platform == "darwin":
                 section_attr = "__DATA,__data"
                 symbol_prefix = "_"
->>>>>>> f235efef
             else:
                 raise RuntimeError(f"Unsupported platform: {platform}")
 
