"""
This provides an abstract class which parametrizes over an "output code" concept
for Inductor.  Intuitively, this represents the compiled callable which Inductor
produces which you can call to get optimized code.  However, this callable
has some other capabilities:

- It is serializable, so you can save/load this product from disk without
  having to do compilation again.

- (When using remote cache) it is addressable, so you can save just a key
  which you can use to load this product from remote cache later.

This class is abstract because we have several different implementations of
serialized format:

- Python wrapper (the default)

- AOTInductor (this produces ABI stable binaries which work across PyTorch
  versions)

"""

from __future__ import annotations

import dataclasses
<<<<<<< HEAD
from typing import Any, Callable, Protocol, TYPE_CHECKING
=======
from typing import (
    Any,
    Callable,
    Counter,
    Dict,
    List,
    Optional,
    Sequence,
    Set,
    Tuple,
    TYPE_CHECKING,
    Union,
)
>>>>>>> 9d843763
from typing_extensions import TypeAlias

import torch
from torch._dynamo.utils import counters
from torch._inductor.cudagraph_utils import (
    BoxedDeviceIndex,
    CudagraphCachedInfo,
    get_placeholder_info,
    log_cudagraph_skip_and_bump_counter,
)

from . import config
from .runtime.autotune_cache import AutotuneCacheBundler
from .utils import BoxedBool, InputType, output_node


if TYPE_CHECKING:
    from collections import Counter
    from collections.abc import Sequence

    from torch._inductor import metrics
    from torch._inductor.graph import GraphLowering
    from torch.fx import GraphModule

    from .compile_fx import _CompileFxKwargs
    from .triton_bundler import TritonKernelArtifacts


@dataclasses.dataclass
class OutputCode:
    # TODO: Remove underscores here

    # None if the output is not remote cacheable
    _fx_graph_cache_key: Optional[str] = dataclasses.field(default=None, init=False)

    # How long it took to compile this OutputCode, end to end
    _time_taken_ns: Optional[int] = dataclasses.field(default=None, init=False)

    def __call__(self, inputs: Sequence[Any]) -> Any:
        raise NotImplementedError(type(self))

    def post_compile(
        self,
        example_inputs: Sequence[InputType],
        cudagraphs: BoxedBool,
        gm: GraphModule,
    ) -> None:
<<<<<<< HEAD
        ...

    # TODO: Not sure if I really want these to be properties, this is easy
    # though
    #
    # TODO: Remove leading underscores

    # None if the output is not remote cacheable
    _fx_graph_cache_key: str | None

    # How long it took to compile this OutputCode, end to end
    _time_taken_ns: int | None
=======
        raise NotImplementedError(type(self))
>>>>>>> 9d843763

    # TODO: Get rid of this
    def set_triton_bundle(self, triton_bundle: Any) -> None:
        raise NotImplementedError(type(self))


_StrideExprStr: TypeAlias = str


def has_frozen_params(gm: torch.fx.GraphModule) -> bool:
    return getattr(gm, "_has_frozen_params", False)


# copy_ fails when trying to write to tensors with memory overlap,
# for expanded dimensions (a dimension which used to have size 1 -> ?)
# we can select one element from that dimension and write to it
# to achieve writing to all values of that dimension of the input tensor
def get_expanded_dims(t: torch.Tensor) -> list[int]:
    if not isinstance(t, torch.Tensor):
        return None
    return [i for i in range(t.ndim) if t.stride(i) == 0 and t.size(i) != 1]


def index_expanded_dims(t: torch.Tensor, expanded_dims: list[int]) -> torch.Tensor:
    for expanded_dim in expanded_dims:
        t = torch.ops.aten.slice(t, expanded_dim, 0, 1)
    return t


def complex_memory_overlap(t: torch.Tensor) -> bool:
    if config.always_complex_memory_overlap_TESTING_ONLY:
        return True

    # if torch._debug_has_internal_overlap thinks this tensor potentially has
    # memory overlap internally, let's dig deeper to find out whether it's true.
    #
    # Call squeeze() so that dimension with size 1 does not cause false positive.
    t = index_expanded_dims(t, get_expanded_dims(t)).squeeze()
    if torch._debug_has_internal_overlap(t) != 0:
        strides = t.stride()
        sizes = t.shape
        indices = list(range(len(strides)))
        indices = [x for _, x in sorted(zip(strides, indices))]
        for i in range(len(strides)):
            prev_stride = 1 if i == 0 else strides[indices[i - 1]]
            prev_size = 1 if i == 0 else sizes[indices[i - 1]]
            if strides[indices[i]] < prev_stride * prev_size:
                return True
    return False


@dataclasses.dataclass
class CompiledFxGraph(OutputCode):
    """
    Class holding a compiled FX graph. This is the object serialized on disk
    to support FxGraph caching.
    """

    current_callable: Callable[..., Any] | None
    cache_key: str
    source_code: str = dataclasses.field(repr=False)  # Do not display source_code
    cache_linemap: list[tuple[int, str]] | None
    device_types: set[str]
    device_idxs: set[int]
    mutated_inputs: set[str]
    mutated_input_idxs: set[int]
    # We populate exactly one of the next two fields. In the common case, we store the
    # constant attirbutes in the cache entry and re-attach them to the module created in
    # PyCodeCache.load_by_key_path. In the case that the graph has frozen parameters,
    # however, we save the mapping from attribute names in the GraphLowering to the
    # original name of the attribute in the GraphModule. When we create the module from
    # the cache entry, we then look up the constants from the current GraphModule. This
    # scheme allows us to support caching with freezing.
    allocated_constant_name: dict[str, str] | None
    constants: dict[str, torch.Tensor] | None
    torchbind_constants: dict[str, torch._C.ScriptObject]
    output_strides: list[tuple[_StrideExprStr, ...] | None] | None
    disabled_cudagraphs_reason: str | None
    metrics_deltas: metrics.CachedMetricsDeltas
    counter_deltas: Counter[str]
    # This is a string representation of an expression we serialize
    # with the object so the guards can be evaluated in a different
    # context in order to verify the validity of serving a cached
    # fx graph. The expression must be generated by:
    # ShapeEnv.produce_guards_expression()
    guards_expr: str | None

    cudagraph_info: CudagraphCachedInfo | None
    fx_kwargs: _CompileFxKwargs
    inputs_to_check: Sequence[int]
    boxed_forward_device_index: BoxedDeviceIndex | None

<<<<<<< HEAD
    _time_taken_ns: int | None = None
    _boxed_call: bool | None = None
    _fx_graph_cache_key: str | None = None
    _triton_bundle: list[TritonKernelArtifacts] | None = None
=======
    _boxed_call: Optional[bool] = None
    _triton_bundle: Optional[List[TritonKernelArtifacts]] = None
>>>>>>> 9d843763

    def __init__(
        self,
        current_callable: Callable[..., Any] | None,
        graph: GraphLowering,
        gm: torch.fx.GraphModule,
        output_strides: list[tuple[_StrideExprStr, ...] | None],
        disabled_cudagraphs_reason: str | None,
        metrics_deltas: metrics.CachedMetricsDeltas,
        counter_deltas: Counter[str],
        cudagraphs: BoxedBool,
        example_inputs: Sequence[InputType],
        static_input_idxs: Sequence[int],
        fx_kwargs: _CompileFxKwargs,
        inputs_to_check: Sequence[int],
        boxed_forward_device_index: BoxedDeviceIndex | None,
    ) -> None:
        self.current_callable = current_callable
        self.cache_key = graph.cache_key
        if graph.cache_path:
            with open(graph.cache_path) as f:
                self.source_code = f.read()
        self.cache_linemap = graph.cache_linemap
        # TODO - ordered set
        self.device_types = set(graph.device_types)
        self.device_idxs = set(graph.device_idxs)
        self.mutated_inputs = set(graph.mutated_inputs)
        self.mutated_input_idxs = set(graph.mutated_input_idxs)
        if has_frozen_params(gm):
            self.allocated_constant_name = graph.allocated_constant_name
            self.constants = None
        else:
            self.allocated_constant_name = None
            self.constants = graph.constants
        self.torchbind_constants = graph.torchbind_constants
        self.output_strides = output_strides
        self.disabled_cudagraphs_reason = disabled_cudagraphs_reason
        self.metrics_deltas = metrics_deltas
        self.counter_deltas = counter_deltas
        self.guards_expr = None
        self.cudagraph_info = None
        self.fx_kwargs = {}
        self.inputs_to_check = ()
        self.boxed_forward_device_index = None

        cudagraph_info = None
        if cudagraphs:
            # check cudagraph disabling reasons from inductor lowering
            if self.disabled_cudagraphs_reason:
                if "cuda" in self.device_types:
                    log_cudagraph_skip_and_bump_counter(
                        f"skipping cudagraphs due to {self.disabled_cudagraphs_reason}"
                    )
                else:
                    counters["inductor"]["cudagraph_skips"] += 1
                BoxedBool.disable(cudagraphs)
            else:
                complex_memory_overlap_inputs = any(
                    complex_memory_overlap(t)
                    for t in example_inputs
                    if isinstance(t, torch.Tensor)
                )

                if not config.triton.cudagraph_support_input_mutation:
                    # Skip supports for cudagraph-managed tensors
                    from torch._inductor.cudagraph_utils import (
                        check_for_mutation_ignore_cuda_graph_managed_tensor,
                    )

                    has_mutation_str = (
                        check_for_mutation_ignore_cuda_graph_managed_tensor(
                            gm,
                            self,
                            static_input_idxs,
                        )
                    )
                    has_mutation = has_mutation_str is not None

                    if has_mutation:
                        self.disabled_cudagraphs_reason = has_mutation_str
                else:
                    # Check mutation later to support cudagraph-managed tensors
                    has_mutation = None

                cudagraph_tests = [
                    (not has_mutation, "mutated inputs"),
                    (not complex_memory_overlap_inputs, "complex memory overlap"),
                    (
                        all(
                            isinstance(t, (torch.Tensor, torch.SymInt))
                            for t in example_inputs
                        ),
                        "non-Tensor inputs",
                    ),
                ]
                output = output_node(gm)
                # output args are tuple of first argument
                assert len(output.args) == 1
                stack_traces = [
                    (arg.stack_trace if isinstance(arg, torch.fx.node.Node) else None)
                    for arg in output.args[0]
                ]
                cudagraph_fail_reasons = [s for b, s in cudagraph_tests if not b]
                placeholders = tuple(get_placeholder_info(gm.graph))
                cudagraph_info = CudagraphCachedInfo(
                    placeholders, stack_traces, cudagraph_fail_reasons
                )

        self.cudagraph_info = cudagraph_info
        self.inputs_to_check = inputs_to_check
        self.fx_kwargs = fx_kwargs
        # TODO: should this be part of fx_kwargs
        self.boxed_forward_device_index = boxed_forward_device_index

    def __call__(self, inputs: Sequence[Any]) -> Any:
        assert self.current_callable is not None
        try:
            return self.current_callable(inputs)
        finally:
            AutotuneCacheBundler.end_compile()

    def post_compile(
        self,
        example_inputs: Sequence[InputType],
        cudagraphs: BoxedBool,
        gm: GraphModule,
    ) -> None:
        # TODO: maybe move this here?  Not sure.
        from torch._inductor.codecache import FxGraphCache

        FxGraphCache.post_compile(self, example_inputs, cudagraphs, gm)

        # aot autograd needs to know to pass in inputs as a list
        # TODO: Not sure why this isn't just set by default on CompiledFxGraph
        self._boxed_call = True

    def set_triton_bundle(self, triton_bundle: Any) -> None:
        self._triton_bundle = triton_bundle

    def get_constants(self, gm: torch.fx.GraphModule | None) -> dict[str, torch.Tensor]:
        """
        Get the constant attributes.
        """
        # Normal case: The constants are stored in the entry.
        if self.constants is not None:
            return self.constants

        # Freezing case: Look up the constants from attributes on the GraphModule using
        # the allocated_constant_name map.
        assert gm is not None
        assert self.allocated_constant_name is not None
        constants = {
            name: getattr(gm, orig_name)
            for name, orig_name in self.allocated_constant_name.items()
        }
        return constants


def _typecheck_CompiledFxGraph(h: CompiledFxGraph) -> OutputCode:
    return h


@dataclasses.dataclass
class CompiledAOTI(OutputCode):
    """
    Class holding an AOTInductor compiled so.
    """

    filename: str | list[str]

<<<<<<< HEAD
    # TODO: Figure out if these make sense or not here
    _fx_graph_cache_key: str | None = None
    _time_taken_ns: int | None = None

=======
>>>>>>> 9d843763
    def __call__(self, inputs: Sequence[Any]) -> Any:
        raise NotImplementedError("NYI")

    def post_compile(
        self,
        example_inputs: Sequence[InputType],
        cudagraphs: BoxedBool,
        gm: GraphModule,
    ) -> None:
        pass

    def set_triton_bundle(self, triton_bundle: Any) -> None:
        pass


def _typecheck_CompiledAOTI(h: CompiledAOTI) -> OutputCode:
    return h<|MERGE_RESOLUTION|>--- conflicted
+++ resolved
@@ -23,23 +23,7 @@
 from __future__ import annotations
 
 import dataclasses
-<<<<<<< HEAD
-from typing import Any, Callable, Protocol, TYPE_CHECKING
-=======
-from typing import (
-    Any,
-    Callable,
-    Counter,
-    Dict,
-    List,
-    Optional,
-    Sequence,
-    Set,
-    Tuple,
-    TYPE_CHECKING,
-    Union,
-)
->>>>>>> 9d843763
+from typing import Any, Callable, TYPE_CHECKING
 from typing_extensions import TypeAlias
 
 import torch
@@ -73,10 +57,10 @@
     # TODO: Remove underscores here
 
     # None if the output is not remote cacheable
-    _fx_graph_cache_key: Optional[str] = dataclasses.field(default=None, init=False)
+    _fx_graph_cache_key: str | None = dataclasses.field(default=None, init=False)
 
     # How long it took to compile this OutputCode, end to end
-    _time_taken_ns: Optional[int] = dataclasses.field(default=None, init=False)
+    _time_taken_ns: int | None = dataclasses.field(default=None, init=False)
 
     def __call__(self, inputs: Sequence[Any]) -> Any:
         raise NotImplementedError(type(self))
@@ -87,22 +71,7 @@
         cudagraphs: BoxedBool,
         gm: GraphModule,
     ) -> None:
-<<<<<<< HEAD
-        ...
-
-    # TODO: Not sure if I really want these to be properties, this is easy
-    # though
-    #
-    # TODO: Remove leading underscores
-
-    # None if the output is not remote cacheable
-    _fx_graph_cache_key: str | None
-
-    # How long it took to compile this OutputCode, end to end
-    _time_taken_ns: int | None
-=======
         raise NotImplementedError(type(self))
->>>>>>> 9d843763
 
     # TODO: Get rid of this
     def set_triton_bundle(self, triton_bundle: Any) -> None:
@@ -195,15 +164,8 @@
     inputs_to_check: Sequence[int]
     boxed_forward_device_index: BoxedDeviceIndex | None
 
-<<<<<<< HEAD
-    _time_taken_ns: int | None = None
     _boxed_call: bool | None = None
-    _fx_graph_cache_key: str | None = None
     _triton_bundle: list[TritonKernelArtifacts] | None = None
-=======
-    _boxed_call: Optional[bool] = None
-    _triton_bundle: Optional[List[TritonKernelArtifacts]] = None
->>>>>>> 9d843763
 
     def __init__(
         self,
@@ -374,13 +336,6 @@
 
     filename: str | list[str]
 
-<<<<<<< HEAD
-    # TODO: Figure out if these make sense or not here
-    _fx_graph_cache_key: str | None = None
-    _time_taken_ns: int | None = None
-
-=======
->>>>>>> 9d843763
     def __call__(self, inputs: Sequence[Any]) -> Any:
         raise NotImplementedError("NYI")
 
