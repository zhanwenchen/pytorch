# pyre-strict

from typing import List, Dict

import torch

from . import config, ir, scheduler
from .dependencies import WeakDep
from .utils import contains_collective, contains_wait, tuple_sorted
import logging

overlap_log = torch._logging.getArtifactLogger(__name__, "overlap")
torch_log = logging.getLogger("torch")


def sink_waits(
    snodes: List["scheduler.BaseSchedulerNode"],
) -> List["scheduler.BaseSchedulerNode"]:
    """
    Greedily moves waits as late as possible (i.e. until we reach a use). Optimal in terms of
    communication overlap.
    """
    new_order = []
    cur_waits = set()
    for snode in snodes:
        if contains_wait(snode):
            cur_waits.add(snode)
        else:
            for wait in tuple_sorted(cur_waits):
                if snode in wait.node_users:
                    new_order.append(wait)
                    cur_waits.remove(wait)
            new_order.append(snode)
    new_order.extend(tuple_sorted(cur_waits))
    return new_order


def raise_comms(
    snodes: List["scheduler.BaseSchedulerNode"],
) -> List["scheduler.BaseSchedulerNode"]:
    """
    Greedily moves comms as early as possible (i.e. until we reach an input).
    Optimal in terms of communication overlap.

    TODO: We might want to adjust this in the future to account for memory limitations.
    e.g. when we are compiling FSDP, this heuristics will cause the all-gathers to be prefetched as soon as possible,
    which is the beginning of the forwards pass. We'll have to either do a special pass for FSDP,
    or we'll want to redo this pass with memory considerations so we handle the FSDP case in a general way.
    """
    new_order_reversed: List["scheduler.BaseSchedulerNode"] = []
    cur_comms: List["scheduler.BaseSchedulerNode"] = []
    for snode in reversed(snodes):
        if contains_collective(snode):
            cur_comms.append(snode)
        else:
            for comm in cur_comms:
                assert len(comm.inverse_users) > 0
            while len(cur_comms) > 0 and any(
                snode in comm.inverse_users for comm in cur_comms
            ):
                comm = cur_comms.pop(0)
                new_order_reversed.append(comm)
            new_order_reversed.append(snode)
    assert len(cur_comms) <= 1
    new_order_reversed.extend(tuple_sorted(cur_comms))
    return new_order_reversed[::-1]


def get_ancestors(node):
    ancestors = set()
    cur_nodes = [node]
    while len(cur_nodes) > 0:
        new_nodes = []
        for node in cur_nodes:
            for inp in node.inverse_users:
                if inp not in ancestors:
                    ancestors.add(inp)
                    new_nodes.append(inp)
        cur_nodes = new_nodes
    return ancestors


def get_descendants(node):
    descendants = set()
    cur_nodes = [node]
    while len(cur_nodes) > 0:
        new_nodes = []
        for node in cur_nodes:
            for inp in node.node_users:
                if inp not in descendants:
                    descendants.add(inp)
                    new_nodes.append(inp)
        cur_nodes = new_nodes
    return descendants


def decide_global_ordering_of_comms(nodes: List["scheduler.BaseSchedulerNode"]):
    """
    Decide global ordering of comms, by just enforcing the ordering that's in the input graph
    (might not be the same ordering as the eager mode program).
    TODO: Come up with a better approach
    """
    comm_nodes = [n for n in nodes if contains_collective(n)]
    for i in range(1, len(comm_nodes)):
        # Enforce ordering by making previous comm a `WeakDep` dependency of the next comm
        comm_nodes[i].add_fake_dep(WeakDep(comm_nodes[i - 1].get_name()))


def assert_no_comm_nodes(snodes: List["scheduler.BaseSchedulerNode"]) -> None:
    assert not any(contains_collective(snode) for snode in snodes)


def estimate_op_runtime(snode: "scheduler.BaseSchedulerNode") -> float:
    """
    Returns estimated op runtime in nanoseconds (ns)
    """
    if config.estimate_op_runtime == "default":
        runtime = snode.get_estimated_runtime()
    else:
        assert callable(config.estimate_op_runtime)
        runtime = config.estimate_op_runtime(snode)
    return runtime


def reorder_compute_for_overlap(
    snodes: List["scheduler.BaseSchedulerNode"],
) -> List["scheduler.BaseSchedulerNode"]:
    """
    Decides a global ordering of all compute and communication nodes,
    assuming that we already have a global ordering of communication nodes.

    Overall scheduling procedure is:
        Step 1: Given that we've currently scheduled comm N, we now schedule all compute nodes
            that are required for comm N + 1 but do not depend on comm N, to run at the same time with comm N.
        Step 2: If all those compute nodes are sufficient to overlap comm N, we're done.
            Otherwise, we now need to look elsewhere to find compute that overlaps with comm N.
            We prioritize compute nodes that are needed sooner.
        Step 3: We schedule the compute nodes dependent on comm N and required for comm N + 1.
        Step 4: We schedule comm N + 1.
        Repeat this for subsequent comm nodes.
    """
    final_order = []

    comm_nodes = []
    for snode in snodes:
        if contains_collective(snode):
            comm_nodes.append(snode)
    if len(comm_nodes) == 0:
        # if there is no comm nodes, return the current order
        return snodes

    comm_ancestors = {node: get_ancestors(node) for node in comm_nodes}
    comm_descendants = {node: get_descendants(node) for node in comm_nodes}

    indeg = dict.fromkeys(snodes, 0)
    for snode in snodes:
        for user in snode.node_users:
            if user in indeg:
                indeg[user] += 1
    ready_to_schedule_nodes = {node for node in snodes if indeg[node] == 0}

    unscheduled_nodes = set()
    unscheduled_nodes = set(snodes)

    def schedule_node(snode):
        """
        Schedule a single node.
        """
        assert snode in unscheduled_nodes
        assert snode in ready_to_schedule_nodes
        ready_to_schedule_nodes.remove(snode)
        unscheduled_nodes.remove(snode)
        final_order.append(snode)
        for user in tuple_sorted(snode.node_users):
            if user in indeg:
                indeg[user] -= 1
                if indeg[user] == 0:
                    ready_to_schedule_nodes.add(user)

    def schedule_nodes(snodes):
        """
        Schedules all nodes in `snodes` in an arbitrary topologically valid order.
        """
        all_nodes = set(snodes)
        assert all(node in unscheduled_nodes for node in all_nodes)
        while len(all_nodes) > 0:
            # NOTE: since model graph is always a DAG and does not have circular dependency inside,
            # there should be at least one node that is a "free node" (i.e. indeg == 0),
            # hence infinite loop is not possible. But we check here just to be safe.
            progress = False
            for node in tuple_sorted(all_nodes):
                if node in ready_to_schedule_nodes:
                    schedule_node(node)
                    all_nodes.remove(node)
                    progress = True
            if not progress:
                raise Exception(  # noqa: TRY002
                    "Unable to find a free node (indeg == 0). This is an impossible state to reach. "
                    "Please report a bug to PyTorch."
                )

    # First, schedule all compute nodes that are required by first comm node,
    # as well as the first comm node itself.
    assert len(comm_nodes) > 0
    schedule_nodes(
        list(comm_ancestors[comm_nodes[0]]) + [comm_nodes[0]],
    )

    rolled_over_compute_cost = 0
    for idx in range(1, len(comm_ancestors)):
        # Step 1: Given that we've currently scheduled comm `idx-1`, we now schedule
        # all compute nodes that are required for comm `idx` but do not depend on comm `idx-1`,
        # to run at the same time with comm `idx-1`.
        needed_by_next_comm_and_ready_compute_nodes = unscheduled_nodes & (
            comm_ancestors[comm_nodes[idx]] - comm_descendants[comm_nodes[idx - 1]]
        )
        assert_no_comm_nodes(needed_by_next_comm_and_ready_compute_nodes)

        total_compute_runtime_cost = rolled_over_compute_cost + sum(
            estimate_op_runtime(node)
            for node in needed_by_next_comm_and_ready_compute_nodes
        )
        prev_comm_runtime_cost = estimate_op_runtime(comm_nodes[idx - 1])
        schedule_nodes(tuple_sorted(needed_by_next_comm_and_ready_compute_nodes))

        # Step 2: If all those compute nodes are sufficient to overlap comm `idx-1`, we're done.
        # Otherwise, we now need to look elsewhere to find compute that overlaps with comm `idx`.
        # We prioritize compute nodes that are needed sooner.
        step1_runtime_cost = total_compute_runtime_cost
        if step1_runtime_cost >= prev_comm_runtime_cost:
            pass
        else:
            # Find all ready to schedule compute nodes that do not depend on comm `idx-1`.
            ready_to_schedule_compute_nodes = tuple_sorted(
                ready_to_schedule_nodes - comm_descendants[comm_nodes[idx - 1]]
            )
            assert_no_comm_nodes(ready_to_schedule_compute_nodes)

            def earliest_comm_descendant(node):
                for idx in range(len(comm_nodes)):
                    if node in comm_ancestors[comm_nodes[idx]]:
                        return idx
                return len(comm_nodes)

            # Prioritize compute nodes that are needed sooner.
            ready_to_schedule_compute_nodes = sorted(
                ready_to_schedule_compute_nodes, key=earliest_comm_descendant
            )

            for snode in ready_to_schedule_compute_nodes:
                if total_compute_runtime_cost >= prev_comm_runtime_cost:
                    # If accumulated compute runtime cost is greater than comm `idx-1` runtime cost,
                    # it means we have maximized overlap for comm `idx-1`, and hence we stop looking
                    # for more compute to schedule.
                    break
                compute_runtime_cost = estimate_op_runtime(snode)
                # If we're not able to leverage more than half of this
                # node's compute to overlap, we skip it.
                # TODO: Smarter heuristics here
                if (
                    prev_comm_runtime_cost - total_compute_runtime_cost
                ) <= compute_runtime_cost / 2:
                    continue
                schedule_node(snode)
                total_compute_runtime_cost += compute_runtime_cost
        rollable_compute_cost = total_compute_runtime_cost - step1_runtime_cost

        # Step 3: We schedule the compute nodes dependent on comm `idx-1` and required for comm `idx`.
        needed_by_next_comm_nodes = unscheduled_nodes & comm_ancestors[comm_nodes[idx]]
        schedule_nodes(list(needed_by_next_comm_nodes))

        # Step 4: We schedule comm `idx`.
        schedule_nodes([comm_nodes[idx]])

        is_prev_comm_blocking_next_comm = len(needed_by_next_comm_nodes) > 0
        # The idea here is that if there are no compute nodes from Step 3
        # (i.e. if prev comm is not blocking next comm), we can roll over the compute nodes
        # in Step 2 to overlap with the next comm, since they're not required to finish
        # before the next comm starts.
        if is_prev_comm_blocking_next_comm:
            rolled_over_compute_cost = 0
        else:
            rolled_over_compute_cost = rollable_compute_cost  # type: ignore[assignment]

    schedule_nodes(unscheduled_nodes)
    return final_order


def node_summary(snode):
    detail = ""
    if isinstance(snode.node, ir.ExternKernelOut):
        detail = f" ({snode.node.python_kernel_name})"
    out_tensor_info = ""
    if (
        hasattr(snode.node, "layout")
        and hasattr(snode.node.layout, "size")
        and hasattr(snode.node.layout, "stride")
    ):
        out_tensor_info = (
            f" (size={snode.node.layout.size}, stride={snode.node.layout.stride})"
        )
    node_name = ""
    if hasattr(snode.node, "name"):
        node_name = snode.node.name
    return f"{snode.node.__class__.__name__}{detail}{out_tensor_info} ({node_name})"


def visualize_overlap(order):
    total_est_runtime: float = 0.0
    cur_comm_node = None
    for snode in order:
        if cur_comm_node is None:
            if contains_collective(snode):
                total_est_runtime += estimate_op_runtime(snode)
                cur_comm_node = snode.node
<<<<<<< HEAD
            elif contains_wait(snode):
                raise Exception(
=======
            elif is_wait(snode.node):
                raise Exception(  # noqa: TRY002
>>>>>>> ee0c4734
                    "Wait is not expected when there is no collective running"
                )
            else:  # exposed compute op
                total_est_runtime += estimate_op_runtime(snode)
            overlap_log.debug(f"{node_summary(snode)}")  # noqa: G004
        else:  # cur_comm_node is not None
<<<<<<< HEAD
            if contains_collective(snode):
                raise Exception(
=======
            if is_collective(snode.node):
                raise Exception(  # noqa: TRY002
>>>>>>> ee0c4734
                    "Found two collectives running at the same time. "
                    "`visualize_overlap` needs to be updated to handle this case"
                )
            elif contains_wait(snode):  # end of this comm op
                overlap_log.debug(f"{node_summary(snode)}")  # noqa: G004
                cur_comm_node = None
            else:  # overlapped compute op
                overlap_log.debug(f"| {node_summary(snode)}")  # noqa: G004
    overlap_log.debug(
        f"Est. runtime (ms): {total_est_runtime / 1000 / 1000}"  # noqa: G004
    )


def reorder_compute_and_comm_for_overlap(
    snodes: List["scheduler.BaseSchedulerNode"],
) -> List["scheduler.BaseSchedulerNode"]:
    order = snodes
    for p in config.reorder_for_compute_comm_overlap_passes:
        if isinstance(p, str) and p in globals():
            p = globals()[p]  # it is a builtin pass
        if torch.distributed.get_rank() == 0:
            overlap_log.debug(
                f"==== Visualize overlap before reordering pass {p} ===="  # noqa: G004
            )
            try:
                visualize_overlap(order)
            except Exception as e:
                overlap_log.debug(str(e))
        order = p(order)  # type: ignore[operator]
        if torch.distributed.get_rank() == 0:
            overlap_log.debug(
                f"==== Visualize overlap after reordering pass {p} ===="  # noqa: G004
            )
            try:
                visualize_overlap(order)
            except Exception as e:
                overlap_log.debug(str(e))
    return order


def enforce_comm_node_ordering_for_fsdp(
    name_to_node: Dict[str, "scheduler.BaseSchedulerNode"], snodes: List["scheduler.BaseSchedulerNode"],
) -> List["scheduler.BaseSchedulerNode"]:
    def _find_all_recursive_users_of_node_down_to_the_copy_out_node(snode, collected_node_set):
        if snode not in collected_node_set:
            collected_node_set.add(snode)
        else:
            return
        if snode.node.op_overload is torch.ops.fsdp.split_contiguous_view_as_strided.default:
            return
        else:
            for user in snode.users:
                _find_all_recursive_users_of_node_down_to_the_copy_out_node(user.node, collected_node_set)

    # for snode in snodes:
    #     torch_log.warning(f"snode: {snode}, snode.node: {snode.node}, snode.debug_str(): {snode.debug_str()}")

    """
    TODO: group "copy_in + getitem + all_gather" into one GroupedSchedulerNode, write its codegen correctly
    TODO: group "wait_tensor + copy_out" into one GroupedSchedulerNode, write its codegen correctly
    TODO: enforce ordering: copy_in_and_AG -> (other compute) -> wait_and_copy_out -> copy_in_and_AG -> (other compute) -> wait_and_copy_out
    TODO: sink reduce_scatter wait to before next layer's RS
    """
    new_order = []
    scheduled = set()
    prev_all_gather_wait_tensor_then_copy_out_node = None
    prev_reduce_scatter_wait_tensor_node = None

    def _create_group_node(nodes_to_group):
        group_node = scheduler.GroupedSchedulerNode.create_group(nodes_to_group)
        scheduled.update(nodes_to_group)
        new_order.append(group_node)
        for node in nodes_to_group:
            name_to_node[node.get_name()] = group_node
        return group_node

    for snode in snodes:
        if snode in scheduled:
            continue
        if isinstance(snode.node, ir.FallbackKernel) and snode.node.op_overload is torch.ops.fsdp.all_gather_copy_in.default:
            # Find the "copy_in + getitem + all_gather + all_gather_wait_tensor + copy_out" block
            collected_node_set = set()
            _find_all_recursive_users_of_node_down_to_the_copy_out_node(snode, collected_node_set)
            # sort nodes by original buffer order
            collected_nodes = sorted(list(collected_node_set), key=lambda x: int(x.get_name()[3:]))
            copy_out_node = None
            for node in collected_nodes:
                if node.node.op_overload is torch.ops.fsdp.split_contiguous_view_as_strided.default:
                    copy_out_node = node
                    break
            copy_out_multioutput_nodes = [x.node for x in copy_out_node.users if x.node.get_name() in name_to_node]
            assert all(isinstance(snode.node, ir.MultiOutput) for snode in copy_out_multioutput_nodes)
            collected_nodes = collected_nodes + copy_out_multioutput_nodes

            # Group "copy_in + getitem + all_gather" into one GroupedSchedulerNode
            nodes_to_group = []
            wait_node_idx = None
            for i in range(len(collected_nodes) - 1):
                node = collected_nodes[i]
                nodes_to_group.append(node)
                if isinstance(collected_nodes[i+1].node, ir._WaitKernel):
                    wait_node_idx = i+1
                    break
            group_node = _create_group_node(nodes_to_group)

            # Enforce ordering: previous AllGather's "wait then copy_out" group node must run before next AllGather's "copy_in then AG" group node
            if prev_all_gather_wait_tensor_then_copy_out_node is not None:
                group_node.add_fake_dep(WeakDep(prev_all_gather_wait_tensor_then_copy_out_node.get_name()))

            # Group "all_gather_wait_tensor + copy_out" into one GroupedSchedulerNode
            nodes_to_group = collected_nodes[wait_node_idx:]
            group_node = _create_group_node(nodes_to_group)
            prev_all_gather_wait_tensor_then_copy_out_node = group_node
        elif (
            isinstance(snode.node, ir._WaitKernel)
            and isinstance(snode.node.inputs[0], ir._CollectiveKernel)
            and snode.node.inputs[0].op_overload is torch.ops._c10d_functional.reduce_scatter_tensor.default
        ):
            assert isinstance(snode.users[0].node.node, ir.MutationOutput)
            nodes_to_group = [snode, snode.users[0].node]  # _WaitKernel node and MutationOutput node
            group_node = _create_group_node(nodes_to_group)
            prev_reduce_scatter_wait_tensor_node = group_node
        elif (
            isinstance(snode.node, ir._CollectiveKernel)
            and snode.node.op_overload is torch.ops._c10d_functional.reduce_scatter_tensor.default
            and prev_reduce_scatter_wait_tensor_node is not None
        ):
            # Enforce ordering: previous ReduceScatter's wait node must run before next ReduceScatter's comm node
            snode.add_fake_dep(WeakDep(prev_reduce_scatter_wait_tensor_node.get_name()))
            prev_reduce_scatter_wait_tensor_node = None
            scheduled.add(snode)
            new_order.append(snode)
        else:
            scheduled.add(snode)
            new_order.append(snode)
    return new_order
    # return snodes<|MERGE_RESOLUTION|>--- conflicted
+++ resolved
@@ -313,26 +313,16 @@
             if contains_collective(snode):
                 total_est_runtime += estimate_op_runtime(snode)
                 cur_comm_node = snode.node
-<<<<<<< HEAD
             elif contains_wait(snode):
                 raise Exception(
-=======
-            elif is_wait(snode.node):
-                raise Exception(  # noqa: TRY002
->>>>>>> ee0c4734
                     "Wait is not expected when there is no collective running"
                 )
             else:  # exposed compute op
                 total_est_runtime += estimate_op_runtime(snode)
             overlap_log.debug(f"{node_summary(snode)}")  # noqa: G004
         else:  # cur_comm_node is not None
-<<<<<<< HEAD
             if contains_collective(snode):
                 raise Exception(
-=======
-            if is_collective(snode.node):
-                raise Exception(  # noqa: TRY002
->>>>>>> ee0c4734
                     "Found two collectives running at the same time. "
                     "`visualize_overlap` needs to be updated to handle this case"
                 )
