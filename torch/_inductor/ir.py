--- conflicted
+++ resolved
@@ -107,26 +107,6 @@
 log = logging.getLogger(__name__)
 indent = functools.partial(textwrap.indent, prefix="  ")
 aten = torch.ops.aten
-<<<<<<< HEAD
-from typing_extensions import dataclass_transform
-
-
-@dataclass_transform(frozen_default=True)
-def ir_dataclass(cls=None, /, *, frozen: bool = True):
-    def wrap(cls: _T) -> _T:
-        if sys.version_info >= (3, 10):
-            return dataclasses.dataclass(cls, kw_only=True, frozen=frozen)  # type: ignore[call-overload]
-        else:
-            # Polyfill for python=3.9. kw_only simply introduces an extra check
-            # that only kwargs are used (and is not available on 3.9)
-            return dataclasses.dataclass(cls)
-
-    if cls is None:
-        return wrap
-    return wrap(cls)
-
-=======
->>>>>>> 8fbf8669
 
 """ [Note: Inductor IR]
 
@@ -368,11 +348,7 @@
         finally:
             IRNode._current_origins = old
 
-<<<<<<< HEAD
     def _post_init_setattr(self, attr: str, value: Any) -> None:
-=======
-    def _post_init_setattr(self, attr, value):
->>>>>>> 8fbf8669
         # Intended for use in __post_init__ for enforcing an invariant on a dataclass
         # If you must, can also be used for setting provenance info
         # We would like to try and minimize these usages though
@@ -2663,12 +2639,8 @@
     def __post_init__(self):
         super().__post_init__()
         if isinstance(self.data, BaseView):
-<<<<<<< HEAD
             # Enforces that self.data is always a non-view
             self._post_init_setattr("data", self.data.unwrap_view())
-=======
-            object.__setattr__(self, "data", self.data.unwrap_view())
->>>>>>> 8fbf8669
 
     def __str__(self) -> str:
         return self.str_helper(
@@ -3339,14 +3311,9 @@
     # dependencies manually in scheduler
 
     device: torch.device
-<<<<<<< HEAD
     size: ClassVar[List[int]] = [0]  # dataclasses.field(default_factory=lambda: [0])
     stride: ClassVar[List[int]] = [0]  # dataclasses.field(default_factory=lambda: [0])
     # stride: List[int] = dataclasses.field(default_factory=lambda: [0])
-=======
-    size: List[int] = dataclasses.field(default_factory=lambda: [0])
-    stride: List[int] = dataclasses.field(default_factory=lambda: [0])
->>>>>>> 8fbf8669
 
     def storage_size(self):
         return 0
@@ -5140,10 +5107,6 @@
     __repr__ = __str__
 
 
-<<<<<<< HEAD
-=======
-@ir_dataclass(frozen=False)
->>>>>>> 8fbf8669
 class ExternKernelOut(ExternKernel):
     def codegen(self, wrapper):
         self.codegen_comment(wrapper)
@@ -5284,9 +5247,6 @@
         return False
 
 
-<<<<<<< HEAD
-@ir_dataclass(frozen=False)
-=======
 class TMADescriptor(ExternKernel):
     """
     An IR node representing a host-side TMA descriptor in the Triton API
@@ -5356,7 +5316,7 @@
         wrapper.generate_tma_descriptor(self)
 
 
->>>>>>> 8fbf8669
+@ir_dataclass(frozen=False)
 class UserDefinedTritonKernel(ExternKernel):
     def get_kernel_and_configs(self):
         from triton.runtime.autotuner import Autotuner
@@ -6342,10 +6302,6 @@
         return super().apply_constraint()
 
 
-<<<<<<< HEAD
-=======
-@ir_dataclass(frozen=False)
->>>>>>> 8fbf8669
 class ComplexView(FallbackKernel):
     """View a complex number as two dtyped numbers or vice versa"""
 
@@ -7067,19 +7023,11 @@
             ) = cls.process_kernel(kernel, inp)
         assert not unbacked_bindings, f"{kernel} {unbacked_bindings}"
         packed = cls(
-<<<<<<< HEAD
             layout=NoneLayout(device=inp.get_device()),
             kernel=kernel,
             tensor_args=tensor_args,
             nontensor_args=non_tensor_args,
             unflatten_args=unflatten_args,
-=======
-            NoneLayout(device=inp.get_device()),
-            kernel,
-            tensor_args,
-            non_tensor_args,
-            unflatten_args,
->>>>>>> 8fbf8669
         )
         packed.mutation_outputs.append(
             MutationOutput(NoneLayout(device=inp.get_device()), inp, packed)
