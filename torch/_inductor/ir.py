--- conflicted
+++ resolved
@@ -5247,9 +5247,6 @@
         return False
 
 
-<<<<<<< HEAD
-@ir_dataclass(frozen=False)
-=======
 class TMADescriptor(ExternKernel):
     """
     An IR node representing a host-side TMA descriptor in the Triton API
@@ -5319,7 +5316,7 @@
         wrapper.generate_tma_descriptor(self)
 
 
->>>>>>> c972fd18
+@ir_dataclass(frozen=False)
 class UserDefinedTritonKernel(ExternKernel):
     def get_kernel_and_configs(self):
         from triton.runtime.autotuner import Autotuner
