--- conflicted
+++ resolved
@@ -89,21 +89,6 @@
         return parallelize_plan._apply(module, device_mesh)
     elif isinstance(parallelize_plan, dict):
         for module_path, parallelize_style in parallelize_plan.items():
-<<<<<<< HEAD
-            sub_module = module.get_submodule(module_path)
-            parent_module = module
-            if "." in module_path:
-                path_splits = module_path.split(".")
-                parent_module_path = ".".join(path_splits[:-1])
-                parent_module = module.get_submodule(parent_module_path)
-                module_path = path_splits[-1]
-            parent_module.register_module(  # type: ignore[call-arg] # pyre-ignore[20]
-                module_path,
-                parallelize_module(  # type: ignore[arg-type]
-                    sub_module, device_mesh, parallelize_style  # type: ignore[arg-type] # pyre-ignore[6]
-                ),
-            )
-=======
             path_splits = module_path.split(".")
             if len(path_splits) == 0:
                 raise ValueError(
@@ -124,7 +109,6 @@
                     else:
                         # otherwise, directly apply style to this submodule
                         parallelize_module(submodule, device_mesh, parallelize_style)
->>>>>>> b279034e
         return module
     else:
         raise TypeError(  # pyre-ignore[7]
