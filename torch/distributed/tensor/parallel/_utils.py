--- conflicted
+++ resolved
@@ -2,12 +2,6 @@
 import warnings
 from typing import Tuple, Union
 
-<<<<<<< HEAD
-import torch
-from torch.distributed._tensor import DeviceMesh
-from torch.distributed._tensor.placement_types import Placement
-=======
->>>>>>> b1d049f6
 from torch.distributed.device_mesh import _mesh_resources
 from torch.distributed.tensor import DeviceMesh
 from torch.distributed.tensor.placement_types import Placement
@@ -18,7 +12,9 @@
 
 def is_torchdynamo_compiling() -> bool:
     # Use local function to avoid circular imports
-    return torch.compiler.is_compiling()
+    from torch.compiler import is_compiling
+
+    return is_compiling()
 
 
 def _deprecate_warnings(func_name: str, extra_msg: str) -> None:
