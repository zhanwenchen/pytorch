# Copyright (c) Meta Platforms, Inc. and affiliates
# implement matrix related ops for distributed tensor
import itertools
from typing import List, Optional

import torch
from torch.distributed._tensor.op_schema import OpSchema, OpStrategy, PlacementStrategy
from torch.distributed._tensor.ops.basic_strategy import gen_einsum_strategies
from torch.distributed._tensor.ops.utils import (
    generate_redistribute_costs,
    infer_broadcast_dims_map,
    is_tensor_shardable,
    map_placements_after_broadcast,
    register_op_strategy,
)
from torch.distributed._tensor.placement_types import (
    DTensorSpec,
    Placement,
    Replicate,
    Shard,
)

from torch.distributed.device_mesh import DeviceMesh

aten = torch.ops.aten


@register_op_strategy(aten.t.default)
def transpose_strategy(mesh: DeviceMesh, op_schema: OpSchema) -> OpStrategy:
    self_strategy = op_schema.args_schema[0]
    assert isinstance(self_strategy, OpStrategy)

    transpose_strategies = []
    for input_strategy in self_strategy.strategies:
        input_spec = input_strategy.output_spec
        # follow the input spec but transpose the Shard placements
        output_placements = [
            Shard(1 - p.dim) if isinstance(p, Shard) else p
            for p in input_spec.placements
        ]
        transpose_strategy = PlacementStrategy(
            output_specs=DTensorSpec(
                mesh=input_strategy.output_spec.mesh,
                placements=tuple(output_placements),
            ),
            input_specs=(input_strategy.output_spec,),
        )
        transpose_strategies.append(transpose_strategy)

    return OpStrategy(strategies=transpose_strategies)


def _mm_like_strategy(
    mm_equation: str, mesh: DeviceMesh, op_schema: OpSchema
) -> OpStrategy:
    self_strategy, mat2_strategy = op_schema.args_schema
    assert isinstance(self_strategy, OpStrategy)
    assert isinstance(mat2_strategy, OpStrategy)
    # generate all possible strategies for mm
    mm_strategy = gen_einsum_strategies(mm_equation, mesh)
    # filter out invalid strategies and associate costs
    strategies = mm_strategy.strategies
    filtered_strategies = []
    for strtg in strategies:
        assert strtg.input_specs is not None
        self_spec = strtg.input_specs[0]
        mat2_spec = strtg.input_specs[1]
        if is_tensor_shardable(
            self_strategy.output_shape, self_spec
        ) and is_tensor_shardable(mat2_strategy.output_shape, mat2_spec):
            redistribute_cost = [
                generate_redistribute_costs(self_strategy, self_spec),
                generate_redistribute_costs(mat2_strategy, mat2_spec),
            ]
            strtg.redistribute_cost = redistribute_cost
            filtered_strategies.append(strtg)

    mm_strategy.strategies = filtered_strategies

    return mm_strategy


def _addmm_like_strategy(
    mm_equation: str, mesh: DeviceMesh, op_schema: OpSchema
) -> OpStrategy:
    self_strategy, mat1_strategy, mat2_strategy = op_schema.args_schema
    assert isinstance(self_strategy, OpStrategy)
    assert isinstance(mat1_strategy, OpStrategy)
    assert isinstance(mat2_strategy, OpStrategy)
    self_shape = self_strategy.output_shape
    mm_out_shape = torch.Size(
        [
            mat2_strategy.output_shape[-1]
            if i == len(mat1_strategy.output_shape) - 1
            else dim_size
            for i, dim_size in enumerate(mat1_strategy.output_shape)
        ]
    )
    # generate all possible strategies for mm
    mm_strategy = gen_einsum_strategies(mm_equation, mesh)
    # filter out invalid strategies and associate costs
    strategies = mm_strategy.strategies
    filtered_strategies = []
    for strtg in strategies:
        # construct new strategy by consider the self arg
        assert strtg.input_specs is not None
        mat1_spec = strtg.input_specs[0]
        mat2_spec = strtg.input_specs[1]
        out_spec = strtg.output_spec

        # self arg's spec should follow the output of mm, but need
        # to consider broadcast for the self arg
        broadcast_dims_map = infer_broadcast_dims_map(mm_out_shape, self_shape)
        self_placements = map_placements_after_broadcast(
            out_spec.placements, mm_out_shape, broadcast_dims_map
        )
        self_spec = DTensorSpec(mesh=mesh, placements=self_placements)

        if is_tensor_shardable(
            mat1_strategy.output_shape, mat1_spec
        ) and is_tensor_shardable(mat2_strategy.output_shape, mat2_spec):
            # update input specs with new self spec
            strtg.input_specs = (self_spec, mat1_spec, mat2_spec)

            # associate costs
            redistribute_cost = [
                generate_redistribute_costs(self_strategy, self_spec),
                generate_redistribute_costs(mat1_strategy, mat1_spec),
                generate_redistribute_costs(mat2_strategy, mat2_spec),
            ]
            strtg.redistribute_cost = redistribute_cost
            filtered_strategies.append(strtg)

    mm_strategy.strategies = filtered_strategies

    return mm_strategy


@register_op_strategy(aten.mm.default)
def mm_strategy(mesh: DeviceMesh, op_schema: OpSchema) -> OpStrategy:
    return _mm_like_strategy("mk,kn->mn", mesh, op_schema)


@register_op_strategy(aten.addmm.default)
def addmm_strategy(mesh: DeviceMesh, op_schema: OpSchema) -> OpStrategy:
    return _addmm_like_strategy("mk,kn->mn", mesh, op_schema)


@register_op_strategy(aten.bmm.default)
def bmm_strategy(mesh: DeviceMesh, op_schema: OpSchema) -> OpStrategy:
    return _mm_like_strategy("bmk,bkn->bmn", mesh, op_schema)


@register_op_strategy(aten.baddbmm.default)
def baddmm_strategy(mesh: DeviceMesh, op_schema: OpSchema) -> OpStrategy:
    return _addmm_like_strategy("bmk,bkn->bmn", mesh, op_schema)


@register_op_strategy(aten._scaled_dot_product_flash_attention.default)
def scaled_dot_product_flash_attention_strategy(
    mesh: DeviceMesh, op_schema: OpSchema
) -> OpStrategy:
    # NOTE: currently we only support some simple strategies to support tensor parallelism
    # TODO: sdpa might be a good candidate for us to explore decomposed sharding propagation
    # as it involves: matmul, pointwise, reduction ops together.
    return_debug_mask = len(op_schema.args_schema) >= 6 and op_schema.args_schema[5]
    q_input_strategy = op_schema.args_schema[0]
    assert isinstance(q_input_strategy, OpStrategy)
    # assuming q/k/v have the same shape
    qkv_shape = q_input_strategy.output_shape

    all_mesh_dim_strategies = []

    for mesh_dim in range(mesh.ndim):
        single_mesh_dim_strategies = []

        # placement list stores placements of [outputs, inputs]
        # in the spda case, we have 3 valid tensor outputs and 3 tensor inputs
        # first we can always accept full replication for both inputs and outputs
        all_replicate: List[Placement] = [Replicate()] * 6
        single_mesh_dim_strategies.append(all_replicate)

        # second we can accept the sharding pattern of tensor parallelism, which
        # shard on the num of head dim
        qkv_sharding = Shard(1)  # num head dim
        output_sharding = Shard(1)  # num head dim
        logsumexp_sharding = Shard(1)  # num head dim
        if return_debug_mask:
            debug_attn_mask_sharding: Placement = Shard(1)  # num head dim
        else:
            # empty debug mask, replicated
            debug_attn_mask_sharding = Replicate()

        num_heads_dim_sharding = [
            output_sharding,
            logsumexp_sharding,
            debug_attn_mask_sharding,
            qkv_sharding,
            qkv_sharding,
            qkv_sharding,
        ]
        single_mesh_dim_strategies.append(num_heads_dim_sharding)

        # Context Parallelism: shards on the sequence dim
        single_mesh_dim_strategies.append(
            [
                Shard(2),  # output
                Shard(2),  # logsumexp
                Shard(2),  # debugattn
                Shard(2),  # q
                Shard(2),  # k
                Shard(2),  # v
            ]
        )

        all_mesh_dim_strategies.append(single_mesh_dim_strategies)

    strategy_combs = itertools.product(*all_mesh_dim_strategies)

    all_strategies = []
    for strategy_comb in strategy_combs:
        spec_list = []
        for specs in zip(*strategy_comb):
            spec_list.append(DTensorSpec(mesh, tuple(specs)))

        assert len(spec_list) == 6
        input_expected_specs = spec_list[3:]
        output_specs: List[Optional[DTensorSpec]] = list(spec_list[:3])
        # fix up output_specs and fill in None for the int and empty tensor return values
        for i in range(2, 8):
            output_specs.insert(i, None)
        if all(is_tensor_shardable(qkv_shape, spec) for spec in input_expected_specs):
            # only add to the strategy list when all inputs are shardable
            redistribute_cost = []
            for input_idx, spec in enumerate(input_expected_specs):
                qkv_strategy = op_schema.args_schema[input_idx]
                assert isinstance(qkv_strategy, OpStrategy)
                qkv_tensor_meta = qkv_strategy.strategies[0].output_spec.tensor_meta
                spec.tensor_meta = qkv_tensor_meta
                redistribute_cost.append(
                    generate_redistribute_costs(qkv_strategy, spec)
                )

            strat = PlacementStrategy(
                output_specs=tuple(output_specs),
                input_specs=tuple(input_expected_specs),
                redistribute_cost=redistribute_cost,
            )
            all_strategies.append(strat)

    return OpStrategy(all_strategies)


@register_op_strategy(aten._scaled_dot_product_flash_attention_backward.default)
def scaled_dot_product_flash_attention_backward_strategy(
    mesh: DeviceMesh, op_schema: OpSchema
) -> OpStrategy:
    q_input_strategy = op_schema.args_schema[1]
    assert isinstance(q_input_strategy, OpStrategy)
    # assuming q/k/v have the same shape
    qkv_shape = q_input_strategy.output_shape

    tensor_input_indices = [
        i
        for i, arg_spec in enumerate(op_schema.args_schema)
        if isinstance(arg_spec, OpStrategy)
    ]
    num_tensor_inputs = len(tensor_input_indices)

    all_mesh_dim_strategies = []

    for mesh_dim in range(mesh.ndim):
        single_mesh_dim_strategies = []

        # placement list stores placements of [outputs, inputs]
        # in the spda backward case, we have 3 tensor outputs and 6 to 10 tensor inputs
        # first we can always accept full replication for both inputs and outputs
        all_replicate: List[Placement] = [Replicate()] * (3 + num_tensor_inputs)

        single_mesh_dim_strategies.append(all_replicate)

        # second we can accept the sharding pattern of tensor parallelism, which
        # shard on the num of head dim
        grad_output_sharding = Shard(1)  # num head dim
        qkv_sharding = Shard(1)  # num head dim
        output_sharding = Shard(1)  # num head dim
        logsumexp_sharding = Shard(1)  # num head dim
        grad_qkv_sharding = Shard(1)  # num head dim

        num_heads_dim_sharding: List[Placement] = [
            grad_qkv_sharding,
            grad_qkv_sharding,
            grad_qkv_sharding,
            grad_output_sharding,
            qkv_sharding,
            qkv_sharding,
            qkv_sharding,
            output_sharding,
            logsumexp_sharding,
        ]
        # accept replicate on the rest tensor inputs, potentially
        # cum_seq_q, cum_seq_k, philox_seed, philox_offset
        # at indices 6, 7, 12, 13, respectively
        num_heads_dim_sharding.extend([Replicate()] * (num_tensor_inputs - 6))
        single_mesh_dim_strategies.append(num_heads_dim_sharding)

        # Context Parallelism: shards on the sequence dim
        seq_dim_sharding: List[Placement] = [
            Shard(2),  # grad_q
            Shard(2),  # grad_k
            Shard(2),  # grad_v
            Shard(2),  # grad_output
            Shard(2),  # q
            Shard(2),  # k
            Shard(2),  # v
            Shard(2),  # output
            Shard(2),  # logsumexp
        ]
        # accept replicate on the rest tensor inputs, potentially
        # cum_seq_q, cum_seq_k, philox_seed, philox_offset
        # at indices 6, 7, 12, 13, respectively
        seq_dim_sharding.extend([Replicate()] * (num_tensor_inputs - 6))
        single_mesh_dim_strategies.append(seq_dim_sharding)

        all_mesh_dim_strategies.append(single_mesh_dim_strategies)

    strategy_combs = itertools.product(*all_mesh_dim_strategies)

    all_strategies = []
    for strategy_comb in strategy_combs:
        spec_list = []
        for specs in zip(*strategy_comb):
            spec_list.append(DTensorSpec(mesh, tuple(specs)))

        assert len(spec_list) == 3 + num_tensor_inputs
        input_expected_specs = spec_list[3:]
        output_specs: List[Optional[DTensorSpec]] = list(spec_list[:3])
        if all(
            is_tensor_shardable(qkv_shape, spec) for spec in input_expected_specs[:6]
        ):
            # only add to the strategy list when all inputs are shardable
            redistribute_cost = []
            for input_idx, spec in enumerate(input_expected_specs):
                qkv_strategy = op_schema.args_schema[tensor_input_indices[input_idx]]
                assert isinstance(qkv_strategy, OpStrategy)
                qkv_tensor_meta = qkv_strategy.strategies[0].output_spec.tensor_meta
                spec.tensor_meta = qkv_tensor_meta
                redistribute_cost.append(
                    generate_redistribute_costs(qkv_strategy, spec)
                )

            strat = PlacementStrategy(
                output_specs=tuple(output_specs),
                input_specs=tuple(input_expected_specs),
                redistribute_cost=redistribute_cost,
            )
            all_strategies.append(strat)

    return OpStrategy(all_strategies)


<<<<<<< HEAD
@register_op_strategy(aten._scaled_dot_product_efficient_attention.default)
def scaled_dot_product_efficient_attention_strategy(
    mesh: DeviceMesh, op_schema: OpSchema
) -> OpStrategy:
    # NOTE: currently we only support some simple strategies to support tensor parallelism
    q_input_strategy = op_schema.args_schema[0]
    assert isinstance(q_input_strategy, OpStrategy)
    # assuming q/k/v have the same shape
    qkv_shape = q_input_strategy.output_shape
    has_attn_bias = op_schema.args_schema[3] is not None
    compute_log_sumexp = op_schema.args_schema[4]

    all_mesh_dim_strategies = []

    for mesh_dim in range(mesh.ndim):
        single_mesh_dim_strategies = []

        # placement list stores placements of [outputs, inputs]
        # in the spda case, we have 2 valid tensor outputs and 3 or 4 tensor inputs
        # first we can always accept full replication for both inputs and outputs
        all_replicate: List[Placement] = [Replicate()] * (5 + has_attn_bias)
        single_mesh_dim_strategies.append(all_replicate)

        # second we can accept the sharding pattern of tensor parallelism, which
        # shard on the heads dimension
        qkv_sharding = Shard(1)
        output_sharding = Shard(1)
        if compute_log_sumexp:
            logsumexp_sharding: Placement = Shard(1)
        else:
            # empty logsumexp, replicated
            logsumexp_sharding = Replicate()

        num_heads_dim_sharding = [
            output_sharding,
            logsumexp_sharding,
            qkv_sharding,
            qkv_sharding,
            qkv_sharding,
        ]
        if has_attn_bias:
            num_heads_dim_sharding.append(Shard(1))
        single_mesh_dim_strategies.append(num_heads_dim_sharding)

        all_mesh_dim_strategies.append(single_mesh_dim_strategies)

    strategy_combs = itertools.product(*all_mesh_dim_strategies)

    all_strategies = []
    for strategy_comb in strategy_combs:
        spec_list = []
        for specs in zip(*strategy_comb):
            spec_list.append(DTensorSpec(mesh, tuple(specs)))

        assert len(spec_list) == (5 + has_attn_bias)
        input_expected_specs = spec_list[2:]
        output_specs: List[Optional[DTensorSpec]] = list(spec_list[:2])
        # fill in None for the scalar tensor return values
        # namely philox_seed and philox_offset
        output_specs.extend([None, None])
        if all(is_tensor_shardable(qkv_shape, spec) for spec in input_expected_specs):
            # only add to the strategy list when all inputs are shardable
            redistribute_cost = []
            for input_idx, spec in enumerate(input_expected_specs):
                qkv_strategy = op_schema.args_schema[input_idx]
                assert isinstance(qkv_strategy, OpStrategy)
                qkv_tensor_meta = qkv_strategy.strategies[0].output_spec.tensor_meta
                spec.tensor_meta = qkv_tensor_meta
                redistribute_cost.append(
                    generate_redistribute_costs(qkv_strategy, spec)
                )

            strat = PlacementStrategy(
                output_specs=tuple(output_specs),
                input_specs=tuple(input_expected_specs),
                redistribute_cost=redistribute_cost,
            )
            all_strategies.append(strat)

    return OpStrategy(all_strategies)


@register_op_strategy(aten._scaled_dot_product_efficient_attention_backward.default)
def scaled_dot_product_efficient_attention_backward_strategy(
    mesh: DeviceMesh, op_schema: OpSchema
) -> OpStrategy:
    q_input_strategy = op_schema.args_schema[1]
    assert isinstance(q_input_strategy, OpStrategy)
    # assuming q/k/v have the same shape
    qkv_shape = q_input_strategy.output_shape
    has_attn_bias = op_schema.args_schema[4] is not None

    tensor_input_indices = [
        i
        for i, arg_spec in enumerate(op_schema.args_schema)
        if isinstance(arg_spec, OpStrategy)
    ]

    all_mesh_dim_strategies = []

    for mesh_dim in range(mesh.ndim):
        single_mesh_dim_strategies = []

        # placement list stores placements of [outputs, inputs]
        # in the spda backward case, we have 4 tensor outputs and 8 or 9 tensor inputs
        # NOTE: Output sharding of grad_bias on heads dim if attn_bias is present;
        #       otherwise grad_bias will be empty and its DTensorSpec will be removed.
        # first we can always accept full replication for both inputs and outputs
        all_replicate: List[Placement] = [Replicate()] * (12 + has_attn_bias)

        single_mesh_dim_strategies.append(all_replicate)

        # second we can accept the sharding pattern of tensor parallelism, which
        # shard on the heads dimension
        grad_output_sharding = Shard(1)
        qkv_sharding = Shard(1)
        output_sharding = Shard(1)
        logsumexp_sharding = Shard(1)
        grad_qkv_sharding = Shard(1)
        grad_bias_sharding = Shard(1)

        num_heads_dim_sharding: List[Placement] = [
            grad_qkv_sharding,
            grad_qkv_sharding,
            grad_qkv_sharding,
            grad_bias_sharding,
            grad_output_sharding,
            qkv_sharding,
            qkv_sharding,
            qkv_sharding,
            # the place for optional input attn_bias,
            output_sharding,
            logsumexp_sharding,
        ]
        # input sharding of attn_bias on heads dim if present
        if has_attn_bias:
            num_heads_dim_sharding.insert(8, Shard(1))
        # accept replicate on the rest scalar tensor inputs
        # namely philox_seed and philox_offset
        num_heads_dim_sharding.extend([Replicate(), Replicate()])
        single_mesh_dim_strategies.append(num_heads_dim_sharding)

        all_mesh_dim_strategies.append(single_mesh_dim_strategies)

    strategy_combs = itertools.product(*all_mesh_dim_strategies)

    all_strategies = []
    for strategy_comb in strategy_combs:
        spec_list = []
        for specs in zip(*strategy_comb):
            spec_list.append(DTensorSpec(mesh, tuple(specs)))

        assert len(spec_list) == (12 + has_attn_bias)
        input_expected_specs = spec_list[4:]
        output_specs: List[Optional[DTensorSpec]] = list(spec_list[:4])
        # remove the DTensorSpec of output grad_bias if it's empty
        if not has_attn_bias:
            output_specs[-1] = None
        if all(is_tensor_shardable(qkv_shape, spec) for spec in input_expected_specs):
            # only add to the strategy list when all inputs are shardable
            redistribute_cost = []
            for input_idx, spec in enumerate(input_expected_specs):
                qkv_strategy = op_schema.args_schema[tensor_input_indices[input_idx]]
                assert isinstance(qkv_strategy, OpStrategy)
                qkv_tensor_meta = qkv_strategy.strategies[0].output_spec.tensor_meta
                spec.tensor_meta = qkv_tensor_meta
                redistribute_cost.append(
                    generate_redistribute_costs(qkv_strategy, spec)
                )

            strat = PlacementStrategy(
                output_specs=tuple(output_specs),
                input_specs=tuple(input_expected_specs),
                redistribute_cost=redistribute_cost,
            )
            all_strategies.append(strat)

    return OpStrategy(all_strategies)
=======
@register_op_strategy(aten.constant_pad_nd.default)
def constant_pad_nd_strategy(mesh: DeviceMesh, op_schema: OpSchema) -> OpStrategy:
    # TODO(d4l3k); implement a more correct strategy for constant_pad_nd
    return OpStrategy(
        [
            PlacementStrategy(
                output_specs=DTensorSpec(mesh, (Replicate(),)),
                input_specs=(
                    DTensorSpec(mesh, (Replicate(),)),
                    DTensorSpec(mesh, (Replicate(),)),
                ),
                redistribute_cost=[[1]],
            )
        ]
    )
>>>>>>> 90c75269
<|MERGE_RESOLUTION|>--- conflicted
+++ resolved
@@ -359,7 +359,23 @@
     return OpStrategy(all_strategies)
 
 
-<<<<<<< HEAD
+@register_op_strategy(aten.constant_pad_nd.default)
+def constant_pad_nd_strategy(mesh: DeviceMesh, op_schema: OpSchema) -> OpStrategy:
+    # TODO(d4l3k); implement a more correct strategy for constant_pad_nd
+    return OpStrategy(
+        [
+            PlacementStrategy(
+                output_specs=DTensorSpec(mesh, (Replicate(),)),
+                input_specs=(
+                    DTensorSpec(mesh, (Replicate(),)),
+                    DTensorSpec(mesh, (Replicate(),)),
+                ),
+                redistribute_cost=[[1]],
+            )
+        ]
+    )
+
+
 @register_op_strategy(aten._scaled_dot_product_efficient_attention.default)
 def scaled_dot_product_efficient_attention_strategy(
     mesh: DeviceMesh, op_schema: OpSchema
@@ -537,21 +553,4 @@
             )
             all_strategies.append(strat)
 
-    return OpStrategy(all_strategies)
-=======
-@register_op_strategy(aten.constant_pad_nd.default)
-def constant_pad_nd_strategy(mesh: DeviceMesh, op_schema: OpSchema) -> OpStrategy:
-    # TODO(d4l3k); implement a more correct strategy for constant_pad_nd
-    return OpStrategy(
-        [
-            PlacementStrategy(
-                output_specs=DTensorSpec(mesh, (Replicate(),)),
-                input_specs=(
-                    DTensorSpec(mesh, (Replicate(),)),
-                    DTensorSpec(mesh, (Replicate(),)),
-                ),
-                redistribute_cost=[[1]],
-            )
-        ]
-    )
->>>>>>> 90c75269
+    return OpStrategy(all_strategies)