--- conflicted
+++ resolved
@@ -41,25 +41,15 @@
         (
             param_all_gather_input_dtypes,
             param_all_gather_input_numels,
+            same_dtype,
         ) = _get_all_gather_input_metadatas(param_all_gather_inputs)
-<<<<<<< HEAD
-        g = itertools.groupby(d for ds in param_all_gather_input_dtypes for d in ds)
-        if next(g, True) and not next(g, False):  # same dtype
-            dtype = param_all_gather_inputs[0][0].dtype
-            all_gather_inputs = [t for ts in param_all_gather_inputs for t in ts]
-        else:
+        if not same_dtype:
             dtype = torch.uint8
             all_gather_inputs = [
                 t.view(torch.uint8) for ts in param_all_gather_inputs for t in ts
             ]
-=======
-        dtype = param_all_gather_inputs[0][0].dtype
-        if not all(t.dtype == dtype for ts in param_all_gather_inputs for t in ts):
-            raise NotImplementedError(
-                f"Mixed dtype not supported yet: {param_all_gather_input_dtypes}"
-            )
-        all_gather_inputs = [t for ts in param_all_gather_inputs for t in ts]
->>>>>>> 8a99940d
+        else:
+            all_gather_inputs = [t for ts in param_all_gather_inputs for t in ts]
         inp_split_sizes = [t.numel() for t in all_gather_inputs]
         all_gather_input_numel = sum(inp_split_sizes)
         all_gather_output = torch.empty(
@@ -239,13 +229,21 @@
 
 def _get_all_gather_input_metadatas(
     param_all_gather_inputs: List[List[torch.Tensor]],
-) -> Tuple[List[List[torch.dtype]], List[List[int]]]:
+) -> Tuple[List[List[torch.dtype]], List[List[int]], bool]:
     param_all_gather_input_dtypes: List[List[torch.dtype]] = []
     param_all_gather_input_numels: List[List[int]] = []
+    dtype = param_all_gather_inputs[0][0].dtype
+    same_dtype = True
     for all_gather_inputs in param_all_gather_inputs:
-        param_all_gather_input_dtypes.append([t.dtype for t in all_gather_inputs])
-        param_all_gather_input_numels.append([t.numel() for t in all_gather_inputs])
-    return param_all_gather_input_dtypes, param_all_gather_input_numels
+        input_dtypes: List[torch.dtype] = []
+        input_numels: List[int] = []
+        for all_gather_input in all_gather_inputs:
+            same_dtype &= all_gather_input.dtype == dtype
+            input_dtypes.append(all_gather_input.dtype)
+            input_numels.append(all_gather_input.numel())
+        param_all_gather_input_dtypes.append(input_dtypes)
+        param_all_gather_input_numels.append(input_numels)
+    return param_all_gather_input_dtypes, param_all_gather_input_numels, same_dtype
 
 
 def _div_if_needed(tensor: torch.Tensor, div_factor: float) -> None:
