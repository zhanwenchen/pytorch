--- conflicted
+++ resolved
@@ -59,7 +59,6 @@
             object.__setattr__(self, "reduce_dtype", None)
 
 
-<<<<<<< HEAD
 @dataclass
 class OffloadPolicy:
     """
@@ -76,7 +75,8 @@
     # Only support "cpu" for now but can add NVMe in the future, in which case
     # we need to add a directory field
     offload_type: Optional[str] = None
-=======
+
+
 @dataclass(frozen=True)
 class FSDPTensorExtensions:
     # fsdp_pre_all_gather(sharded_param) -> (all_gather_inputs, metadata)
@@ -90,5 +90,4 @@
     fsdp_post_all_gather: Callable[
         [AllGatherOutputsType, MetadataType, torch.dtype, Optional[UnshardedParamType]],
         UnshardedParamType,
-    ]
->>>>>>> e8982e18
+    ]