--- conflicted
+++ resolved
@@ -283,20 +283,12 @@
     elif isinstance(val, (tuple, list)):
         for s in val:
             yield from _iterate_exprs(s)
-<<<<<<< HEAD
-=======
     elif is_sparse_any(val):
         yield from _iterate_exprs(val.size())
->>>>>>> b279034e
     elif isinstance(val, torch.Tensor):
         yield from _iterate_exprs(val.size())
         yield from _iterate_exprs(val.stride())
         yield from _iterate_exprs(val.storage_offset())
-<<<<<<< HEAD
-    elif is_sparse_any(val):
-        yield from _iterate_exprs(val.size())
-=======
->>>>>>> b279034e
     elif val is None:
         pass
     else:
