# mypy: ignore-errors

"""
``torch.fx.experimental.symbolic_shapes`` provides interfaces for interacting with
our symbolic shapes reasoning system that is used heavily in torch.compile.  Although
this is not generally considered public API, when writing framework code in PyTorch
as well as extensions to PyTorch (e.g., in custom operator implementations), you may
need to make use of these APIs to setup dynamic shapes support appropriately.
"""

import builtins
import collections
import functools
import inspect
import itertools
import logging
import math
import operator
import re
import sys
import threading
import traceback
from collections import defaultdict
from contextlib import contextmanager
from dataclasses import dataclass, field
from enum import Enum
from functools import lru_cache
from typing import (
    Any,
    cast,
    Callable,
    Dict,
    Iterable,
    List,
    Optional,
    Sequence,
    Set,
    Tuple,
    Type,
    Union,
    TYPE_CHECKING
)
from typing_extensions import TypeAlias

import torch
import torch.fx
import torch.fx.traceback as fx_traceback
from torch.fx.experimental import _config as config

from torch.fx.experimental.recording import (
    FakeTensorMeta,
    ShapeEnvEvent,
    record_shapeenv_event,
    replay_shape_env_events,
    shape_env_check_state_equal
)
from torch.fx.experimental.sym_node import SymNode, SymTypes

# NB: The sym_* functions are used via getattr() and must be imported here.
from torch import SymBool, SymFloat, SymInt
from torch._guards import ShapeGuard, Source, TracingContext
from torch.utils._python_dispatch import is_traceable_wrapper_subclass
from torch.utils._sympy.functions import FloorDiv, Mod, IsNonOverlappingAndDenseIndicator
from torch.utils._sympy.solve import try_solve
from torch.utils._sympy.value_ranges import bound_sympy, SymPyValueRangeAnalysis, ValueRanges, ValueRangeError
from torch.utils._sympy.singleton_int import SingletonInt
from torch.utils._traceback import format_frame, CapturedTraceback
from torch._utils_internal import signpost_event
from torch._subclasses.meta_utils import is_sparse_any

from torch._logging import LazyString

if TYPE_CHECKING:
    from torch._dynamo.source import TensorPropertySource

InputList = List
DimList = List

log = logging.getLogger(__name__)

class GuardOnDataDependentSymNode(RuntimeError):
    pass

import sympy
from sympy.printing.str import StrPrinter
from sympy.printing.precedence import precedence, PRECEDENCE

aten = torch._ops.ops.aten  # type: ignore[has-type]

__all__ = [
    "has_symbolic_sizes_strides", "create_contiguous", "ShapeEnv", "is_concrete_int",
    "guard_int", "guard_float", "guard_scalar", "canonicalize_bool_expr",
    "hint_int", "SYMPY_INTERP", "free_symbols", "is_symbol_binding_fx_node",
    "is_concrete_bool", "is_nested_int", "SHAPEENV_EVENT_KEY", "CURRENT_NODE_KEY",
    "has_free_symbols", "sym_eq", "SymbolicContext", "StatelessSymbolicContext",
    "StatefulSymbolicContext", "SubclassSymbolicContext", "statically_known_true",
    "guard_size_oblivious",
]

# FX node metadata keys for symbolic shape FX graph.
SHAPEENV_EVENT_KEY = "shapeenv_event"
CURRENT_NODE_KEY = "current_node"

# These are modules that contain generic code for interacting with ShapeEnv
# which are unlikely to identify a particular interesting guard statement
@lru_cache(None)
def uninteresting_files() -> Set[str]:
    import torch._inductor.sizevars
    import torch._library.abstract_impl
    import torch._subclasses.meta_utils
    import torch._subclasses.fake_tensor
    mods = [
        sys.modules[__name__],
        torch.fx.experimental.recording,
        torch.fx.experimental.sym_node,
        torch.fx.interpreter,
        torch,
        torch._inductor.sizevars,
        torch._library.abstract_impl,
        torch._subclasses.meta_utils,
        torch._subclasses.fake_tensor,
    ]
    return {inspect.getfile(m) for m in mods}

# We don't bother with the metaclass as all of the dispatching logic happens
# entirely from Python
#
# Didn't bother with ancestors for now, unlikely to have multiple modes for
# symints right now

class ConstraintViolationError(RuntimeError):
    pass

def has_symbolic_sizes_strides(elem) -> bool:
    return elem._has_symbolic_sizes_strides

Int = Union[torch.SymInt, int]

def create_contiguous(shape: Sequence[Int]) -> List[Int]:
    strides: List[Int] = [1]
    for dim in reversed(shape[:-1]):
        strides.append(dim * strides[-1])
    return list(reversed(strides))

def hint_int(a: Union[torch.SymInt, int], fallback: Optional[int] = None) -> int:
    """
    Retrieve the hint for an int (based on the underlying real values as observed
    at runtime).  If no hint is available (e.g., because data dependent shapes),
    if fallback is not None, use that instead (otherwise raise an error).
    """
    if isinstance(a, torch.SymInt):
        return a.node.require_hint(fallback)
    assert type(a) is int, a
    return a

Scalar = Union[torch.SymInt, torch.SymFloat, torch.SymBool, int, float, bool]

def has_hint(a: Scalar) -> bool:
    if isinstance(a, SymTypes):
        return a.node.has_hint()
    return True

def is_concrete_int(a: Union[int, SymInt]) -> bool:
    r""" Utility to check if underlying object
    in SymInt is concrete value. Also returns
    true if integer is passed in.

    Args:
        a (SymInt or int): Object to test if it int
    """
    assert isinstance(a, (SymInt, int))

    if isinstance(a, int):
        return True

    if isinstance(a.node.expr, sympy.core.numbers.Integer):
        return True

    return False

# In obscure Meta only situations, sympy.logic.boolalg doesn't exist at runtime.
# So make sure only type checker evaluates this alias.
# Xref: https://www.internalfb.com/diff/D53324783
SympyBoolean: TypeAlias = "sympy.logic.boolalg.Boolean"

def guard_size_oblivious(expr: Union[torch.SymBool, bool]) -> bool:
    """
    Perform a guard on a symbolic boolean expression in a size oblivious way.
    This is typically used when a non-oblivious test would result in a guard
    on a data dependent value of which we don't know the value of at compile time.
    When a guard is tested this way, we may diverge in behavior from how regular
    PyTorch semantics would treat it.  For more information, see
    https://github.com/pytorch/pytorch/pull/118579
    """
    if isinstance(expr, torch.SymBool):
        return expr.node.guard_size_oblivious("", 0)
    else:
        assert isinstance(expr, bool)
        return expr

def canonicalize_bool_expr(expr: SympyBoolean) -> SympyBoolean:
    r""" Canonicalize a boolean expression by transforming it into a lt / le
    inequality and moving all the non-constant terms to the rhs.
    We canonicalize And / Ors / Not via cnf and then canonicalize their subexpr
    recursively
    nb. sympy.Rel.canonical is not good enough https://github.com/sympy/sympy/issues/25924

    Args:
        expr (sympy.Expr): Expression to canonicalize
    """
    # Canonicalise an inequality by transforming it into a lt / le
    # inequality and moving all the non-constant terms to the rhs
    # We canonicalise And / Ors / Not via cnf
    # nb. Relational.canonical in sympy is broken
    # https://github.com/sympy/sympy/issues/25924

    if not isinstance(expr, (sympy.Rel, sympy.And, sympy.Or, sympy.Not, sympy.Eq, sympy.Ne)):
        return expr

    if isinstance(expr, (sympy.And, sympy.Or, sympy.Not)):
        expr = sympy.logic.boolalg.to_cnf(expr)
    return _canonicalize_bool_expr_impl(expr)

def _canonicalize_bool_expr_impl(expr: SympyBoolean) -> SympyBoolean:
    """
    After canonicalization, we are guaranteed to have eliminated Ge/Gt relations
    (rewriting them to Le/Lt, respectively).
    """
    if isinstance(expr, (sympy.And, sympy.Or)):
        return type(expr)(*map(canonicalize_bool_expr, expr.args))

    opposite = {sympy.Gt: sympy.Lt, sympy.Ge: sympy.Le}
    if isinstance(expr, tuple(opposite.keys())):
        lhs = expr.rhs - expr.lhs
        t = opposite[type(expr)]
    else:
        assert isinstance(expr, (sympy.Lt, sympy.Le, sympy.Eq, sympy.Ne))
        lhs = expr.lhs - expr.rhs
        t = type(expr)
    rhs = 0
    if isinstance(lhs, sympy.Add):
        cts = []
        variables = []
        for term in lhs.args:
            if term.is_number:
                cts.append(term)
            else:
                variables.append(term)
        lhs = sympy.Add(*variables)
        rhs = -sympy.Add(*cts)
    return t(lhs, rhs)

def is_concrete_bool(a: Union[bool, SymBool]) -> bool:
    r""" Utility to check if underlying object
    in SymBool is concrete value. Also returns
    true if integer is passed in.
    Args:
        a (SymBool or bool): Object to test if it bool
    """
    assert isinstance(a, (SymBool, bool))

    if isinstance(a, bool):
        return True

    if isinstance(a.node.expr, (sympy.logic.boolalg.BooleanTrue, sympy.logic.boolalg.BooleanFalse)):
        return True

    return False

def is_nested_int(s):
    return isinstance(s, torch.SymInt) and s.node.is_nested_int()

def _iterate_exprs(val: Union[SymInt, torch.Tensor]) -> Iterable[sympy.Basic]:
    if isinstance(val, SymTypes):
        # This allow applies to the jagged layout NestedTensor case as
        # nested ints are not symbolic
        if is_symbolic(val):
            yield val.node.expr
    elif isinstance(val, sympy.Basic):
        yield val
    elif isinstance(val, (int, float, bool)):
        pass
<<<<<<< HEAD
    elif is_sparse_any(val):
        yield from _iterate_exprs(val.size())
=======
    elif isinstance(val, (tuple, list)):
        for s in val:
            yield from _iterate_exprs(s)
>>>>>>> eb5381da
    elif isinstance(val, torch.Tensor):
        yield from _iterate_exprs(val.size())
        yield from _iterate_exprs(val.stride())
        yield from _iterate_exprs(val.storage_offset())
<<<<<<< HEAD
    elif isinstance(val, (tuple, list)):
        for s in val:
            yield from _iterate_exprs(s)
=======
    elif is_sparse_any(val):
        yield from _iterate_exprs(val.size())
>>>>>>> eb5381da
    elif val is None:
        pass
    else:
        raise AssertionError(f"cannot extract sympy expressions from {val} {type(val)}")

def free_symbols(val: Union[SymInt, torch.Tensor]) -> Set[sympy.Symbol]:
    if val is None:
        return set()
    itr = _iterate_exprs(val)
    # we need at least 1 to call union, so we hand code the identity
    try:
        first_expr = next(itr)
    except StopIteration:
        return set()

    return first_expr.free_symbols.union(*(e.free_symbols for e in itr))

def has_free_symbols(val: Union[SymInt, torch.Tensor]) -> bool:
    """Faster version of bool(free_symbols(val))"""
    return not all(e.is_number for e in _iterate_exprs(val))

# Like free_symbols, but filtered to only report unbacked symbols
def free_unbacked_symbols(x):
    # NB: keep synced with is_unbacked_symint
    return {s for s in free_symbols(x) if s.name.startswith(("u", "f"))}

# WARNING: Don't use this on Dynamo produced graphs, they don't have meta
# setup!
def is_symbol_binding_fx_node(node) -> Optional[sympy.Symbol]:
    if (
        node.op == "placeholder" and
        "val" in node.meta and
        isinstance(node.meta["val"], torch.SymInt) and
        isinstance(node.meta["val"].node.expr, sympy.Symbol)
    ):
        return node.meta["val"].node.expr
    return None

def find_symbol_binding_fx_nodes(graph):
    return {
        node.meta["val"].node.expr: node
        for node in graph.nodes
        if is_symbol_binding_fx_node(node)
    }

def definitely_true(a):
    """
    Returns True only if we can tell that a is True, possibly introducing
    a guard in the process.  If a depends on some unbacked SymInt, we may
    return False even though there may exist a possible value of the SymInt
    that would cause the expression to return True.

    When is it appropriate to use definitely_true?  First, if you can use
    a higher level combinator like parallel_or/parallel_and, prefer using
    those instead, they are definitely safe (modulo short-circuiting).
    Second, it can be used if the program would behave equivalently if
    definitely_true always returned False (parallel_or/parallel_and are
    examples of this pattern, modulo short-circuiting).  Finally, it even
    be OK if the program wouldn't behave equivalently, so long as the
    change is semantics preserving.  It can be semantics preserving if
    the program errors in more cases than it did previously (but otherwise
    behaves identically), or if it changes some quantity in a way that
    doesn't matter (e.g., strides often fall in this bucket.)
    """
    if isinstance(a, SymBool):
        if a.node.has_hint():
            return guard_bool(a)
        else:
            return False
    return bool(a)

def definitely_false(a):
    """
    Returns True only if we can tell that a is False, possibly introducing
    a guard in the process.  If a depends on some unbacked SymInt, we may
    return False even though there may exist a possible value of the SymInt
    that would cause the expression a to be False.  See definitely_true
    for more usage guidance.
    """
    if isinstance(a, SymBool):
        if a.node.has_hint():
            return not guard_bool(a)
        else:
            return False
    return not bool(a)

def statically_known_true(x: Union[bool, SymBool]) -> bool:
    """Returns True if x can be simplified to a constant and is true.

    .. note::
        This function doesn't introduce new guards, so the expression may end
        up evaluating to true at runtime even if this function returns False.

    Args:
        x (bool, SymBool): The expression to try statically evaluating

    """
    if isinstance(x, SymBool):
        expr = x.node.expr
        shape_env = x.node.shape_env
        try:
            simplified = shape_env._maybe_evaluate_static(expr)
            if simplified is not None:
                return bool(simplified)
        except Exception:
            log.debug("Could not simplify %s", expr)
        return False
    assert isinstance(x, bool)
    return x


def parallel_or(*args):
    """
    Evaluate the logical OR of several arguments, avoiding guarding on
    unbacked SymInts if another argument is definitely True.
    """
    if any(statically_known_true(a) for a in args):
        return True
    if any(definitely_true(a) for a in args):
        return True
    return any(args)

def parallel_and(*args):
    """
    Evaluate the logical FALSE of several arguments, avoiding guarding on
    unbacked SymInts if another argument is definitely False.
    """
    if any(statically_known_true(torch.sym_not(a)) for a in args):
        return False
    if any(definitely_false(a) for a in args):
        return False
    return all(args)

def sym_eq(x, y):
    """
    Like ==, but when run on list/tuple, it will recursively test equality
    and use sym_and to join the results together, without guarding.
    """
    if (isinstance(x, tuple) and isinstance(y, tuple)) or (isinstance(x, list) and isinstance(y, list)):
        if len(x) != len(y):
            return False
        return functools.reduce(operator.and_, map(sym_eq, x, y), True)
    elif isinstance(x, (int, torch.SymInt)) and isinstance(y, (int, torch.SymInt)):
        return x == y
    else:
        raise AssertionError(f"unexpected sym_eq between {type(x)} {type(y)}")

def guard_scalar(a):
    if isinstance(a, (SymBool, bool)):
        return guard_bool(a)
    elif isinstance(a, (SymInt, int)):
        return guard_int(a)
    elif isinstance(a, (SymFloat, float)):
        return guard_float(a)
    else:
        raise AssertionError(f"unrecognized scalar {a}")


@record_shapeenv_event()
def _constrain_symbol_range(shape_env, s: sympy.Symbol, compiler_min: int, compiler_max: int):
    upd_vr = ValueRanges(compiler_min, compiler_max)
    old_vr = shape_env.var_to_range.get(s, ValueRanges.unknown())
    shape_env._update_var_to_range(s, upd_vr)
    if (new_vr := shape_env.var_to_range[s]) != old_vr:
        log.info("_constrain_symbol_range %s [%s, %s]", s, new_vr.lower, new_vr.upper)


def _advise_is_size(a):
    """
    Don't use this directly; use torch._check_is_size instead.

    This is a softer version of _constrain_range_for_size (with min=0,
    max=Inf).  Instead of forcibly constraining a variable (and erroring if we
    failed to constrain it), it will simply advise us that a size is
    constrained in some way.  We will always defer a runtime assert for this
    constraint if we cannot prove it at compile-time, but we we only
    *sometimes* learn useful extra information at compile-time with this
    information.  This is in contrast to constrain_range_for_size, where if
    you don't call that on a fresh unbacked symint, chances are we will choke.

    TODO: Make Dynamo handle this appropriately if this is seen in Dynamo-ed
    code.  Right now this is only really used in code with AOTAutograd trace
    through, so it is not a big problem that this isn't supported, but in
    principle all of this code should be Dynamo'able too.

    TODO: I didn't support min/max because I didn't have a use case where this
    actually helped.  In principle we can support it, it just makes the
    implementation below more complicated.
    """

    # This must always succeed, because the sole allowed caller _check_is_size
    # was responsible for expect_true'ing this
    assert a >= 0

    # NB: it's important not to constrain range for size for *hinted* SymInts,
    # because it is not only unsound, it will immediately trip our asserts
    # that hints have to be consistent with static analysis!  If you somehow
    # have an unbounded SymInt that later constrains to 1, this will be
    # inconsistent with the range
    if (
        isinstance(a, SymInt)
        and isinstance(a.node, SymNode)
        and not a.node.has_hint()
        and isinstance(a.node.expr, sympy.Symbol)
    ):
        _constrain_range_for_size(a)

@record_shapeenv_event()
def _constrain_range_for_size(a, min: Optional[int] = None, max: Optional[int] = None):
    """
    This function is NOT INTENDED to be used by itself.
    """

    if isinstance(a, (SymFloat, SymBool)):
        raise ValueError("Constraining SymFloat/SymBool is nyi")

    assert isinstance(a, SymInt), "can only constrain range for SymInt"
    assert isinstance(a.node.expr, sympy.Symbol), "constraining non-Symbols NYI"

    if min is None:
        min = 0
    if max is None:
        max = sys.maxsize - 1

    if max < min:
        raise ValueError(
            "Maximum value to constrain_as_size can't be less than the specified min value, "
            "received min={min} and max={max}"
        )

    _constrain_symbol_range(
        a.node.shape_env,
        a.node.expr,
        compiler_min=min,
        compiler_max=max,
    )
    a.node.shape_env.size_like.add(a.node.expr)


# inclusive both ways
@record_shapeenv_event()
def constrain_range(a, *, min: Optional[int], max: Optional[int] = None):
    """
    Applies a constraint that the passed in SymInt must lie between min-max
    inclusive-inclusive, WITHOUT introducing a guard on the SymInt (meaning
    that it can be used on unbacked SymInts).  If min/max are None, we assume
    that the dimension is unbounded in that direction.  Repeated application
    of constrain_range intersects the ranges.  This is a fairly low level API
    that doesn't have a lot of safety guarantees (TODO: provide higher level
    APIs).

    Currently, we use this API in the following circumstance: when we allocate
    an unbacked SymInt, denoting an integer quantity which is data dependent,
    we ordinarily do not know anything about what values it may take.  This
    means that any sort of guard on it will immediately fail.  However, in
    many cases, we know something about the unbacked SymInt: for example, we
    know that nonzero(x).size(0) must be >= 0.  We use constrain_range to
    narrow the possible range, declaring that negative symbols are impossible.
    This permits to definitely answer True to queries like 'nnz >= 0', even if
    we don't know what the actual (hinted) value of 'nnz' is.  In fact, we
    actually use constrain_range to unsoundly discharge common guards: for an
    unbacked SymInt produced by nonzero, we will also assume that it is not
    equal to 0/1 (even though these are perfectly possible values at runtime),
    because we generally expect graphs that are valid for N=2 to also be valid
    for N=1.
    """
    if min is None:
        min = -sympy.oo
    if max is None:
        max = sympy.oo

    if max < min:
        raise ValueError(
            "Maximum value to constrain_as_size can't be less than the specified min value, "
            "received min={min} and max={max}"
        )

    if isinstance(a, int):
        if not (min <= a <= max):
            raise ValueError(f"Invalid value {a} for range [{min}:{max}]")
        return

    if isinstance(a.node.expr, sympy.Integer):
        if not (min <= int(a.node.expr) <= max):
            raise ValueRangeError(f"Invalid value {int(a.node.expr)} for range [{min}:{max}]")
        return
    assert isinstance(a.node.expr, sympy.Symbol), "constraining non-Symbols NYI"

    # TODO: Shouldn't we install a guard if the symbol is backed?  Or is the
    # semantics that this is an "unchecked" assert (but it this actually
    # something useful?  Might be better to restrict only for unbacked
    # SymInt).
    _constrain_symbol_range(
        a.node.shape_env,
        a.node.expr,
        compiler_min=min,
        compiler_max=max,
    )


@record_shapeenv_event()
def constrain_unify(a, b):
    """
    Given two SymInts, constrain them so that they must be equal.  NB:
    this will not work with SymInts that represent nontrivial expressions
    (yet!)
    """
    # TODO: this does not install a deferred runtime assert yet

    # TODO: Maybe dedupe this with _maybe_guard_rel?
<<<<<<< HEAD
=======
    # Update Feb 2024: this is extra important to do, this doesn't handle
    # unbacked replacements properly nor does it generate deferred runtime
    # asserts
>>>>>>> eb5381da
    if not isinstance(a, SymInt):
        if not isinstance(b, SymInt):
            assert a == b
        else:
            assert isinstance(b.node.expr, sympy.Symbol), "constraining non-Symbols NYI"
            shape_env = b.node.shape_env
            shape_env.replacements[b.node.expr] = sympy.Integer(a)
    else:
        # TODO: Actually, we can support this as long as one of them is a symbol.
        # NB: We can't actually do "unification" as our operators are not
        # injective
        assert isinstance(a.node.expr, sympy.Symbol), "constraining non-Symbols NYI"
        shape_env = a.node.shape_env
        if not isinstance(b, SymInt):
            shape_env.replacements[a.node.expr] = sympy.Integer(b)
        else:
            assert a.node.shape_env is b.node.shape_env
            assert isinstance(b.node.expr, sympy.Symbol), "constraining non-Symbols NYI"
            new_var = shape_env._find(a.node.expr)
            shape_env.replacements[b.node.expr] = new_var

# Assume that a boolean is true for the purposes of subsequent symbolic
# reasoning.  This will keep track of corresponding runtime checks to verify
# that the result is upheld: either as a regular guard, or as a special set
# of asserts which are triggered when an unbacked SymInt is allocated.
#
# DO NOT use this function for these cases:
#
#  - This is inappropriate for "branching" conditions (where both
#    true and false result in valid programs).  We will always assume
#    the condition evaluates true, and so it will never be possible
#    to trace the false condition when you use it.  For true branching
#    on unbacked SymInts, you must use torch.cond; if you incorrectly
#    use expect_true in this case, you will make the false branch
#    unreachable (as we will simply assume that only the true branch
#    is ever exercised).
#
#  - This is inappropriate for situations where you know some other system
#    invariant guarantees that this property holds, since you don't
#    really need to insert a runtime check in that case.  Use something
#    like constrain_range in that case.
#
# This API has a hitch.  To avoid having to reimplement error reporting
# capabilities, this function CAN return False.  The invariant is that
# the surrounding code must raise an error when this function returns
# False.  This is quite low level, so we recommend using other functions
# like check() which enforce this in a more intuitive way.
#
# By the way, this name is a nod to the __builtin_expect macro,
# which is used similarly (but unlike __builtin_expect, you MUST fail
# in the unlikely branch.)  (I think expect is a good name; in recent
# versions of C++, this is replaced with [[likely]], which is weaker
# and not accurate for this function!)
def expect_true(a, skip: int = 0):
    if isinstance(a, SymBool):
        # TODO: check perf implications of this
        frame = inspect.currentframe()
        for _ in range(skip + 1):  # always run this loop at least once
            frame = frame.f_back
        return a.node.expect_true(frame.f_code.co_filename, frame.f_lineno)
    assert type(a) is bool, a
    return a

@record_shapeenv_event()
def rename_unbacked_to(orig: SymInt, new: SymInt):
    """
    Rename an unbacked SymInt into a new one.

    The goal here is that you have two unbacked symbols, but actually they are
    the same (you allocated the second one without knowing that it was going
    to be the first one, e.g., due to retracing), and importantly, we don't
    want to setup a deferred runtime assert because the old unbacked symbol is
    *literally* vanishing from the graph and we better not try to compute any
    asserts on it because we won't know how to generate a reference to it in
    Inductor.  This is all very delicate, TODO find a better way.
    """
    # orig is eliminated, new is preserved
    shape_env = orig.node.shape_env
    assert shape_env is new.node.shape_env
    if not isinstance(orig.node.expr, sympy.Symbol):
        return
    if not isinstance(new.node.expr, sympy.Symbol):
        return
    if orig.node.expr == new.node.expr:
        return
    if not shape_env.is_unbacked_symint(orig.node.expr):
        return
    if not shape_env.is_unbacked_symint(new.node.expr):
        return
    orig_s = orig.node.expr
    shape_env._set_replacement(orig_s, new.node.expr, "rename_unbacked_to")
    shape_env.eliminated_unbacked.add(orig_s)

def guard_bool(a):
    if isinstance(a, SymBool):
        return a.node.guard_bool("", 0)  # NB: uses Python backtrace
    assert type(a) is bool, a
    return a

def guard_int(a):
    if isinstance(a, SymInt):
        return a.node.guard_int("", 0)  # NB: uses Python backtrace
    assert type(a) is int, a
    return a

def guard_float(a):
    if isinstance(a, SymFloat):
        return a.node.guard_float("", 0)  # NB: uses Python backtrace
    assert isinstance(a, float), a
    return a

# Given a GraphModule, return all the FakeTensors for all the placeholders
def fx_placeholder_vals(gm):
    return [n.meta['val'] for n in gm.graph.nodes if n.op == "placeholder"]

def fx_placeholder_targets(gm):
    return [n.target for n in gm.graph.nodes if n.op == "placeholder"]

# Given a GraphModule and arguments to run it with, evaluate that the guards
# for its associated ShapeEnv are satisfied by the passed arguments.  This
# WILL check for duck sizing.
def eval_guards(gm, *args, ignore_static=True):
    return gm.shape_env.evaluate_guards_for_args(fx_placeholder_vals(gm), args, ignore_static=ignore_static)

def bind_symbols(gm, *args):
    return gm.shape_env.bind_symbols(fx_placeholder_vals(gm), args)

def _assert_bound_is_rational(expr: sympy.Expr, bound: ValueRanges):
    """
    We assert that the bounds are either Boolean, or not finite, or can be computed
    in exact prevision via rational arithmetic.
    The only exception to this is the rare case when the user calls `sqrt(s0)`
    sqrt is turned into sympy.Pow so we just match for that (it matches more things, but still)
    """
    assert bound.lower.is_rational or bound.lower.is_Boolean or not bound.lower.is_finite or expr.has(sympy.Pow), (bound, expr)
    assert bound.upper.is_rational or bound.upper.is_Boolean or not bound.upper.is_finite or expr.has(sympy.Pow), (bound, expr)

class DimDynamic(Enum):
    """
    Controls how to perform symbol allocation for a dimension.  It is always
    sound to default this to DYNAMIC, but the policies DUCK and STATIC can
    result in better trace-time and compile-time performance, as they reduce
    the number of allocated symbols and generally make your graph more static.

    NB: If we notice you've applied a constraint to the dimension, we will
    force it to DYNAMIC for simplicity.

    DimDynamic is controlled by a variety of higher level UX features.
    Currently:

    - In eager mode, the default policy is DUCK.
        - The default is changed to STATIC with assume_static_by_default.
        - An individual dim is marked DYNAMIC if you mark_dynamic_dim.
    - In export mode, the default policy is STATIC.
        - An individual dim is marked DYNAMIC if you mention it as dynamic_dim
          in the constraints kwarg.
    """
    # Treat the dimension symbolically
    DYNAMIC = 0
    # Treat the dimension symbolically, but if its hint matches another
    # dynamic dimension, unify the two symbols ("duck sizing")
    DUCK = 1
    # Treat the dimension statically based on its hint
    STATIC = 2


# NB: These constraints affect both clients and backends: given some
# constraint C, the client must pass inputs that satisfy the constraint,
# while a backend must not introduce guards BEYOND this constraint.
# For clarity, we document the implications on both sides for both the client
# and the backend.
#
# NB: These constraints are on a *single* dimension.  In principle, we could
# also have multi-dimension constraints, but our guess is that this is not
# actually useful and so we are not supporting it right now.
#
# NB: Strict constraints are typically only suitable for export, as in eager
# a backend like inductor may validly introduce extra, discretionary guards
# to improve performance of code.  A StrictMinMaxConstraint would be brittle
# under future optimizations performed by inductor; we don't guarantee
# eager code with StrictMinMaxConstraint will keep working in the future!

@dataclass(frozen=True)
class Constraint:
    warn_only: bool

@dataclass(frozen=True)
class StrictMinMaxConstraint(Constraint):
    """
    For clients: the size at this dimension must be within 'vr' (which
    specifies a lower and upper bound, inclusive-inclusive) AND it
    must be non-negative and should not be 0 or 1 (but see NB below).

    For backends: there must not be any guards on this dimension which
    are not implied by the given lower and upper bound.  Regardless of
    the lower bound, the backend can assume the size is non-negative
    and that it is not 0 or 1.

    An unbounded StrictMinMaxConstraint can be thought of as a strict version
    of "RelaxedUnspecConstraint".

    NB: Export will often unsoundly assume that a graph works for 0/1, even
    though at trace time we assumed size is not 0 or 1.  The idea is that
    if we produce a graph that works for a range of values, it will be OK
    for N=0/1 too.
    """
    vr: ValueRanges

    def render(self, source: Source):
        """Format the constrain equation"""
        # TODO: better printing for -oo and oo
        return f"{self.vr.lower} <= {source.name()} <= {self.vr.upper}"

@dataclass(frozen=True)
class RelaxedUnspecConstraint(Constraint):
    """
    For clients: no explicit constraint; constraint is whatever is implicitly
    inferred by guards from tracing.

    For backends: there must exist at least TWO possible values for the
    size at this dimension which satisfy the guards for this dimension.

    In other words, this constraint helps us distinguish between "we don't
    care if this dimension specializes or not" versus "this dimension must be
    unspecialized."  However, this constraint doesn't say very much about what
    specialization is permitted; for example, if we guard on a size being
    even, this would still be acceptable under an unspec constraint.  This
    makes RelaxedUnspecConstraint useful for eager mode, where your backend compiler
    may add constraints to otherwise dynamic dimensions; we can't assert that
    there are NO guards as this is brittle because compilers should be able to
    add extra constraints.  If you want to assert that there are no guards,
    use StrictMinMaxConstraint with an unbounded ValueRanges.
    """
    def render(self, source: Source):
        return f"RelaxedUnspecConstraint({source.name()})"

# NB: None here indicates the client constraint is whatever is implicitly
# inferred by guards from tracing, and that a backend can add whatever guards
# it wants (including fully specializing the value).
DimConstraint = Union[StrictMinMaxConstraint, RelaxedUnspecConstraint, None]

@dataclass(frozen=True)
class EqualityConstraint(Constraint):
    """
    Represent and decide various kinds of equality constraints between input sources.

    A "source pair" is a pair of input sources for dynamic dimensions that
    are specified equal. We represent `source_pairs` in a union-find forest
    so that we can efficiently check whether two such sources are transitively equal.

    A "derived equality" relates an input source to an expression over a root.
    The root can be another input source, corresponding to some dynamic dimension,
    or a phantom symbol that does not directly represent any dynamic dimension. We
    represent `derived_equalities` involving input sources in a transitively-closed map
    so that we can efficiently check whether an input source is transitively equal to
    a given expression over another input source.
    (NOTE: In contrast, it is easy to decide whether an input source is transitively equal
    to a given expression over a phantom symbol; such expressions are already in canonical
    form and so the problem reduces to symbolic expression equality.)
    """
    source_pairs: List[Tuple[Source, Source]]
    derived_equalities: List[Tuple[Source, Union[Source, sympy.Symbol], Callable[[sympy.Expr], sympy.Expr]]]
    phantom_symbols: List[sympy.Symbol]

    def __post_init__(self):
        """Pre-processing to answer queries `is_equal` and `is_derived` below.

        Example: Suppose we are given:
          source_pairs [a = b, b = c]
          derived_equalities [d = c + 1, e = d - 1]
        We first construct a union find with source_pairs:
          _parents = {a: a, b: a, c: a}
        Then we compute canonical symbolic expressions, recursively applying derived_equalities
        until we bottom out:
          _defs = {d: c + 1, e: (c + 1) - 1 aka c}
        """

        # self._parents is a map from input sources to input sources where, conceptually,
        # these are directed edges in a union-find forest
        _parents: Dict[Source, Source] = {}
        object.__setattr__(self, "_parents", _parents)
        # self._defs is a map from input sources to "canonical" symbolic expressions,
        # i.e., unary expressions with symbols that corresponds to regular Dims (i.e.,
        # not derived Dims)
        _defs: Dict[Source, sympy.Expr] = {}
        object.__setattr__(self, "_defs", _defs)

        for source1, source2 in self.source_pairs:
            # preprocess into a union-find forest
            self._union(self._find(source1), self._find(source2))
        for source, root, fn in self.derived_equalities:
            # preprocess into a transitively-closed map
            # NOTE(avik): we reuse the union-find forest for canonicalizing input sources
            if isinstance(root, sympy.Symbol):
                self._defs[self._find(source)] = fn(root)
            else:
                self._defs[self._find(source)] = fn(self._rewrite(root))

    def _find(self, source):
        # chase edges to find the root of this equivalence class
        if source in self._parents:
            return self._find(self._parents[source])
        else:
            return source

    def _union(self, root1, root2):
        # merge two equivalence classes by adding an edge from one root to the other
        if root1 != root2:
            self._parents[root1] = root2

    def _rewrite(self, src):
        # always represent the given source by the root of its equivalence class
        src = self._find(src)
        if src in self._defs:
            # simply look up the definition if it exists
            # NOTE(avik): This works because definitions are always transitively-closed;
            # otherwise we would have to do recursive rewriting.
            return self._defs[src]
        else:
            # otherwise, create a symbol representing the source
            return sympy.Symbol(src.name())

    def is_equal(self, source1, source2):
        return (
            # check whether source1 and source2 have the same root
            self._find(source1) == self._find(source2) or
            # check whether source1 is derived equal to source2
            self.is_derived(source1, source2, lambda x: x)
        )

    def is_derived(self, src, symbol_src, fn):
        # check whether both src and symbol_src have the same definition
        return self._rewrite(src) == fn(self._rewrite(symbol_src))


def _assert_symbol_context(symbolic_context):
    assert isinstance(symbolic_context, SymbolicContext), "Invalid symbolic_context object"
    assert type(symbolic_context) is not SymbolicContext, "Illegal usage of symbolic_context ABC"


@dataclass(frozen=True)
class SymbolicContext:
    """
    Data structure specifying how we should create symbols in
    ``create_symbolic_sizes_strides_storage_offset``; e.g., should
    they be static or dynamic.

    This is an abstract base class because we are probably going to add
    another version of this that says "use exactly these SymInts, don't
    allocate fresh symbols."
    """
    pass


@dataclass(frozen=True)
class StatelessSymbolicContext(SymbolicContext):
    """
    Create symbols in ``create_symbolic_sizes_strides_storage_offset`` via
    a symbolic_context determination as given by ``DimDynamic`` and ``DimConstraint``.
    This will cause fresh symbols to be allocated
    """
    dynamic_sizes: DimList[DimDynamic]
    constraint_sizes: DimList[DimConstraint] = None
    # If the tensor is a view, this should be populated for the base. It contains
    # information on how to allocate symbols when recursively fakeifying the base
    # during view fake-ification.
    view_base_context: Optional[SymbolicContext] = None
    # TODO: add storage offset and stride symbolic_context

    def __post_init__(self):
        if self.constraint_sizes is None:
            object.__setattr__(self, 'constraint_sizes', [None] * len(self.dynamic_sizes))


# note [Tensor Fakification and Symbol Caching]
#
# As of the time of this note, dynamo creates a fresh fake tensor mode for backends.
# The reason we do this is because there are certain classes of operations, namely,
# metadata mutations, that change tensor size, stride, etc. This means that the fake tensor
# state at the end of a dynamo trace is different than the fake tensor state at the beginning
# of a trace. Backends like aot_autograd need a fresh fake tensor to correctly track metadata mutation,
# view relationships, etc.
#
# As we create a new fake mode, we also lose the memoization that comes with it. Rather than
# transfer the memoization cache, we instead transfer the shape env. However, with this
# comes nuance - as dynamo is selective in how it makes symbolic shapes. Due to strategies in
# automatic dynamic and constraints, the policy for which dims are dynamic is nuanced and varies across
# recompilations.
#
# In order to preserve the symbolic decisions made during dynamo tensor fakification, we pass
# a StatefulSymbolicContext at creation time. This object is tracked, per tensor, on the TracingContext.
# The lifecycle of this object should match the lifecycle of the original dynamo tracked tensor, and it is
# safe to reuse this object as many times as necessary to create a fake tensor. Fake tensors
# created with new fake modes should produce the same exact symbols as the original, providing the same shape_env
# is used.
# TODO(voz): Shape env validation
@dataclass(frozen=True)
class StatefulSymbolicContext(StatelessSymbolicContext):
    """
    Create symbols in ``create_symbolic_sizes_strides_storage_offset`` via
    a symbolic_context determination as given by a cache of Source:Symbol. A cache hit
    will reuse a stored symbol, and a cache miss will write to this cache.

    This behaves like StatelessSymbolicContext, except the cache supersedes the
    other values - dynamic_sizes and constraint_sizes will not be read if we cache
    hit.

    It is the cache owners responsibility to maintain the lifecycle of the cache
    w/r/t different shape_envs, clearing, etc.
    """
    tensor_source: Source = None
    # Why is this keyd on int first?
    # That integer is actually the id of the shape_env. This cache short-circuits symbol
    # creation, and we must store it per shape env. Now, while tracing invariants are a single
    # shape env per tracing context, and every new frame gets a new shape_env. So where would we have
    # multiple shape envs? The answer lies in recording. When we are replaying, replay_shape_env_events
    # is invoked, and creates a new shape_env. Replaying events against this new shape_env will
    # cause it to fail with unknown symbols, as the symbols cached here will skip creation, and never
    # get recorded in var_to_val, etc.
    # TODO(voz): consider a weakref to the shape_env here
    shape_env_to_source_to_symbol_cache : Dict[int, Dict["TensorPropertySource", "sympy.Expr"]] = None

    def __post_init__(self):
        # The None default is annoying, but required because of dataclass limitations
        assert self.tensor_source is not None
        if not self.shape_env_to_source_to_symbol_cache:
            object.__setattr__(self, 'shape_env_to_source_to_symbol_cache', {})


@dataclass(frozen=True)
class SubclassSymbolicContext(StatefulSymbolicContext):
    """
    The correct symbolic context for a given inner tensor of a traceable tensor subclass
    may differ from that of the outer symbolic context. This structure allows for this
    flexibility, with inner symbolic contexts mapped via attr -> symbolic context.
    """
    inner_contexts: Dict[str, SymbolicContext] = None

    def __post_init__(self):
        super().__post_init__()
        if self.inner_contexts is None:
            self.inner_contexts = {}


def is_symbolic(val: Union[int, SymInt, float, SymFloat, bool, SymBool]) -> bool:
    if isinstance(val, (int, float, bool)):
        return False
    return val.node.is_symbolic()

IndicatorTypes = (IsNonOverlappingAndDenseIndicator,)

@lru_cache(256)
def safe_expand(r):
    if hasattr(r, 'expand'):
        try:
            return sympy.expand(r)
        except RecursionError:
            log.warning("RecursionError in sympy.expand(%s)", r)
            return r
    else:
        return r

def error():
    raise AssertionError("shouldn't be hit")


# TODO: Deduplicate this with torch/_prims_common/__init__.py
def eval_is_non_overlapping_and_dense(sizes, strides):
    return int(guard_bool(_eval_is_non_overlapping_and_dense(sizes, strides)))

def _eval_is_non_overlapping_and_dense(sizes, strides):
    dim = len(sizes)

    # Short-circuits for tensors of rank one, which are
    # non-overlapping and "dense" if their stride is one
    # or it is a 0/1 element tensor
    if dim == 1:
        return strides[0] == 1 or sizes[0] < 2

    # Checks that there exists a permutation of the strides s.t. the tensor would be contiguous
    # Sorts (length, stride) pairs by stride
    lengths_and_strides = sorted(
        zip(sizes, strides), key=operator.itemgetter(1)
    )

    # Unlike the C++ code, we don't move the 0/1 size dimensions to the
    # end.  So we have to keep going for this code.
    expected_stride = 1
    for length, stride in lengths_and_strides:

        if length == 1:
            continue

        if stride != expected_stride:
            return False

        expected_stride *= length

    return True


def cast_symbool_to_symint_guardless(symbool: torch.SymBool) -> torch.SymInt:
    int_sym = sympy.Piecewise((1, symbool.node.expr), (0, True))
    return symbool.node.shape_env.create_symintnode(int_sym, hint=int(symbool.node.require_hint()))

SYMPY_INTERP = {
    'Abs': operator.abs,
    'Eq': operator.eq,
    'Ne': operator.ne,
    'Gt': operator.gt,
    'Lt': operator.lt,
    'Le': operator.le,
    'Ge': operator.ge,
    'Min': min,
    'Max': max,
    'Mod': operator.mod,
    'FloorDiv': operator.floordiv,
    'TrueDiv': operator.truediv,
    'IsNonOverlappingAndDenseIndicator': eval_is_non_overlapping_and_dense,
    'floor': math.floor,
    'ceiling': math.ceil,
    'cast_symbool_to_symint_guardless': cast_symbool_to_symint_guardless,
    'Round': builtins.round,
    'RoundDecimal': builtins.round,
}


def _lru_cache(fn, maxsize=None):
    """
    Wrapper around lru_cache that clears when new info about shapes has been
    updated.

    Use lru_cache if the output is always the same, regardless of the
    constraints we know now (i.e. evaluate_expr)

    Use _lru_cache otherwise.

    Also note that this depends on _update_version_counter being called on the
    shape environment whenever the constraints are updated, otherwise the cache
    will not be cleared.
    """
    fn_cache = lru_cache(maxsize)(fn)
    prior_version = 0

    if config.validate_shape_env_version_key:
        prior_key = None

        @functools.wraps(fn)
        def wrapper(self, *args, **kwargs):
            nonlocal prior_version, prior_key
            if prior_key is None:
                prior_key = self._get_key()

            if prior_version != self._version_counter:
                fn_cache.cache_clear()
                prior_version = self._version_counter
                prior_key = self._get_key()
            else:
                assert prior_key == self._get_key(), \
                    "ShapeEnv cache key changed without version being updated!"

            return fn_cache(self, *args, **kwargs)

    else:

        @functools.wraps(fn)
        def wrapper(self, *args, **kwargs):
            nonlocal prior_version
            if prior_version != self._version_counter:
                fn_cache.cache_clear()
                prior_version = self._version_counter

            return fn_cache(self, *args, **kwargs)

    wrapper.cache_clear = fn_cache.cache_clear
    wrapper.cache_info = fn_cache.cache_info  # type: ignore[attr-defined]
    return wrapper


# This is pretty similar to ShapeGuard but it also comes with a message,
# and is exclusively used for things that MUST be true (unlike guards,
# which can evaluate False, in which case you just choose not to use
# a particular specialization)
@dataclass(frozen=True)
class RuntimeAssert:
    expr: sympy.Expr
    msg: str = field(repr=False)
    stack: str = field(repr=False)


class ShapeGuardPrinter(StrPrinter):
    def __init__(
        self,
        symbol_to_source,
        source_ref,
        var_to_sources,
    ):
        super().__init__()
        self.symbol_to_source = symbol_to_source
        self.source_ref = source_ref
        self.var_to_sources = var_to_sources

    def _print_Not(self, expr):
        return 'not %s' % (self.parenthesize(expr.args[0], PRECEDENCE["Not"]))

    def _print_And(self, expr):
        return self.stringify(expr.args, " and ", PRECEDENCE["And"])

    def _print_Or(self, expr):
        return self.stringify(expr.args, " or ", PRECEDENCE["Or"])

    def _print_Symbol(self, expr) -> str:
        assert isinstance(expr, sympy.Symbol), str(type(expr))

        def repr_symbol_to_source():
            return repr({
                symbol: [s.name() for s in sources]
                for symbol, sources in self.symbol_to_source.items()
            })

        assert self.symbol_to_source.get(expr), (
            f"{expr} (could be from {[s.name() for s in self.var_to_sources[expr]]}) "
            f"not in {repr_symbol_to_source()}.  If this assert is failing, it could be "
            "due to the issue described in https://github.com/pytorch/pytorch/pull/90665"
        )
        return self.source_ref(self.symbol_to_source[expr][0])


class LoggingShapeGuardPrinter(ShapeGuardPrinter):
    def __init__(self, var_to_sources):
        super().__init__(var_to_sources, lambda n: n.name(), var_to_sources)


class DynamicDimConstraintPrinter(StrPrinter):
    """
    Printer for dynamic dim constraints.
    - Instead of t.size()[d] it prints dynamic_dim(t, d)
    - Instead of Eq(_, _), Mod(_, _), etc. it prints _ == _, _ % _, etc.

    We use this to suggest code for specifying dynamic dim constraints.
    """
    def __init__(self, symbol_to_source, source_name_to_debug_name):
        super().__init__()
        self.symbol_to_source = symbol_to_source
        self.source_name_to_debug_name = source_name_to_debug_name

    def print_source(self, source) -> str:
        if self.source_name_to_debug_name:
            return source.name()
        return f"dynamic_dim({source.base.name()}, {source.idx})"

    def _print_Symbol(self, expr) -> str:
        assert isinstance(expr, sympy.Symbol), str(type(expr))
        assert self.symbol_to_source.get(expr), (
            f"Unknown symbol {expr} created by constraints solver"
        )
        return self.print_source(self.symbol_to_source[expr][0])

    def _print_Relational(self, expr):
        return '{} {} {}'.format(
            self.parenthesize(expr.lhs, precedence(expr)),
            expr.rel_op,
            self.parenthesize(expr.rhs, precedence(expr))
        )


class DimConstraints:
    """
    Custom solver for a system of constraints on symbolic dimensions.
    Solutions are "static" values or simplified "dynamic" constraints.
    """

    def __init__(self, symbol_to_source, var_to_val, marked_dynamic, source_name_to_debug_name):
        # We try to solve systems of inequalities with 1 free variable.
        self._univariate_inequalities: Dict[sympy.Symbol, Set[sympy.Expr]] = defaultdict(set)
        # Among them, we prioritize solving for a free variable that has equalities.
        # NOTE: _symbols_with_equalities is always a subset of _univariate_inequalities.keys()
        # and removing a symbol from the former => removing it from the latter.
        self._symbols_with_equalities: Set[sympy.Symbol] = set()
        # A solution of a free variable with equalities becomes a substitution.
        # We use these substitutions to simplify other constraints.
        # NOTE: removing a symbol from _symbols_with_equalities => adding it to _substitutions.
        self._substitutions: Dict[sympy.Symbol, sympy.Integer] = {}

        # In general, constraints may have // and % operations.
        # Of course, // can be expressed in terms of / and %.
        # Our inequality solver can handle / but not %. So we need to transform them away.
        # We do so by using the values of variables as hints to evaluate %.
        # For soundness we record additional congruence guards and solve them separately.
        self._var_to_val: Dict[sympy.Symbol, sympy.Integer] = var_to_val
        self._congruences: Set[sympy.Expr] = defaultdict(set)

        # We do not try to (directly) solve inequalities with > 1 free variables.
        # NOTE: free variables in these inequalities cannot also be in _substitutions.
        self._multivariate_inequalities: Set[sympy.Expr] = set()

        # We park external equalities between free variables here.
        self._symbolic_equivalences: List[Tuple[Source, sympy.Expr]] = []

        # Solutions come in two forms:
        # - (static) specializations
        # - (dynamic) inequalities / congruences
        self._static_results: Set[str] = set()
        self._dynamic_results: Set[str] = set()

        # printer for solutions
        self._dcp = DynamicDimConstraintPrinter(symbol_to_source, source_name_to_debug_name)

        # inconsistencies found on substituting with concrete values / static solutions
        self._inconsistencies: List[str] = []

        # symbols that are marked dynamic
        self._marked_dynamic = marked_dynamic

    def rewrite_with_congruences(self, s, expr):
        """
        Eliminate expressions of the form b // d and b % d while adding congruences of the form b % d == k.
        This leaves rational operators (in particular of the form b / d) that our inequality solver can handle.
        We solve the added congruences separately (using our congruence solver, see below).
        """
        def mod_handler(*args):
            # Suppose that we have an expression of the form b % d with free variable s.
            # Using the value of s as a "hint," we can evaluate b % d to a value k.
            # Then we can rewrite b % d to k while adding the guard b % d == k.

            # NOTE(avik): This abstraction is provably sound but, in general, incomplete. It is complete IFF
            # the original expression always evaluates to a constant value (i.e., it does not vary with s).
            # In other words,
            # - solutions of s with the rewritten expression are guaranteed to also be solutions of s with
            #   the original expression;
            # - while it may be possible to find solutions of s with the original expression that are not
            #   solutions with the rewritten expression, in that case the original expression cannot evaluate
            #   to the same value for all solutions of s.
            #
            # Should we be worried about this incompleteness? No, because of the following reasons:
            # 1. It unblocks dramatic simplification that would not be otherwise possible with current tech
            #    (i.e., "don't let perfect be the enemy of the good").
            # 2. We already have a tradition of using hints to add guards in the compiler for making progress.
            # 3. We have not yet seen a counterexample arise in practice! In particular, any congruence guards
            #    we generate (or simplify to) seem to be of the form b % d == k where k is a constant.
            #
            # Here's a theoretical counterexample: 3*s % (s + 1) == s - 2, that is satisfied by all s >= 2.
            # With any hint (say) s = k, we'd rewrite this to: 3*s % (s + 1) == k - 2. But, substituting, we
            # would then get k - 2 == s - 2, and thus s = k as the (only, constant) solution!
            base, divisor = args
            base, divisor = self.rewrite_with_congruences(s, base), self.rewrite_with_congruences(s, divisor)
            mod_reduced = base.subs(self._var_to_val) % divisor.subs(self._var_to_val)
            congruence = (base - mod_reduced) % divisor
            if congruence != 0:
                self._congruences[s].add(congruence)
            return mod_reduced

        def floor_div_handler(*args):
            # Suppose that we have an expression of the form b // d with free variable s.
            # Using the value of s, we can evaluate b % d to a value k.
            # Then we can rewrite b // d to (b - k) / d, while adding the guard b % d == k.

            # NOTE(avik): This is exactly equivalent to rewriting b // d as (b - (b % d)) / d
            # and eliminating b % d as above.
            base, divisor = args
            base, divisor = self.rewrite_with_congruences(s, base), self.rewrite_with_congruences(s, divisor)
            mod_reduced = base.subs(self._var_to_val) % divisor.subs(self._var_to_val)
            congruence = (base - mod_reduced) % divisor
            if congruence != 0:
                self._congruences[s].add(congruence)
            return (base - mod_reduced) / divisor

        if expr.has(Mod):
            expr = expr.replace(Mod, mod_handler)
        if expr.has(FloorDiv):
            expr = expr.replace(FloorDiv, floor_div_handler)
        return expr

    def add(self, expr) -> bool:
        """Add an expression to the set of constraints.

        Return whether the expression is a trivial constraint (i.e., an obvious tautology).
        """
        if expr == sympy.true:
            return True
        orig_expr = expr
        orig_reduced = orig_expr.subs(self._var_to_val)
        # TODO(avik): https://github.com/pytorch/pytorch/issues/101093
        # It is possible that `expr` will fail the consistency check because of
        # precision errors. Specifically, on substituting its free symbols with
        # their concrete values, we might end up comparing floats. Until we have
        # a fix for this issue, we delay raising such failures. See solve().
        if orig_reduced == sympy.false:
            self._inconsistencies.append(f"{orig_expr} is inconsistent!")
        if isinstance(expr, sympy.Ne):
            # we're not going to do anything useful with these, so drop them
            return False
        free_symbols = expr.free_symbols
        assert free_symbols, f"Did not expect constraint with no free variables: {expr}"
        if len(free_symbols) > 1:
            # multivariate: record and move on
            self._multivariate_inequalities.add(expr)
        else:
            # univariate: can solve these immediately
            s = next(iter(free_symbols))
            # eliminate // and % (see documentation of `rewrite_with_congruences` above)
            old_n_congruences = len(self._congruences[s])
            expr = self.rewrite_with_congruences(s, expr)
            new_n_congruences = len(self._congruences[s])
            if expr == sympy.true:
                return old_n_congruences == new_n_congruences
            reduced = expr.subs(self._var_to_val)
            if reduced == sympy.false:
                self._inconsistencies.append(
                    f"{expr}, obtained by rewriting {orig_expr} with congruences, "
                    "is inconsistent!"
                )
            if isinstance(expr, sympy.Eq):
                # special status for symbols that have equalities (see `solve` below)
                self._symbols_with_equalities.add(s)
            self._univariate_inequalities[s].add(expr)
        return False

    def add_equality(self, source, expr):
        """Add an equality constraint"""
        if expr.is_number:
            # specialization, right here
            self._static_results.add(f"{source.name()} == {expr}")
        else:
            # these will resolve to either specializations or dynamic equality constraints
            self._symbolic_equivalences.append((source, expr))

    def _reduce_congruences(self):
        reduced_congruences = {}
        for s, congruences in self._congruences.items():
            remainder_modulus_pairs = []
            congruences_to_check = set()
            for congruence in congruences:
                base, divisor = congruence.args
                # We are given a congruence of the form base % divisor == 0 with a free variable s. So:
                # - we transform this into an equation of the form base = divisor * tmp;
                # - we solve this equation for s to get a linear solution with free variable tmp.
                tmp = sympy.Symbol("tmp", integer=True)
                symbol, solution = sympy.solve_linear(base - divisor * tmp, symbols=[s])
                # See https://docs.sympy.org/latest/modules/solvers/solvers.html#sympy.solvers.solvers.solve_linear
                # for how to interpret the results.
                if s == symbol:
                    # This means the solution is of the form s = modulus*tmp + remainder.
                    modulus, remainder = sympy.polys.polytools.div(solution, tmp)
                    if isinstance(modulus, sympy.Integer) and isinstance(remainder, sympy.Integer):
                        # Make sure 0 <= remainder <= modulus.
                        remainder = remainder % modulus
                        remainder_modulus_pairs.append((remainder, modulus))
                        continue
                # This means that we did not get a unique solution to the equation.
                # No problem, we will check it.
                congruences_to_check.add(congruence)
            # Finally we solve for a congruence s such that s = r_i mod m_i for each (r_i, m_i).
            # The solution will be a congruence of the form s = r mod m.
            # NOTE(avik): Since the given m_i may not be pairwise coprime, we can't just use CRT.
            if remainder_modulus_pairs:
                remainder, modulus = sympy.ntheory.modular.solve_congruence(*remainder_modulus_pairs)
                reduced_congruences[s] = {(s - remainder) % modulus}
                substitution = {s: modulus * sympy.Symbol("tmp", integer=True) + remainder}
                reduced_congruences[s].update(
                    congruence for congruence in congruences_to_check
                    if not sympy.checksol(congruence, substitution)
                )
            else:
                reduced_congruences[s] = congruences_to_check

        return reduced_congruences

    def _raise_inconsistencies(self):
        if self._inconsistencies:
            msg = "\n".join(self._inconsistencies)
            self._inconsistencies.clear()
            raise ValueError(f"The following inconsistencies were found:\n{msg}")

    def _force_specialization(self, s):
        val = self._var_to_val[s]
        self._static_results.add(f"{self._dcp.symbol_to_source[s][0].name()} == {val}")
        self._substitutions[s] = val

    def _specialize_divisor_symbols(self):
        for expr in self._multivariate_inequalities:
            for atom in expr.atoms(FloorDiv, Mod):
                _, divisor = atom.args
                for s in divisor.free_symbols:
                    self._force_specialization(s)

        multivariate_inequalities = self._multivariate_inequalities
        self._multivariate_inequalities = set()
        for expr in multivariate_inequalities:
            self.add(expr.subs(self._substitutions))
        self._raise_inconsistencies()
        self._univariate_inequalities = {
            s: exprs
            for s, exprs in self._univariate_inequalities.items()
            if s not in self._substitutions
        }
        self._congruences = {
            s: congruences
            for s, congruences in self._congruences.items()
            if s not in self._substitutions
        }

    def solve(self, disable_congruences=True, disable_equivalences=True):
        """Solve the system of constraint equations to find simplified constraints
        """
        self._raise_inconsistencies()
        # as long as there are symbols with equalities, solve for them
        # NOTE(avik): this is guaranteed to terminate (#iterations <= #symbols)
        while self._symbols_with_equalities:
            s = self._symbols_with_equalities.pop()
            exprs = self._univariate_inequalities.pop(s)
            solution = sympy.solvers.inequalities.reduce_inequalities(exprs, s)
            if isinstance(solution, sympy.And):
                solution = next((arg for arg in solution.args if isinstance(arg, sympy.Eq)), solution)
            assert isinstance(solution, sympy.Eq), f"Expected an equality constraint for {s}, got {solution}"
            symbol, val = solution.args
            assert symbol == s, f"Expected a constraint on {s} instead of on {symbol}"
            # because this is univariate, the solution is a specialization
            self._static_results.add(f"{self._dcp.symbol_to_source[s][0].name()} == {val}")
            # add this as a substitution to simplify other constraints
            self._substitutions[s] = val

            # simplify multivariate inequalities: some of them will now become univariate!
            multivariate_inequalities = self._multivariate_inequalities
            self._multivariate_inequalities = set()
            for expr in multivariate_inequalities:
                self.add(expr.subs(s, self._substitutions[s]))
            self._raise_inconsistencies()

        self._specialize_divisor_symbols()

        # solve linear congruences
        # NOTE(avik): We do not need to solve them for symbols that have already been specialized.
        reduced_congruences = self._reduce_congruences()
        for s, congruences in reduced_congruences.items():
            for congruence in congruences:
                # any congruence that cannot be checked becomes a dynamic constraint as well
                if s not in self._substitutions or not sympy.checksol(congruence, {s: self._substitutions[s]}):
                    if self._is_supported_congruence(congruence):
                        base, divisor = congruence.args
                        tmp_name = f"_{self._dcp.source_name_to_debug_name[self._dcp.symbol_to_source[s][0].name()]}"
                        tmp = sympy.Symbol(tmp_name, integer=True)
                        from torch._dynamo.source import ConstantSource
                        self._dcp.symbol_to_source[tmp] = [ConstantSource(tmp_name)]
                        r = try_solve(sympy.Eq(base, divisor * tmp), s)
                        self._dynamic_results.add(self._dcp.doprint(sympy.Eq(s, r[1])))
                    elif disable_congruences:
                        self._force_specialization(s)
                        self._univariate_inequalities.pop(s, None)

        # remaining symbols have only pure inequalities (no equalities)
        for s, exprs in self._univariate_inequalities.items():
            try:
                solution = sympy.solvers.inequalities.reduce_inequalities(exprs, s)
                # because this is univariate, the solution is a dynamic (range) constraint
                if isinstance(solution, sympy.Or):
                    solution = next(iter(arg for arg in solution.args if arg.subs(self._var_to_val)))
                if isinstance(solution, sympy.And):
                    for arg in solution.args:
                        self._dynamic_results.add(self._dcp.doprint(arg))
                else:
                    self._dynamic_results.add(self._dcp.doprint(solution))
            except (NotImplementedError, AssertionError) as e:
                log.warning("Failed to reduce inequalities: %s", e)
                for expr in exprs:
                    self._dynamic_results.add(self._dcp.doprint(expr))

        # simplify symbolic equivalences: some of them will now become specializations!
        symbolic_equivalences = self._symbolic_equivalences
        self._symbolic_equivalences = []
        for source, expr in symbolic_equivalences:
            if disable_equivalences and not self._is_supported_equivalence(expr):
                for s in expr.free_symbols:
                    self._force_specialization(s)
                    sexpr = self._dcp._print_Symbol(s)
                    self._dynamic_results = {r for r in self._dynamic_results if sexpr not in r}
            self.add_equality(source, expr.subs(self._substitutions))

        # remaining symbolic equivalences become dynamic equality constraints
        for source, expr in self._symbolic_equivalences:
            self._dynamic_results.add(f"{self._dcp.print_source(source)} == {self._dcp.doprint(expr)}")

    @classmethod
    def _is_supported_equivalence(cls, expr):
        # Currently supported Dim ops are linear expressions with integer coefficients.
        # So check that expr only contains +, *, ints, and a single occurrence of a symbol.
        # (See also documentation of dynamic_shapes._DerivedDim.)
        if isinstance(expr, (sympy.Add, sympy.Mul)):
            lhs, rhs = expr.args
            return (
                (cls._is_supported_equivalence(lhs) and isinstance(rhs, sympy.Integer)) or
                (isinstance(lhs, sympy.Integer) and cls._is_supported_equivalence(rhs))
            )
        return isinstance(expr, sympy.Symbol)

    @classmethod
    def _is_supported_congruence(cls, congruence):
        base, divisor = congruence.args
        # Congruences that can be currently expressed with supported Dim ops are
        # of the form (x + a) % b == 0, where x is a Dim and a and b are constants.
        # This allows us to derive x as b*y - a for some Dim y.
        # (See also documentation of dynamic_shapes._DerivedDim.)
        if isinstance(base, sympy.Add):
            lhs, rhs = base.args
            cond = (
                (isinstance(lhs, sympy.Symbol) and isinstance(rhs, sympy.Integer)) or
                (isinstance(lhs, sympy.Integer) and isinstance(rhs, sympy.Symbol))
            )
        else:
            cond = isinstance(base, sympy.Symbol)
        cond = cond and isinstance(divisor, sympy.Integer)
        return cond

    def forced_specializations(self):
        """Returns a dictionary of the names of symbols to their specialized value
        """
        def debug_name(src):
            name = src.name()
            if self._dcp.source_name_to_debug_name:
                return f"{self._dcp.source_name_to_debug_name[name]} = {name}"
            else:
                return name

        return {
            debug_name(self._dcp.symbol_to_source[s][0]): val
            for s, val in self._substitutions.items()
            if s in self._marked_dynamic
        }

    def remove_redundant_dynamic_results(self):
        """Remove constraints of the form 2 <= dynamic_dim(...) as 2 is the default
        lower bound.
        """
        candidates_for_removal = []
        dynamic_results = set()
        for dc in self._dynamic_results:
            # Instead of 2 <= dynamic_dim(...) simply suggest dynamic_dim(...).
            # There is no change in behavior since 2 is the default lower bound.
            dc_ = re.sub(r"2 <= dynamic_dim(.+)", r"dynamic_dim\1", dc)
            if dc != dc_:
                candidates_for_removal.append(dc_)
            else:
                dynamic_results.add(dc_)
        for dc in candidates_for_removal:
            # remove dynamic_dim(t, 0) as a constraint when dynamic_dim(t, 0) also
            # appears as part of another constraint
            found = False
            for other_dc in dynamic_results:
                if dc in other_dc:
                    found = True
            if not found:
                dynamic_results.add(dc)
        self._dynamic_results = dynamic_results

    def prettify_results(
        self,
        original_signature: inspect.Signature,
        constraint_violation_error=None,
        forced_specializations=None,
    ):
        """Format a message for constraint violation erros"""
        if self._dcp.source_name_to_debug_name:
            def transform(s):
                for k, v in self._dcp.source_name_to_debug_name.items():
                    s = s.replace(k, v)
                return s

            results = defaultdict(dict)

            def flip(op):
                if op == "<=":
                    return ">="
                if op == ">=":
                    return "<="
                if op == "<":
                    return ">"
                if op == ">":
                    return "<"
                assert op == "=="
                return op

            def relation_with_digit(expr, op, digit):
                if op == "<=":
                    results[expr]["max"] = digit
                elif op == "<":
                    results[expr]["max"] = digit - 1
                elif op == ">=":
                    results[expr]["min"] = digit
                elif op == ">":
                    results[expr]["min"] = digit + 1
                else:
                    assert op == "=="
                    results[expr]["eq"] = digit

            for s in self._static_results.union(self._dynamic_results):
                t = transform(s)
                if t == s:
                    continue
                left, op, right = re.split(r"( == | <= | >= | < | > )", t)
                op = op.strip()
                if op == "==" and left == right:
                    continue
                if right.isdigit():
                    relation_with_digit(left, op, int(right))
                elif left.isdigit():
                    relation_with_digit(right, flip(op), int(left))
                else:
                    assert op == "=="
                    results[left]["eq"] = sympy.sympify(right)

            buf = ""
            debug_names = set()
            if forced_specializations:
                debug_names.update(k.split(" = ")[0] for k in forced_specializations.keys())
                buf += (
                    f"Specializations unexpectedly required ({', '.join(debug_names)})! "
                    "For more information, run with TORCH_LOGS=\"+dynamic\".\n"
                )
                for s, val in forced_specializations.items():
                    buf += f"  - {s} must be specialized to {val} because the guards generated for it are too complex.\n"

            dims = []
            others = []
            match = None
            if constraint_violation_error:
                match = re.search(r"Constraints violated \((.*)\)", constraint_violation_error.args[0])
            if match is not None:
                debug_names.update(match.expand(r'\1').split(', '))

            for k, c in sorted(results.items()):
                # if k not in debug_names:
                #     continue
                if "eq" in c:
                    other = c["eq"]
                    if isinstance(other, int):
                        others.append(f"{k} = None  # {other}")
                    elif self._is_supported_equivalence(other):
                        s = next(iter(other.free_symbols))
                        if s not in results:
                            modulus, remainder = sympy.polys.polytools.div(other, s)
                            c_min = c.get("min", 2)
                            min_ = math.ceil((c_min - remainder) / modulus)
                            c_max = c.get("max", sys.maxsize - 1)
                            max_ = math.floor((c_max - remainder) / modulus)
                            dims.append(f"{s} = Dim('{s}', min={min_}, max={max_})  # {c_min} <= {other} <= {c_max}")
                        others.append(f"{k} = {other}")
                else:
                    min_ = c.get("min", None)
                    if min_ == 2:
                        min_ = None
                    max_ = c.get("max", None)
                    if min_ is not None and max_ is not None:
                        dims.append(f"{k} = Dim('{k}', min={min_}, max={max_})")
                    elif min_ is not None:
                        dims.append(f"{k} = Dim('{k}', min={min_})")
                    elif max_ is not None:
                        dims.append(f"{k} = Dim('{k}', max={max_})")
                    else:
                        dims.append(f"{k} = Dim('{k}')")

            buf += "\nSuggested fixes:\n  "
            buf += "\n  ".join(dims + others)

            return buf

        # Note: Model inputs are wrapped as LocalSource in dynamo.
        # LocalSource.name() wraps the name with L[""]. We use regular
        # expression to do the replacement to avoid traversing up
        # the source hierarchy manually.
        def extract_and_rewrite_local(dc):
            match = re.search(r"L\['(.+?)'\]", dc)
            if match is None:
                return
            arg = match.expand(r'\1')
            dc = re.sub(r"L\['(.+?)'\]", r'\1', dc)
            return arg, dc

        def group(results, args_index):
            groups = defaultdict(list)
            for dc in results:
                local = extract_and_rewrite_local(dc)
                if local is None:
                    # This can happen, e.g., with `assume_constant_result`.
                    # In that case, we drop the constraint.
                    # TODO(avik) Maybe we should generate an assertion here?
                    continue
                arg, dc = local
                if arg in args_index:
                    groups[args_index[arg]].append(dc)
                else:
                    # This can happen, e.g., with decorators that change the signature.
                    # In that case, we drop the constraint. Seems hard to do better. :/
                    # TODO(avik) Maybe warn that `arg` in not in `signature`?
                    continue
            sorted_groups = []
            for idx, dcs in sorted(groups.items()):
                _, arg = idx
                sorted_groups.append((arg, sorted(dcs)))
            return sorted_groups

        signature = original_signature.replace(return_annotation=inspect.Signature.empty)
        args_index = {}
        for i, arg in enumerate(signature.parameters.keys()):
            args_index[arg] = (i, arg)

        def print_results(grouped, indent, result_fn):
            nonlocal buf

            space = False
            for arg, results in grouped:
                if space:
                    buf += "\n"
                else:
                    space = True
                buf += f"\n{indent}# {arg}:"
                for result in results:
                    buf += f"\n{indent}{result_fn(result)}"

        buf = ""
        if forced_specializations:
            buf += (
                "Some dynamic dimensions need to be specialized because "
                "the constraints inferred for them are too complex to specify.\n"
            )
            for s, val in forced_specializations.items():
                buf += f"  - {s}, which was marked dynamic, must be specialized to {val}.\n"
        indent = 4 * " "
        if self._static_results:
            grouped_static_results = group(self._static_results, args_index)
            buf += "\nThe following dimensions have been specialized and CANNOT be dynamic."
            buf += f"\n```\ndef specializations{str(signature)}:"
            print_results(
                grouped_static_results,
                indent,
                lambda result: f"assert {result}",
            )
            buf += "\n```\n"
        if self._dynamic_results:
            grouped_dynamic_results = group(self._dynamic_results, args_index)
            buf += "\nThe following dimensions CAN be dynamic."
            buf += "\nPlease use the following code to specify the constraints they must satisfy:"
            buf += f"\n```\ndef specify_constraints{str(signature)}:"
            buf += f"\n{indent}return ["
            print_results(
                grouped_dynamic_results,
                indent * 2,
                lambda result: f"{result},",
            )
            buf += f"\n{indent}]\n```\n"
        return buf


TLS = threading.local()


@dataclass(frozen=True)
class ShapeEnvSettings:
    """
    Encapsulates all shape env settings that could potentially affect
    FakeTensor dispatch. Used when creating dispatch cache keys.
    """

    allow_scalar_outputs: bool
    allow_dynamic_output_shape_ops: bool
    assume_static_by_default: bool
    specialize_zero_one: bool
    duck_shape: bool
    prefer_deferred_runtime_asserts_over_guards: bool


class ShapeEnv:
    # This is a wrapper over the actual __init__ function.
    #
    # Where to add a new constructor parameter to ShapeEnv?
    # =====================================================
    # This __init__ function should be used only for parameters related to event recording.
    # These are parameters that we don't wish to pass down the road to new ShapeEnv instances
    # created from replaying events.
    #
    # If you wish to add a parameter to the constructor of ShapeEnv, unrelated to event
    # recording, do so in the _init function.
    def __init__(
        self, *,
        should_record_events: Optional[bool] = None,
        tracked_fakes: Optional[List[Any]] = None,
        **kwargs
    ) -> None:
        self._init(**kwargs)

        # Disable event recording when replaying.
        kwargs["should_record_events"] = False

        from torch.fx.experimental.validator import translation_validation_enabled
        self._translation_validation_enabled = translation_validation_enabled()

        # If not specified, enable event recording if both:
        #   - Translation validation is on
        #   - Translation validation bisection is not disabled
        self.should_record_events = (
            should_record_events
            if should_record_events is not None
            else (
                self._translation_validation_enabled
                and not config.translation_validation_no_bisect
            )
        )

        # Enable event recording check if both:
        #   - It should record events
        #   - The recording check is enabled
        self.check_recorded_events = (
            self.should_record_events and config.check_shape_env_recorded_events
        )

        # This will make sure we only record the top-level function call.
        self.is_recording = not self.should_record_events
        # Keep track of the list of tracked fakes.
        self.tracked_fakes = tracked_fakes
        # List of events for reconstructing ShapeEnv at arbitrary points in time.
        self.events: List[ShapeEnvEvent] = (
            [ShapeEnvEvent(ShapeEnv, kwargs=kwargs)] if self.should_record_events else []
        )

    # Pro-tip: if you add new field to ShapeEnv, this affects some accept
    # tests.  Accept their output with:
    #
    #   EXPECTTEST_ACCEPT=1 python test/dynamo/test_dynamic_shapes.py -k test_shape_env_equal
    #
    def _init(
        self, *,
        allow_scalar_outputs=True,
        allow_dynamic_output_shape_ops=True,
        # NB: These are legacy configuration that help us make good choices
        # when the constraint/dynamic dims are not explicitly passed to us.
        # Ideally we will fix all call sites to be explicit and not have
        # implicit choices, but this apparently was pretty involved.
        assume_static_by_default=False,
        # Note - On 0/1 specialization
        #
        # The following options affect decisions we make about eager
        # specialization.  Disabling them will increase trace time (as we do
        # more symbolic reasoning) and can also harm the quality of generated
        # code (because inductor may not be able to specialize for bounds
        # being equal--although if we later respecialize because of a guard,
        # your code may be just as good as it was before.)
        #
        # When True, eagerly specialize input sizes which have 0/1.
        specialize_zero_one=True,
        # When True, assume input sizes which have the same size are
        # symbolically equal.
        duck_shape=True,
        # For debugging
        co_fields=None,
        # When True, whenever safe, we will generate a deferred runtime assert
        # instead of a guard whenever we know that an expression must be True,
        # otherwise it would be an error, even for backed SymInts (where we
        # could ostensibly unconditionally generate guards).  This is useful
        # for export, where preventing "error checking" sizes from showing up
        # in guards is helpful, since these guards in some sense are overly
        # pedantic.  See also https://github.com/pytorch/pytorch/issues/121749
        prefer_deferred_runtime_asserts_over_guards=False,
        # XXX Add any new settings that could affect FakeTensor evaluation
        # to: torch._subclasses.fake_tensor._ShapeEnvSettings
    ):
        self.settings = ShapeEnvSettings(
            # Not directly used by ShapeEnv; indirectly used by FakeTensor
            allow_scalar_outputs=allow_scalar_outputs,
            allow_dynamic_output_shape_ops=allow_dynamic_output_shape_ops,
            # End
            assume_static_by_default=assume_static_by_default,
            specialize_zero_one=specialize_zero_one,
            duck_shape=duck_shape,
            prefer_deferred_runtime_asserts_over_guards=prefer_deferred_runtime_asserts_over_guards,
        )

        self.guards: List[ShapeGuard] = []
        # Maps symbolic ints to their original concrete values
        # Currently populated from tensors
        self.var_to_val: Dict[sympy.Symbol, sympy.Integer] = {}
        # Maps symbolic ints to their min/max range.  These ranges
        # are conservative: the int MUST fall in the range, but the
        # range may contain ints which may not actually appear in
        # practice
        self.var_to_range: Dict[sympy.Symbol, ValueRanges] = {}
        self.source_name_to_debug_name: Dict[str, str] = {}
        self.var_to_sources: Dict[sympy.Symbol, List[Source]] = {}
        self.var_to_stack: Dict[sympy.Symbol, CapturedTraceback] = {}
        # Maps from sympy ints to expressions representing them
        # Populated from equality guards (i.e. a.shape[0] == b.shape[0])
        self.replacements: Dict[sympy.Symbol, sympy.Expr] = {}
<<<<<<< HEAD
=======
        # Eliminated unbacked symbols always get substituted, even when
        # resolved_unbacked is False
        self.eliminated_unbacked: Set[sympy.Symbol] = set()
>>>>>>> eb5381da
        # Set holds a % b expressions that evaluate to 0.
        self.divisible: Set[sympy.Expr] = set()
        # Set that holds "size-like" symbols.  When we perform
        # "size-oblivious" tests, these can be assumed to be >= 2.
        self.size_like: Set[sympy.Symbol] = set()
        # Duck-shaping says that if two input tensors have the same size,
        # they get assigned the same symbolic variable
        self.val_to_var: Dict[int, sympy.Expr] = {}
        if specialize_zero_one:
            self.val_to_var = {0: sympy.Integer(0), 1: sympy.Integer(1)}
        self.unbacked_symfloat_counter = itertools.count()
        self.unbacked_symint_counter = itertools.count()
        # Similar to guards, but these MUST evaluate to true and can
        # only be evaluated at runtime midway through (i.e., they always
        # involve unbacked symints)
        #
        # For efficiency reasons, we index in the following way.  Suppose you have
        # a runtime assert i0 + i1 <= s1.  We pick the most recently allocated
        # symbol in the source expression and add the assert to the list for
        # that symbol e.g., {i1: [i0 + i1 <= s1]}.
        #
        # We access the runtime asserts in two situations:
        #
        #   - When we are guarding on an expression, we will attempt to
        #     statically evaluate it, in case the unbacked SymInts can
        #     simplify away.  If we have a runtime assert, we may be able
        #     to discharge the guard entirely.  We only need to attempt
        #     runtime asserts that mention freevars of the expression in
        #     question.
        #
        #   - When we are performing codegen (in Inductor for eager, or
        #     when finalizing the export FX graph), we need to know what
        #     extra runtime asserts to insert.  Whenever an unbacked
        #     SymInt comes into scope, all runtime asserts involving it
        #     become eligible for insertion (so long as all of their other
        #     free unbacked symbols are also in scope).  We technically
        #     can handle any choice of key by kicking inexpressible asserts
        #     to the next unbacked symbol to wait on, but if we choose the
        #     latest key, an assert will only show up at the moment when
        #     we can actually codegen it.
        self.deferred_runtime_asserts: Dict[sympy.Symbol, List[RuntimeAssert]] = {}
        # This exists so we can efficiently invalidate the cache (it's used as
        # part of the cache key); otherwise we'd have to iterate through
        # deferred_runtime_asserts to compute its length
        self.num_deferred_runtime_asserts = 0
        self.log = log
        self.log.debug("create_env")
        self.frozen = False
        self.dim_constraints: Optional[DimConstraints] = None
        self.counter = collections.Counter()
        # Mapping from sympy.Symbol to the number of guards which mention this
        # symbol
        self.symbol_guard_counter = collections.Counter()
        # A selection of important fields on co_field; solely used for
        # signpost_event
        self.co_fields = co_fields if co_fields else {}

        # Version counter used to invalidate cached values
        self._prev_cache_key = self._get_key()
        self._version_counter = 0

        # Cache for FX nodes.
        # Maps an already built node a tuple of:
        #   1. node's target
        #   2. list of arguments
        # This drastically reduces the size of the FX graph, avoiding
        # duplicated nodes.
        self.fx_node_cache: Dict[Tuple[Callable, Tuple[Any, ...]], torch.fx.Node] = {}
        self.source_to_symbol: Dict[str, sympy.Symbol] = {}

        from torch.fx.experimental.validator import translation_validation_enabled
        self._translation_validation_enabled = translation_validation_enabled()

        if self._translation_validation_enabled:
            from torch.fx.experimental.validator import TranslationValidator

            self.validator = TranslationValidator()
            self.graph = torch.fx.Graph()
            # Create an output graph and start inserting before that.
            # This is needed when 'deepcopy'-ing this object.
            self.graph.inserting_before(self.graph.output(None))

            # Mapping of each node name to the node itself.
            #
            # This is useful for matching an FX node from a recorded ShapeEnv.graph
            # to the FX node of the ShapeEnv we are running the event on.
            #
            # Whenever you add a node to self.graph, you must add a mapping to this
            # variable. Otherwise, the built FX graph on the replayed ShapeEnv will
            # not be valid.
            self.name_to_node: Dict[str, torch.fx.Node] = {}

    @property
    def allow_scalar_outputs(self):
        return self.settings.allow_scalar_outputs

    @property
    def allow_dynamic_output_shape_ops(self):
        return self.settings.allow_dynamic_output_shape_ops

    @property
    def assume_static_by_default(self):
        return self.settings.assume_static_by_default

    @property
    def specialize_zero_one(self):
        return self.settings.specialize_zero_one

    @property
    def duck_shape(self):
        return self.settings.duck_shape

    @property
    def prefer_deferred_runtime_asserts_over_guards(self):
        return self.settings.prefer_deferred_runtime_asserts_over_guards

    def check_equal(self, other: "ShapeEnv") -> None:
        """Compare another ShapeEnv for equivalence
        """
        # ShapeEnv fields that are not relevant for the outcome of
        # ShapeEnv.produce_guards call:
        #   - Debugging variables
        #   - Translation validation related variables
        #   - Events recording related variables
        non_state_variable_names = (
            "counter",
            "log",
            "var_to_stack",
            "fx_node_cache",
            "graph",
            "validator",
            "check_recorded_events",
            "should_record_events",
            "is_recording",
            "tracked_fakes",
            "events",
            "source_name_to_debug_name",
            "_prev_cache_key",
            "_version_counter",
        )

        # Mapping of the value of each to-be-compared field into the values that
        # should actually be compared.
        #
        # You should modify this if, for example, the field that holds state and
        # debugging information. e.g. ShapeGuard holds the actual guard (sympy.Expr)
        # and the stack when it was added to the set of guards. In order to compare
        # it, we throw away the stack information.
        def map_value(key: str, value: Any) -> Any:
            if key in ("unbacked_symfloat_counter", "unbacked_symint_counter"):
                from copy import copy

                # For itertools.count(), we compare the next integer returned
                # by the count iterators. Not that we need to copy the iterator
                # first. Otherwise we are mutating the object.
                return next(copy(value))
            elif key == "guards":
                # Transform the list of ShapeGuard into a list of expressions.
                return [g.expr for g in value]
            elif key == "deferred_runtime_asserts":
                # Transform the list of RuntimeAsserts into a list of expressions.
                return {s: [ra.expr for ra in ras] for s, ras in value.items()}
            elif key == "name_to_node":
                # Compare just the set of keys is the same.
                return set(value.keys())
            elif key == "symbol_guard_counter":
                # Skip this for comparisons
                return None
            return value

        shape_env_check_state_equal(self, other, non_state_variable_names, map_value)

    def _snapshot_tracked_fakes(self) -> Optional[List[Any]]:
        if self.tracked_fakes is None:
            return None

        from torch._dynamo.variables.builder import TrackedFake

        def maybe_transform_fake(fake: TrackedFake):
            inner_fake = fake.fake \
                if isinstance(fake.fake, torch.SymInt) \
                else FakeTensorMeta.from_fake(fake.fake)
            # Even though TrackedFake accepts either a Union[SymInt, FakeTensor], here we give it a
            # FakeTensorMeta for two reasons:
            #   1. this is all the information we need when recording ShapeEnvEvents.
            #   2. it works even if each TrackedFake changes its metadata.
            return TrackedFake(inner_fake, fake.source, fake.symbolic_context)  # type: ignore[arg-type]

        return [maybe_transform_fake(fake) for fake in self.tracked_fakes]

    def _last_event_index(self) -> int:
        return len(self.events) - 1

    @contextmanager
    def _recording(self):
        self.is_recording = True
        try:
            yield
        finally:
            self.is_recording = False

    @record_shapeenv_event()
    def freeze(self):
        """Freeze this ShapeEnv to stop accumulating guards

        A frozen ShapeEnv will ignore any further guards generated on it and
        only emit a warning which may lead to accuracy problems.
        """
        self.frozen = True

    def _create_symbol_for_source(self, source: Source) -> Optional[sympy.Symbol]:
        if not self._translation_validation_enabled:
            return None
        srcname = source.name()
        if source not in self.source_to_symbol:
            self.source_to_symbol[srcname] = sympy.Symbol(srcname, integer=True)
        return self.source_to_symbol[srcname]

    def _add_z3var(self, symbol: sympy.Symbol, type: Type) -> None:
        if self._translation_validation_enabled:
            self.validator.add_var(symbol, type)

    def _add_target_expr(self, expr) -> None:
        if self._translation_validation_enabled:
            self.validator.add_target_expr(expr)

    def _add_assertion(self, expr) -> None:
        if self._translation_validation_enabled:
            self.validator.add_assertion(expr)

    def _check_translation_validate(self) -> None:
        if self._translation_validation_enabled:
            self.validator.validate()

    @record_shapeenv_event()
    def _create_fx_call_function(
            self,
            op: Callable,
            args: Tuple,
    ) -> Tuple[Optional[torch.fx.Node], bool]:
        # Cache this tuple in order to avoid duplicated nodes.
        node_key = (op, args)
        # Flags whether the returned node was cached or not.
        fresh = False

        if self._translation_validation_enabled and node_key not in self.fx_node_cache:
            from torch.fx.experimental.validator import z3op

            # Presence of None in the arguments implies that we should ignore this operation.
            if any(a is None for a in args):
                # We check if we are not mixing SymNode that should not be ignored
                # (fx_node is not None) with those that should (fx_node is None).
                assert all(not isinstance(a, torch.fx.Node) for a in args)
                return None, fresh

            fresh = True
            lifted_op = z3op(op, self.validator)

            # If translation validation is enabled, all arguments must have its
            # own FX node.
            assert all(a is not None for a in args), f"missing arg in FX graph ({op.__name__}): {args}"
            node = self.fx_node_cache[node_key] = self.graph.call_function(lifted_op, args)
            self.name_to_node[node.name] = node

        return self.fx_node_cache.get(node_key, None), fresh

    def _create_fx_placeholder_and_z3var(
            self,
            symbol: sympy.Symbol,
            type: Type,
    ) -> Optional[torch.fx.Node]:
        if not self._translation_validation_enabled:
            return None

        node_key = (self.graph.placeholder, (symbol,))

        # Check if we haven't added this symbol already.
        # If so, skip the placeholder creation, as it
        # generates invalid Python code.
        if node_key not in self.fx_node_cache:
            # Add a Z3 variable according to 'type'.
            self._add_z3var(symbol, type)
            # Create the FX placeholder out of a mangled name.
            mangled_name = re.sub(r'[^a-zA-Z0-9]', '_', re.sub(r'[()]', '', symbol.name))
            node = self.fx_node_cache[node_key] = self.graph.placeholder(mangled_name)
            self.name_to_node[node.name] = node
            # Attach the 'symbol' to the placeholder so that we can retrieve
            # the Z3 variable later.
            node.meta["symbol"] = symbol

        return self.fx_node_cache[node_key]

    def _remove_fx_node(self, node: Optional[torch.fx.Node]) -> None:
        if self._translation_validation_enabled and node is not None:
            self.name_to_node.pop(node.name)
            self.graph.erase_node(node)

    def _add_fx_node_metadata(self, node: torch.fx.Node) -> None:
        from torch._dynamo.utils import get_current_node

        if self.should_record_events:
            node.meta[SHAPEENV_EVENT_KEY] = self._last_event_index()
            node.meta[CURRENT_NODE_KEY] = get_current_node()

    def _suppress_guards_tls(self):
        return getattr(TLS, "suppress_guards", False)

    @record_shapeenv_event()
    def _suppress_guards_enter(self):
        TLS.suppress_guards = True

    @record_shapeenv_event()
    def _suppress_guards_exit(self):
        TLS.suppress_guards = False

    @contextmanager
    def suppress_guards(self):
        """Context manager to ignore all guards generated inside"""
        self._suppress_guards_enter()
        try:
            yield
        finally:
            self._suppress_guards_exit()

    def _get_key(self):
        """
        Defines the current "state" of the guards we've accumulated in this ShapeEnv.
        Determines when we need to invalidate our cache
        """
        return (len(self.replacements), len(self.eliminated_unbacked), len(self.divisible), self.num_deferred_runtime_asserts)

    def _update_version_counter(self):
        # The shape environment is queried orders of magnitude more often than
        # it is changed, so we summarise the cache key into a linearly
        # increasing version counter which is cheaper to check in _lru_cache

        # Only update version counter if the state actually changed
        cur_key = self._get_key()
        if self._prev_cache_key != cur_key:
            self._prev_cache_key = cur_key
            self._version_counter += 1

    def _produce_dyn_sizes(self,
                           ex_size: Sequence[int],
                           source: Source,
                           symbolic_context: SymbolicContext
                           ) -> List[sympy.Expr]:
        return self._produce_dyn_sizes_from_int_tuple(tuple(ex_size), source, symbolic_context)

    def _produce_dyn_sizes_from_int_tuple(self,
                                          tensor_size: Tuple[int],
                                          source: Source,
                                          symbolic_context: SymbolicContext,
                                          ) -> List[sympy.Expr]:
        assert all(not is_symbolic(val) for val in tensor_size), f"Expect size to be a plain tuple of ints but got {tensor_size}"
        from torch._dynamo.source import TensorPropertySource, TensorProperty
        _assert_symbol_context(symbolic_context)
        dynamic_dims = symbolic_context.dynamic_sizes
        constraint_dims = symbolic_context.constraint_sizes
        size = []
        for i, val in enumerate(tensor_size):
            size.append(self.create_symbol(
                val,
                TensorPropertySource(source, TensorProperty.SIZE, i),
                dynamic_dims[i],
                constraint_dims[i],
                symbolic_context=symbolic_context
            ))
        return size

    def create_symbolic_sizes_strides_storage_offset(
        self,
        ex: torch.Tensor,
        source: Source,
        *,
        symbolic_context: Optional[SymbolicContext] = None,
    ):
        """
        Returns a list of symbolic sizes and strides for the given tensor.
        We try our best to express stride in terms of the sizes, so as to not
        introduce new symbolic variables.
        """

        ex_size = tuple(self._maybe_specialize_sym_int_with_hint(sz) for sz in ex.size())
        ex_stride = tuple(self._maybe_specialize_sym_int_with_hint(sd) for sd in ex.stride())
        ex_storage_offset = self._maybe_specialize_sym_int_with_hint(ex.storage_offset())

        return self._create_symbolic_sizes_strides_storage_offset(
            ex_size,
            ex_stride,
            ex_storage_offset,
            [_is_dim_dynamic(ex, i) for i in range(ex.dim())],
            source,
            symbolic_context=symbolic_context,
        )

    # Dynamo may want to wrap FakeTensors with SymInt sizes up e.g. make_fx(opt_f(), tracing_mode="symbolic").
    # We create symbols in shape_env using the backed hints behind SymInt.

    # Case 1: when SymInt is backed, dynamo can proceed with FakeTensors that have concrete shape.
    # produce_guards will trigger specializations on the outer stuff

    # Case 2: when the SymInt is unbacked, we will throw an data dependent error in require_hint().
    #
    # It's probably good for now but it's important to note that this approach has implications for
    # the original shape_env when checking guards in different order.

    # Example:
    # ---------
    # Consider a function "opt_f" as shown below:

    # @torch.compile()
    # def opt_f(x: bool, y: Tensor):
    #   if x == True:
    #     return y + torch.randn([4])
    #   else:
    #     return y
    # Depending on the sequence of calls, we might install two different sets of guards:

    # 1. opt_f(False, y):
    #    - "x == False" (always works for any size y)

    # 2. opt_f(True, y):
    #    - Triggers recompilation and results in guards like:
    #      - "x == True and y.size(0) == 4"
    #      - (or "y.size(0) == 4 and x == True")

    # The order of checking the guards matters. In this specific example:
    # If True branch guard check precedes False branch and for True branch, y.size(0) check precedes x == True,
    # we may have an unnessary shape speciliazation for y.
    def _maybe_specialize_sym_int_with_hint(self, maybe_sym) -> int:
        assert isinstance(maybe_sym, (int, torch.SymInt))
        if is_symbolic(maybe_sym):
            assert maybe_sym.node.shape_env is not self, \
                "expect the symbol is created from an shape env other than current one."
            return maybe_sym.node.require_hint()
        return maybe_sym

    @record_shapeenv_event()
    def _create_symbolic_sizes_strides_storage_offset(
        self,
        ex_size: Sequence[int],
        ex_stride: Sequence[int],
        ex_storage_offset: int,
        is_dim_dynamic: Sequence[bool],
        source: Source,
        *,
        symbolic_context: Optional[SymbolicContext] = None,
    ):
        dim = len(ex_size)

        # Reimplement the legacy behavior
        if symbolic_context is None:
            constraint_dims = [None] * dim
            dynamic_dims = []
            for i in range(dim):
                # NB: This is encapsulation breaking!  Legacy behavior was
                # bad.
                if is_dim_dynamic[i]:
                    r = DimDynamic.DYNAMIC
                elif self.assume_static_by_default:
                    r = DimDynamic.STATIC
                else:
                    r = DimDynamic.DUCK
                dynamic_dims.append(r)
            dynamic_dims = [DimDynamic.DUCK] * dim
            # symbolic_context is None - set one
            symbolic_context = StatelessSymbolicContext(dynamic_sizes=dynamic_dims, constraint_sizes=constraint_dims)
        # We got a StatelessSymbolicContext
        _assert_symbol_context(symbolic_context)
        constraint_dims = symbolic_context.constraint_sizes
        dynamic_dims = symbolic_context.dynamic_sizes

        # TODO: make this configurable from outside symbolic_context; we made a symbolic_context
        # decision here where if all sizes are static, we are going to
        # specialize all of the inner strides/offset too. We don't have to
        # do this, and arguably we should ALWAYS allow for dynamic offset,
        # this is cheap.
        # TODO: This should be DYNAMIC, using DUCK for BC
        dynamic_strides_offset = DimDynamic.STATIC if all(r == DimDynamic.STATIC for r in dynamic_dims) else DimDynamic.DUCK

        assert len(dynamic_dims) == dim, f"{len(dynamic_dims)} != {dim}"
        assert len(constraint_dims) == dim

        from torch._dynamo.source import TensorPropertySource, TensorProperty
        size: List[sympy.Expr] = self._produce_dyn_sizes_from_int_tuple(ex_size, source, symbolic_context)
        stride: List[Optional[sympy.Expr]] = [None] * len(size)
        for i, val in enumerate(ex_stride):
            if val in (0, 1):
                stride[i] = sympy.Integer(val)
        while any(x is None for x in stride):
            candidates = {
                ex_size[i] * ex_stride[i]: size[i] * stride[i]
                for i in range(len(size))
                if stride[i] is not None and ex_stride[i] >= 0
            }

            # iterate over unbound strides in sorted order
            def _nested_int_aware_sort(tup):
                return (
                    # Order nested ints by their coefficients.
                    # 1 here to order nested ints after non-nested-ints.
                    (1, tup[0].node.nested_int_coeff(), tup[1]) if is_nested_int(tup[0])
                    else (0, *tup)
                )
            val_list = sorted(
                [(ex_stride[i], i) for i in range(len(stride)) if stride[i] is None],
                key=_nested_int_aware_sort,
            )
            for _, i in val_list:
                if stride[i] is None and ex_stride[i] in candidates:
                    stride[i] = candidates[ex_stride[i]]
                    candidates[ex_size[i] * ex_stride[i]] = size[i] * stride[i]

            if any(x is None for x in stride):
                # bind the smallest unbound stride to a new variable
                val, i = min(
                    [
                        (ex_stride[i], i)
                        for i in range(len(stride))
                        if stride[i] is None
                    ], key=_nested_int_aware_sort
                )
                stride[i] = self.create_symbol(
                    val,
                    TensorPropertySource(source, TensorProperty.STRIDE, i),
                    dynamic_dim=dynamic_strides_offset,
                    constraint_dim=None,
                    symbolic_context=symbolic_context,
                )
        assert all(x is not None for x in stride)

        sym_sizes = [
            self.create_symintnode(
                sym,
                hint=hint,
                source=TensorPropertySource(source, TensorProperty.SIZE, i),
            )
            for i, (sym, hint) in enumerate(zip(size, ex_size))
        ]
        sym_stride = []
        for i, stride_expr in enumerate(stride):
            # NB: Don't duck size the stride; instead use the expression
            # we computed
            assert stride_expr is not None
            sym_stride.append(self.create_symintnode(
                stride_expr, hint=ex_stride[i], source=TensorPropertySource(source, TensorProperty.STRIDE, i)))
        sym_storage_offset = self.create_symintnode(
            self.create_symbol(
                ex_storage_offset,
                TensorPropertySource(source, TensorProperty.STORAGE_OFFSET),
                dynamic_dim=dynamic_strides_offset,
                constraint_dim=None,
                symbolic_context=symbolic_context
            ),
            hint=ex_storage_offset,
            source=TensorPropertySource(source, TensorProperty.STORAGE_OFFSET))
        return tuple(sym_sizes), tuple(sym_stride), sym_storage_offset

    @record_shapeenv_event()
    def create_symintnode(
            self,
            sym: "sympy.Expr",
            *,
            hint: Optional[int],
            source: Optional[Source] = None,
    ):
        """Create a SymInt value from a symbolic expression

        If you know what the current hint value of the SymInt to be created
        is, pass it into hint.  Otherwise, pass None and we will make our best
        guess

        """
        source_name = source.name() if source else None

        if self._translation_validation_enabled and source is not None:
            # Create a new symbol for this source.
            symbol = self._create_symbol_for_source(source)
            assert symbol is not None

            # Create a new FX placeholder and Z3 variable for 'symbol'.
            fx_node = self._create_fx_placeholder_and_z3var(symbol, int)

            # Add an equality assertion for the newly created symbol and 'sym'.
            self._add_assertion(sympy.Eq(symbol, sym))
        else:
            fx_node = None

        if isinstance(sym, sympy.Integer):
            if hint is not None:
                assert int(sym) == hint
            out = int(sym)
        else:
            out = SymInt(SymNode(sym, self, int, hint, fx_node=fx_node))
        return out

    @record_shapeenv_event()
    def create_unspecified_symint_and_symbol(self, value, source, dynamic_dim):
        """Create a SymInt wrapping a new unspecified symbol"""
        return self.create_symintnode(
            self.create_unspecified_symbol(
                value,
                source=source,
                dynamic_dim=dynamic_dim,
            ),
            hint=value,
            source=source,
        )

    def create_symboolnode(self, sym: "sympy.Expr"):
        """Create a SymBool object from a sympy boolean expression"""
        # This function is only being used in serialization, so we do not track it
        # for validation.
        return SymBool(SymNode(sym, self, bool, None))

    def _log_create_unbacked_symbol(self, prefix: str, symbol, vr: ValueRanges):
        is_debug = config.extended_debug_create_symbol is not None and str(symbol) in config.extended_debug_create_symbol.split(',')
        fsummary, maybe_user_loc, maybe_extra_debug = self._get_stack_summary(is_debug)
        log.info(
            "%s %s [%s, %s]%s (%s)%s",
            prefix, symbol, vr.lower, vr.upper, maybe_user_loc, format_frame(fsummary), maybe_extra_debug, stack_info=is_debug
        )

    @record_shapeenv_event()
    def create_unbacked_symfloat(self):
        """Create a symbolic float without a hint value
        """
        symbol: sympy.Symbol = sympy.Symbol(f"f{next(self.unbacked_symfloat_counter)}")
        self.counter["create_unbacked_symbol"] += 1
        self.var_to_stack[symbol] = CapturedTraceback.extract(skip=1)
        vr = self.var_to_range[symbol] = ValueRanges.unknown()

        # Create a new FX placeholder and Z3 variable for 'symbol'.
        fx_node = self._create_fx_placeholder_and_z3var(symbol, float)

        self._log_create_unbacked_symbol("create_unbacked_symfloat", symbol, vr)

        return SymFloat(SymNode(symbol, self, float, None, fx_node=fx_node))

    @record_shapeenv_event()
    def create_unbacked_symint(self):
        """Create a symbolic integer without a hint value
        """
        symbol: sympy.Symbol = sympy.Symbol(f"u{next(self.unbacked_symint_counter)}", integer=True)
        self.counter["create_unbacked_symbol"] += 1
        self.var_to_stack[symbol] = CapturedTraceback.extract(skip=1)
        vr = self.var_to_range[symbol] = self._default_unspecified_value_range()

        # Create a new FX placeholder and Z3 variable for 'symbol'.
        fx_node = self._create_fx_placeholder_and_z3var(symbol, int)

        self._log_create_unbacked_symbol("create_unbacked_symint", symbol, vr)

        return SymInt(SymNode(symbol, self, int, None, fx_node=fx_node))

    def is_unbacked_symint(self, symbol: sympy.Symbol) -> bool:
        """Check if a sympy symbol matches the naming convention for unbacked symbols
        """
        # NB: keep synced with free_unbacked_symbols
        return str(symbol).startswith("u")

    @record_shapeenv_event()
    def create_unbacked_symbool(self):
        """Create a symbolic boolean without a hint value
        """
        symbol: sympy.Symbol = sympy.Symbol(f"u{next(self.unbacked_symint_counter)}", integer=True)
        self.counter["create_unbacked_symbol"] += 1
        self.var_to_stack[symbol] = CapturedTraceback.extract(skip=1)
        vr = self.var_to_range[symbol] = ValueRanges(0, 1)

        # Create a new FX placeholder and Z3 variable for 'symbol'.
        fx_node = self._create_fx_placeholder_and_z3var(symbol, bool)

        self._log_create_unbacked_symbol("create_unbacked_symbool", symbol, vr)

        return SymBool(SymNode(sympy.Eq(symbol, 1), self, bool, None, fx_node=fx_node))

    @record_shapeenv_event()
    def create_unspecified_symbol(
        self,
        val: Union[int, SymInt],
        source: Source,
        dynamic_dim: DimDynamic = DimDynamic.DUCK,
        constraint_dim: DimConstraint = None,  # NB: includes None
    ) -> "sympy.Expr":
        """Create a symbol with an unspecified value

        Compared to standard symbols we do not assume the value is positive,
        nor do we specialze on zero or one values.
        """
        # 'positive' is None for unspecified symbols, since we can't
        # assume that it will be neither positive nor negative.

        # We don't want to specialize zero one val for unspecified symbol
        # so that we can always get a new symbol despite val.
        return self.create_symbol(
            val,
            source,
            dynamic_dim,
            constraint_dim,
            positive=None,
            do_not_specialize_zero_one=True,
            symbolic_context=None)

    @record_shapeenv_event()
    def create_symbol(
        self,
        val: int,
        source: Source,
        dynamic_dim: DimDynamic = DimDynamic.DUCK,
        constraint_dim: DimConstraint = None,  # NB: includes None
        positive: Optional[bool] = True,
        do_not_specialize_zero_one: bool = False,
        symbolic_context=None,
    ) -> "sympy.Expr":
        """Create a new symbol which is tracked by this ShapeEnv
        """
        # check if constraint_dim is actually static integer
        if isinstance(constraint_dim, StrictMinMaxConstraint) and constraint_dim.vr.lower == constraint_dim.vr.upper:
            dynamic_dim = DimDynamic.STATIC
            if constraint_dim.vr.lower != val:
                raise ConstraintViolationError(
                    f"Static shape constraint of {constraint_dim.vr.lower} does not match input size of {val}, "
                    f"for {source.name()}"
                )
            if symbolic_context:
                symbolic_context.dynamic_sizes[source.idx] = dynamic_dim
                symbolic_context.constraint_sizes[source.idx] = None
            constraint_dim = None

        # see note [Tensor Fakification and Symbol Caching]
        source_name = source.name()
        if (isinstance(symbolic_context, StatefulSymbolicContext)
                and id(self) not in symbolic_context.shape_env_to_source_to_symbol_cache):
            symbolic_context.shape_env_to_source_to_symbol_cache[id(self)] = {}

        if (isinstance(symbolic_context, StatefulSymbolicContext)
                and source_name
                and (source_name in symbolic_context.shape_env_to_source_to_symbol_cache[id(self)])):
            return symbolic_context.shape_env_to_source_to_symbol_cache[id(self)][source_name]

        if do_not_specialize_zero_one:
            specialize_zero_one = False
        else:
            specialize_zero_one = self.specialize_zero_one

        assert isinstance(source, Source), f"{type(source)} {source}"
        assert not (positive and val < 0), f"positive set for negative value: {val}"
        # It's always sound to allocate a symbol as DYNAMIC.  If the user
        # constrained the symbol, force the symbolic_context to DYNAMIC, because our
        # constraint code will do weird stuff if, e.g., it's duck shaped
        if constraint_dim is not None:
            dynamic_dim = DimDynamic.DYNAMIC

        if dynamic_dim is DimDynamic.STATIC:
            out = sympy.Integer(val)
            if isinstance(symbolic_context, StatefulSymbolicContext) and source_name:
                symbolic_context.shape_env_to_source_to_symbol_cache[id(self)][source_name] = out
            return out

        elif dynamic_dim is DimDynamic.DUCK:
            # duck_shape can be used to globally turn off duck shaping, even
            # if it was requested
            duck = self.duck_shape
        elif dynamic_dim is DimDynamic.DYNAMIC:
            duck = False
        else:
            raise AssertionError(f"unhandled dynamic_dim {dynamic_dim}")

        if val in (0, 1) and specialize_zero_one:
            r = self.val_to_var[val]
        elif not duck or val not in self.val_to_var:
            # If we're not duck shaping, we always create a new symbol
            # Even if we're duck shaping, if we haven't seen this particular
            # value before, we also create a new symbol
            sympy_expr = sympy.Symbol(f"s{len(self.var_to_val)}", positive=positive, integer=True)
            # We always associate vars to vals
            if isinstance(val, int):
                self.var_to_val[sympy_expr] = sympy.Integer(val)
            else:
                # Only used for jagged layout nested tensors
                self.var_to_val[sympy_expr] = SingletonInt(val.node.nested_int(), coeff=val.node.nested_int_coeff())

            # Do the appending later, because we always want to populate this
            self.var_to_sources[sympy_expr] = []
            # Create a Z3 variable for the new symbol.
            self._add_z3var(sympy_expr, int)

            if duck:
                # Make sure to reuse this symbol for subsequent duck shaping
                self.val_to_var[val] = sympy_expr

            if isinstance(val, int):
                if positive:
                    # Add assertions for the newly created symbols
                    self._add_assertion(sympy_expr > 1)

                    # Apply default range, which assumes not zero-one
                    self.var_to_range[sympy_expr] = self._default_value_range()
                else:
                    self.var_to_range[sympy_expr] = self._default_unspecified_value_range()

                # Small performance optimization: if we have a min-max constraint,
                # we can proactively narrow to that range
                if isinstance(constraint_dim, StrictMinMaxConstraint):
                    assert not duck
                    self.var_to_range[sympy_expr] &= constraint_dim.vr

                vr = self.var_to_range[sympy_expr]

                if val not in vr:
                    raise ConstraintViolationError(f"{val} not in range [{vr.lower}, {vr.upper}]")

                range_str = f"[{vr.lower}, {vr.upper}]"
            else:
                # Skip var_range logic for SingletonInt
                # Only used for jagged layout nested tensors
                range_str = ""

            r = sympy_expr

            is_debug = (
                config.extended_debug_create_symbol is not None and
                str(sympy_expr) in config.extended_debug_create_symbol.split(',')
            )
            maybe_more_info = ""
            if not is_debug:
                maybe_more_info = (
                    ", for more info run with "
                    f"TORCHDYNAMO_EXTENDED_DEBUG_CREATE_SYMBOL=\"{sympy_expr}\""
                )
            fsummary, maybe_user_loc, maybe_extra_debug = self._get_stack_summary(is_debug)
            self.log.info(
                "create_symbol %s = %s for %s %s%s (%s)%s%s",
                sympy_expr, val, source.name(), range_str,
                maybe_user_loc, format_frame(fsummary), maybe_more_info, maybe_extra_debug, stack_info=is_debug
            )

            self.counter["create_symbol"] += 1
        else:
            # This implements duck-shaping: input sizes that match are assigned
            # the same symint
            r = self.val_to_var[val]
            self.log.debug("create_symbol %s duck sized %s", r, source.name())

        if isinstance(r, sympy.Symbol):
            r_sources = self.var_to_sources[r]
            r_sources.append(source)
            if not source.is_ephemeral() and r_sources[0].is_ephemeral():
                # prefer non-ephemeral source first since it may be guarded on later
                r_sources[0], r_sources[-1] = r_sources[-1], r_sources[0]

            # This ensures we get zeros in symbol_guard_counts, which makes
            # some queries simpler (since we will accumulate mass on 0 this
            # way)
            self.symbol_guard_counter[r] = 0

        if isinstance(symbolic_context, StatefulSymbolicContext) and source_name:
            symbolic_context.shape_env_to_source_to_symbol_cache[id(self)][source_name] = r
        return r

    def add_var_to_val(self, expr: sympy.Symbol, val: int):
        """ Adds a new symbol to the symbolic environment. """
        assert expr not in self.var_to_val, f"{expr} already exists"
        self.var_to_val[expr] = sympy.Integer(val)

    def _debug_name(self, source):
        src_name = source.name()
        return self.source_name_to_debug_name.get(src_name, src_name)

    def _render_range_for_constraint_violation(self, source, c):
        if isinstance(c, StrictMinMaxConstraint):
            lower, upper = c.vr.lower, c.vr.upper
            default = self._default_value_range()
            if lower <= default.lower:
                lower = None
            if upper >= default.upper:
                upper = None
            c_render = f"{self._debug_name(source)} = {source.name()} in the specified range"
            if lower is not None and upper is not None:
                c_render += f" {lower} <= {self._debug_name(source)} <= {upper}"
            elif lower is None and upper is not None:
                c_render += f" {self._debug_name(source)} <= {upper}"
            elif lower is not None and upper is None:
                c_render += f" {lower} <= {self._debug_name(source)}"
            return c_render
        return c.render(source)

    def produce_guards(
        self,
        placeholders,
        sources,
        source_ref=lambda n: n.name(),
        *,
        input_contexts: Optional[DimList[SymbolicContext]] = None,
        # Encodes user-specified input shape equations of the form s = s' and s = fn(s').
        # (See docs on EqualityConstraint for details of the encoding.)
        equalities_inputs: Optional[EqualityConstraint] = None,
        _simplified=False,
        # Indicates if we should produce guards for known static values.
        ignore_static=True,
    ) -> List[str]:
        """
        Generates a list of guards strings which, when evaluated in a context that
        defines tensors for all the sources, returns True or False depending
        on if the guards in the list evaluated to True or not.  Primarily used by Dynamo,
        but this is also helpful for manual testing of guards (see
        evaluate_guards_for_args)

        For convenience in testing, a source is allowed to be a str,
        in which case we will assume it is a LocalSource

        simplified lets you omit duck sizing, equality and 0/1 guards.
        This is useful for testing when you don't care about the boilerplate
        guards, and it may be helpful for user output too (be careful though;
        some equality guards are nontrivial!  It would be nice to get simplified
        output to print them too).  It's private because it's not
        intended for normal use
        """
        self.log.info("produce_guards")

        # Check if we get to the same ShapeEnv state by replaying the recorded events.
        # This will create a new ShapeEnv instance, and call all recorded function
        # calls on this new instance. Finally, it will check whether this new instance
        # has equal state.
        #
        # It's important that we do it in the begining of this function, since it modifies
        # self.dim_constraints through its execution. Changes that happen in this method
        # aren't interesting, since this is the function call we wish to reproduce at the
        # end. If we wish to simply reproduce ShapeEnv instances even after this call,
        # this method should also be recorded.
        if self.check_recorded_events:
            shape_env = replay_shape_env_events(self.events)
            self.check_equal(shape_env)

        assert len(placeholders) == len(sources), f"len({placeholders}) != len({sources})"
        Tensorlike = (torch.Tensor, FakeTensorMeta)

        def _create_no_constraints_context(t):
            return StatelessSymbolicContext(
                # Ignored; only the constraints part is relevant below.
                dynamic_sizes=[DimDynamic.DYNAMIC] * t.dim(),
                constraint_sizes=[None] * t.dim()
            )

        # Expand optional inputs, or verify invariants are upheld
        if input_contexts is None:
            input_contexts = [
                _create_no_constraints_context(t) if isinstance(t, Tensorlike)
                else None for t in placeholders
            ]
        else:
            assert len(input_contexts) == len(placeholders)
            for i, (t, context) in enumerate(zip(placeholders, input_contexts)):
                if isinstance(t, Tensorlike):
                    if context is None:
                        input_contexts[i] = _create_no_constraints_context(t)
                else:
                    assert isinstance(t, (SymInt, int))
                    assert not isinstance(context, list)

        # It took a lot of sweat to figure out the algorithm here.  Let's
        # explain how it works.
        #
        # The ShapeEnv lifecycle looks something like this:
        #
        # - For each input, you either generate a fresh Sympy symbol (s0) to
        #   represent its value (a binding site), or you reuse some
        #   preexisting symbol or expression, skipping the symbol allocation
        #   (e.g., duck sizing to a preexisting symbol, or expressing a
        #   stride as a multiplication of a separate stride and size.)
        #   Naively, you might expect to bind a fresh Sympy symbol for
        #   every input, but this is fairly wasteful as most of these
        #   symbols immediately simplify away, and if you don't eagerly
        #   specialize, e.g., 0/1 symbols, you end up with very complicated
        #   expressions that are not optimizable in practice.
        #
        # - You perform some compute on these symbols, occasionally
        #   introducing guards on boolean expressions on these symbols.
        #   In particular, whenever we guard on equality (_maybe_guard_rel),
        #   we can simplify shapes; e.g., when s0 == s1 * 2, we can now
        #   replace all occurrences of s0 with s1 * 2.  Sometimes, a
        #   boolean expression evaluation doesn't introduce a guard, as
        #   the guard is already entailed by the simplifications we have
        #   applied.
        #
        # - In the end, you have a bunch of replacements (saying how to
        #   simplify shapes) and a bunch of guards (all the equality guards
        #   are trivial, because they're covered by the replacements).
        #
        # From the ShapeEnv, we must generate a Python expression that, when
        # evaluated on a set of inputs, tells us whether or not these boolean
        # expressions would have evaluated in the same way.  However,
        # we cannot easily compute this, as we elide recording boolean
        # expressions when we think they are vacuously true.  Thus, we seek
        # an approximation: we must generate an expression, if true, would have
        # produced an "equivalent" ShapeEnv, which would answer guard
        # expressions in the same way.
        #
        # Our notion of equivalence is a bit subtle.  For example, consider
        # the ShapeEnv created from an input of size (5, 4) versus (4, 4)
        # (no other guards.)  Duck sizing would generate (s0, s1) in the first
        # case but (s0, s0) in the second.  We do NOT assume that size
        # variables are disjoint; so in fact a graph that assumes the input
        # could be (s0, s1) subsumes (s0, s0) (setting s0 == s1), but not
        # vice versa.  However, consider an analogous case (1,) versus (2,).
        # Duck sizing generates (1,) and (s0,); the (s0,) graph does NOT
        # subsume the (1,) graph because we assume that any size variables
        # is NOT 0/1 (and make simplifications according to this; e.g., if
        # we queried s0 == 0, we would immediately return False without
        # returning a guard.)
        #
        # So, it is perhaps easier to flip things on their head: the guard
        # expressions we generate here say what simplifications are valid,
        # and what are not.  Below, we explain each of the guard expressions
        # we generate

        # TODO: Make this more efficient by binding all the size/stride/offsets
        # to locals before performing tests on them.

        from torch._dynamo.source import TensorPropertySource, TensorProperty, NegateSource

        # Actual codegen must be delayed as we don't necessarily know what
        # the symbol mapping is
        input_guards = []

        symbol_to_source = collections.defaultdict(list)
        symbol_to_constraints = collections.defaultdict(set)
        constraint_violations : List[Tuple[bool, Callable[[], str]]] = []

        def record_constraint_violation(warn_only, debug_name, msg, hint=None):
            constraint_violations.append(
                (warn_only, debug_name, lambda: f"{msg}{hint()}" if hint else msg)
            )

        def is_dim(src):
            return isinstance(src, TensorPropertySource) and src.prop is TensorProperty.SIZE

        if equalities_inputs:
            source_index = {}
            for i, src in enumerate(sources):
                source_index[src.name()] = i

            def get_expression(tensor_dim_src):
                fake = placeholders[source_index[tensor_dim_src.base.name()]]
                symint = fake.shape[tensor_dim_src.idx]
                if isinstance(symint, torch.SymInt):
                    return symint.node.expr
                else:
                    assert type(symint) is int, f"Expected int, got {type(symint)}"
                    return symint

            for src1, src2 in equalities_inputs.source_pairs:
                expr1, expr2 = get_expression(src1), get_expression(src2)
                # Check whether given input shape values satisfy a specified equation s = s'.
                # - Raise when the equation was violated by the given input shape values.
                # - Otherwise issue a guard to constrain them.
                concrete_val = self.evaluate_expr(sympy.Eq(expr1, expr2))
                if not concrete_val:
                    raise ConstraintViolationError(
                        f"{src1.name()} = {expr1.subs(self.var_to_val)}"
                        " is not equal to "
                        f"{src2.name()} = {expr2.subs(self.var_to_val)}"
                    )

            for src, root, fn in equalities_inputs.derived_equalities:
                expr1 = get_expression(src)
                # recall that root is either a phantom symbol or an input source
                expr2, debug_name = (
                    (root, self.var_to_sources[root][0].name()) if isinstance(root, sympy.Symbol)
                    else (get_expression(root), self._debug_name(root))
                )
                expr2_ = fn(expr2)
                # Check whether given input shape values satisfy a specified equation s = fn(s').
                # - Raise when the equation was violated by the given input shape values.
                # - Otherwise issue a guard to constrain them.
                concrete_val = self.evaluate_expr(sympy.Eq(expr1, expr2_))
                if not concrete_val:
                    raise ConstraintViolationError(
                        f"Expected input {src.name()} to be equal to "
                        f"{fn(sympy.Symbol(debug_name))}, "
                        f"where {debug_name} = {expr2.subs(self.var_to_val)}, "
                        f"but got {expr1.subs(self.var_to_val)}"
                    )

            for phantom_symbol in equalities_inputs.phantom_symbols:
                # we created additional phantom symbols that are not input shape dimensions
                symbol_to_source[phantom_symbol].extend(self.var_to_sources[phantom_symbol])

        # How do we know what the value of s0 is?  Fresh variables can only be
        # bound by inputs, so there MUST be some other input which binds the
        # variable.  If there is no such input, this is an error in our
        # system.  We record where all symbols come from, to help you diagnose
        # why those symbols didn't occur.
        #
        # In fact, generally speaking it is only possible for the "outermost"
        # user of a ShapeEnv to evaluate the guards, because some inputs may
        # not be available to inner levels.  For example, Dynamo can guard on
        # tensors that never actually become graph arguments (they are
        # pruned).  In this case, only Dynamo knows about these arguments.
        def track_symint(source, val, constraint=None):
            log.debug("track_symint %s %s %s", LazyString(source.name), val, constraint)
            assert not isinstance(val, SymInt) or is_symbolic(val)

            if isinstance(val, SymInt) and val.node.maybe_as_int() is not None:
                val = val.node.maybe_as_int()

            if isinstance(val, SymInt):
                s = val.node.expr
                if isinstance(s, sympy.Symbol):
                    symbol_to_source[s].append(source)
                    if constraint is not None:
                        symbol_to_constraints[s].add(constraint)
                elif isinstance(-s, sympy.Symbol):
                    symbol_to_source[-s].append(NegateSource(source))
                else:
                    constraint_violated = False
                    if isinstance(constraint, StrictMinMaxConstraint):
                        # try inferring the ranges of the expr s
                        sym_vrs = {x: self.var_to_range.get(x, None) for x in s.free_symbols}
<<<<<<< HEAD
                        if all(vr is not None for vr in sym_vrs.values()):
                            expr_vr = bound_sympy(s, sym_vrs)
                            if expr_vr != constraint.vr:
                                # the expr and constrain ranges don't match
                                constraint_violated = True
                        else:
=======
                        if any(vr is None for vr in sym_vrs.values()):
>>>>>>> eb5381da
                            # some of the free symbols in s don't have ranges
                            constraint_violated = True
                    elif isinstance(constraint, RelaxedUnspecConstraint):
                        if s.is_number:
                            i = int(s)
                            # Don't complain about 0/1 specialization, we
                            # expect to have to compile in this case anyway
                            if i not in (0, 1):
                                constraint_violated = True
                    if constraint_violated:
                        def hint(s):
                            sexpr = ShapeGuardPrinter(symbol_to_source, source_ref, self.var_to_sources).doprint(s)
                            return f"{sexpr}."

                        var_with_range = self._render_range_for_constraint_violation(source, constraint)
                        msg = (
                            f"Not all values of {var_with_range} are valid because "
                            f"{self._debug_name(source)} was inferred to be equal to "
                        )
                        record_constraint_violation(
                            constraint.warn_only,
                            self._debug_name(source),
                            msg,
                            hint=functools.partial(hint, s),
                        )

                input_guards.append((source, s))
            else:
                s = sympy.Integer(val)
                input_guards.append((source, s))
                constraint_violated = False
                if isinstance(constraint, StrictMinMaxConstraint):
                    if not (s == constraint.vr.lower == constraint.vr.upper):  # allow static constraints
                        constraint_violated = True
                elif isinstance(constraint, RelaxedUnspecConstraint):
                    # Don't complain about 0/1 specialization, we
                    # expect to have to compile in this case anyway
                    if val not in (0, 1):
                        constraint_violated = True
                if constraint_violated:
                    var_with_range = self._render_range_for_constraint_violation(source, constraint)
                    msg = (
                        f"Not all values of {var_with_range} are valid because "
                        f"{self._debug_name(source)} was inferred to be a constant ({val})."
                    )
                    record_constraint_violation(constraint.warn_only, self._debug_name(source), msg)

        for t, source, context in zip(placeholders, sources, input_contexts):
            if isinstance(source, str):
                from torch._dynamo.source import LocalSource
                source = LocalSource(source)
            assert isinstance(source, Source)
            if t is None:
                continue
            if isinstance(t, (SymInt, int)):
                track_symint(source, t)
                continue
            assert isinstance(t, Tensorlike)
            if is_traceable_wrapper_subclass(t):
                from torch._dynamo.source import AttrSource

                assert isinstance(context, SubclassSymbolicContext)

                # For subclasses, we need to track symints on BOTH the outer
                # and inner tensors.
                sources_tensors_constraints = [
                    (source, t, context.constraint_sizes)
                ]
                attrs, _ = t.__tensor_flatten__()
                for attr in attrs:
                    inner_t = getattr(t, attr)
                    inner_context = context.inner_contexts[attr]
                    sources_tensors_constraints.append((
                        AttrSource(source, attr),
                        inner_t,
                        inner_context.constraint_sizes
                    ))
            else:
                sources_tensors_constraints = [(source, t, context.constraint_sizes)]

            for src, curr_t, constraint in sources_tensors_constraints:
                if is_sparse_any(curr_t):
                    for i, ss in enumerate(curr_t.size()):
                        property_source = TensorPropertySource(src, TensorProperty.SIZE, i)
                        track_symint(property_source, ss, constraint[i])
                else:
                    for i, ss in enumerate(curr_t.size()):
                        property_source = TensorPropertySource(src, TensorProperty.SIZE, i)
                        track_symint(property_source, ss, constraint[i])
                    for i, ss in enumerate(curr_t.stride()):
                        track_symint(TensorPropertySource(src, TensorProperty.STRIDE, i), ss)
                    track_symint(TensorPropertySource(src, TensorProperty.STORAGE_OFFSET), curr_t.storage_offset())

        # 1. Every input must equal the final simplified symbolic expression
        #    stored on the placeholder.  Given a placeholder (s0*2, s1),
        #    if we have an input (2, 3), we must show s0*2 == 2 and s1 == 3.
        #    This does a lot of work: it covers duck sizing and equality guards.
        exprs = []
        self.dim_constraints = DimConstraints(
            symbol_to_source,
            self.var_to_val,
            set(symbol_to_constraints.keys()),
            self.source_name_to_debug_name,
        )

        if not _simplified:
            for source, expr in input_guards:
                if self._translation_validation_enabled:
                    # Ignore sources that were not turned into SymInts.
                    srcname = source.name()
                    if srcname in self.source_to_symbol:
                        self._add_target_expr(sympy.Eq(self.source_to_symbol[srcname], expr))

                # Small optimization
                if (
                    isinstance(expr, sympy.Symbol) and
                    symbol_to_source.get(expr) and
                    source == symbol_to_source[expr][0]
                ):
                    continue

                # This logic excludes static values found on tensors from guarding, because
                # dynamo's check_tensor_fn does that (see guards.cpp).
                # However, for non tensor sources, we still need to guard here.
                if ignore_static and isinstance(source, TensorPropertySource):
                    if expr.is_number:
                        self.log.debug("Skipping guard %s", f"{source_ref(source)} == {expr}")
                        continue

                if is_dim(source):
                    self.dim_constraints.add_equality(source, expr)

                sexpr = ShapeGuardPrinter(symbol_to_source, source_ref, self.var_to_sources).doprint(expr)
                exprs.append(f"{source_ref(source)} == {sexpr}")
                if (
                    isinstance(source, TensorPropertySource)
                    and source.prop is TensorProperty.SIZE
                    and equalities_inputs
                    and len(expr.free_symbols) == 1
                ):
                    symbol = next(iter(expr.free_symbols))
                    if (
                        isinstance(expr, sympy.Symbol) and
                        expr in symbol_to_constraints and
                        not equalities_inputs.is_equal(source, symbol_to_source[expr][0])
                    ):
                        msg = (
                            f"The values of {self._debug_name(source)} = {source.name()} and "
                            f"{self._debug_name(symbol_to_source[expr][0])} = {symbol_to_source[expr][0].name()} "
                            "must always be equal."
                        )
                        record_constraint_violation(equalities_inputs.warn_only, self._debug_name(source), msg)

                    if (
                        not isinstance(expr, sympy.Symbol) and
                        symbol in symbol_to_constraints and
                        not equalities_inputs.is_derived(source, symbol_to_source[symbol][0], lambda x: expr.subs(symbol, x))
                    ):
                        src = symbol_to_source[symbol][0]
                        msg = (
                            f"The values of {self._debug_name(source)} = {source.name()} must always be related to "
                            f"the values of {self._debug_name(src)} = {src.name()} by "
                            f"{self._debug_name(source)} = {expr.subs(symbol, sympy.sympify(self._debug_name(src)))}."
                        )
                        record_constraint_violation(equalities_inputs.warn_only, self._debug_name(source), msg)

                # NB: Not necessary to report constraint violations here:
                # constraints are guaranteed to be on symbols (we've already
                # caught constants and non-atomic expressions), so we only
                # have relational constraints, but we don't support those
                # at the moment

        # 2. Every guard must evaluate to True (but remember many guards
        #    like s0 == s1*2 because trivial due to simplification)
        issued = set()

        def issue_guard(guard: ShapeGuard) -> None:
            expr = self.simplify(guard.expr)

            # Avoid re-issueing the same guard.
            if expr in issued:
                return

            issued.add(expr)

            try:
                is_trivial = False
                if any(is_dim(source) for s in expr.free_symbols for source in symbol_to_source[s]):
                    is_trivial = self.dim_constraints.add(expr)
                guard_expr = ShapeGuardPrinter(symbol_to_source, source_ref, self.var_to_sources).doprint(expr)
                exprs.append(guard_expr)
                self._add_target_expr(expr)
                # A non-relational constraint on a single sizevar can violate
                # a constraint
                if not is_trivial and len(expr.free_symbols) == 1:
                    symbol = next(iter(expr.free_symbols))
                    source = symbol_to_source[symbol][0]
                    constraints = symbol_to_constraints[symbol]
                    for c in constraints:
                        if isinstance(c, StrictMinMaxConstraint):
                            var_with_range = self._render_range_for_constraint_violation(source, c)
                            msg = (
                                f"Not all values of {var_with_range} "
                                f"satisfy the generated guard {guard_expr}."
                            )
                            record_constraint_violation(c.warn_only, self._debug_name(source), msg)
                        elif isinstance(c, RelaxedUnspecConstraint):
                            # This is fine, we allow guards here as long as it
                            # didn't constrain it to one value  (we don't
                            # actually know this; this depends on our
                            # ValueRanges reasoning capability)
                            pass
                        else:
                            raise AssertionError(f"unrecognized constraint {c}")
            except Exception:
                self.log.warning("Failing guard allocated at: \n%s", ''.join(guard.stack.format()))
                raise

        # First, issue all the non-trivial guards.
        for guard in self.guards:
            if self._maybe_evaluate_static(guard.expr) is not None:
                continue
            issue_guard(guard)

        # 3. Every symbol must be within its value range (this handles 0/1
        # specialization too).
        for symbol, sources in symbol_to_source.items():
            r = self.var_to_range.get(symbol)
            if r is None:
                if symbol not in self.var_to_range:
                    continue
                r = self.var_to_range[symbol]

            assert sources
            assert symbol.is_integer
            bounds = []
            if r.lower != -sympy.oo:
                if any(is_dim(source) for source in sources):
                    self.dim_constraints.add(sympy.Ge(symbol, r.lower))
                # Only print lower bound in simplified mode if it is not the
                # default
                if not _simplified or r.lower != self._default_value_range().lower:
                    bounds.append(str(r.lower))
            bounds.append(source_ref(sources[0]))
            # NB: This looks like an off-by-one error but it's not: the
            # upper bound may be sys.maxsize - 1 because we intentionally
            # exclude sys.maxsize from our bounds to deal with direct
            # == INT_MAX guards, but it's still dumb to actually test it.
            # Note that you can be off by a pretty large constant and it
            # won't matter because sizes in practice will be no where near
            # the 64-bit limit.
            if r.upper != sympy.oo and r.upper < sys.maxsize - 1:
                if any(is_dim(source) for source in sources):
                    self.dim_constraints.add(sympy.Le(symbol, r.upper))
                # nontrivial upper bound is always interesting
                bounds.append(str(r.upper))
            if len(bounds) > 1:
                exprs.append(" <= ".join(bounds))

                # Check constraints
                constraints = symbol_to_constraints[symbol]
                for c in constraints:
                    if isinstance(c, StrictMinMaxConstraint):
                        # NB: By default, we have a restrictive range
                        # 2 <= s0 <= sys.maxsize - 1.  But export users generally
                        # expect to be able to specify nice ranges like [0, oo]
                        if not (c.vr & self._default_value_range()).issubset(r):
                            source = sources[0]

                            expr = sympy.And(sympy.Le(r.lower, symbol), sympy.Le(symbol, r.upper))
                            guard_expr = ShapeGuardPrinter(symbol_to_source, source_ref, self.var_to_sources).doprint(expr)
                            var_with_range = self._render_range_for_constraint_violation(source, c)
                            msg = (
                                f"Not all values of {var_with_range} satisfy the generated guard {guard_expr}"
                            )
                            record_constraint_violation(
                                c.warn_only,
                                self._debug_name(source),
                                msg,
                            )

        if constraint_violations:
            warn_msgs = []
            error_msgs = []
            debug_names = set()
            for warn_only, debug_name, msg in constraint_violations:
                if warn_only:
                    msg = f"  {len(warn_msgs) + 1}. {msg()}"
                    warn_msgs.append(msg)
                else:
                    msg = f"  - {msg()}"
                    error_msgs.append(msg)
                    debug_names.add(debug_name)
            if len(error_msgs) > 0:
                debug_names = ', '.join(debug_names)
                err = '\n'.join(error_msgs)
                raise ConstraintViolationError(
                    f"Constraints violated ({debug_names})! "
                    "For more information, run with TORCH_LOGS=\"+dynamic\".\n"
                    f"{err}"
                )
            elif len(warn_msgs) > 0:
                log.debug("%s Warning only constraints violated", len(warn_msgs))

        signpost_event(
            "dynamic",
            "produce_guards",
            {
                **self.co_fields,
                **self.counter,
                "num_guards": len(exprs),
                "free_symbols": sum(1 for v in symbol_to_source.values() if v),
                # The keys are meaningless from an aggregate perspective, so
                # don't include them.  Biggest first.
                "symbol_guard_counts": sorted(self.symbol_guard_counter.values(), reverse=True),
            },
        )

        if self._translation_validation_enabled:
            from torch.fx.experimental.validator import PopulateValidator

            # Add all deferred runtime assertions; these are not technically
            # handled by produce_guards but we need to put them in the target
            # set
            for ras in self.deferred_runtime_asserts.values():
                for ra in ras:
                    self._add_target_expr(ra.expr)

            # Add value range bound guards for all symbols with no trivial bounds.
            # Reason: '_maybe_evaluate_static' may eliminate guards based on the
            # refined value ranges.
            for sym, vr in self.var_to_range.items():
                if vr.lower != -sympy.oo:
                    self._add_target_expr(sympy.Le(vr.lower, sym))
                if vr.upper != sympy.oo:
                    self._add_target_expr(sympy.Le(sym, vr.upper))

            # Before validating, populate the input of the validator with the
            # built FX graph.
            with fx_traceback.preserve_node_meta():
                PopulateValidator(self.graph, self.validator).run()

        self._check_translation_validate()
        return exprs

    def produce_guards_expression(self, placeholders, ignore_static=True):
        """
        Expected to be used with evaluate_guards_expression(). Produces the guards
        for the given placeholders and returns a string expression to be evaluated
        by evaluate_guards_expression given concrete values for the placeholders.
        """
        from torch._dynamo.source import LocalSource
        arg_names = [f"t{i}" for i in range(len(placeholders))]
        guards = self.produce_guards(placeholders, [LocalSource(a) for a in arg_names], ignore_static=ignore_static)
        if guards:
            return " and ".join(guards)
        return None

    def evaluate_guards_expression(self, code, args):
        """
        Expected to be used with produce_guards_expression(). Evaluates an expression
        generated by produce_guards_expression for the given concrete args.
        """
        arg_names = [f"t{i}" for i in range(len(args))]
        return eval(code, SYMPY_INTERP, {"L": dict(zip(arg_names, args))})

    def evaluate_guards_for_args(self, placeholders, args, *, ignore_static=True):
        """Generate guards for a graph's placeholder values and evaluate the guards with args
        """
        code = self.produce_guards_expression(placeholders, ignore_static=ignore_static)
        if code:
            return self.evaluate_guards_expression(code, args)
        return True

    def bind_symbols(self, placeholders, args):
        """
        Given a paired list of placeholders (fake tensors with
        symbolic sizes) and concrete arguments (regular tensors
        with real sizes), returns a dictionary mapping each
        symbol to its real value.  So for example, if you
        have a placeholder with size (s0, s1), binding
        (2, 4) to it will give you {s0: 2, s1: 4}.  This is
        not guaranteed to bind ALL symbols in the ShapeEnv;
        we can't bind a symbol if it doesn't occur in any placeholder,
        and symbols that already have replacements won't get bindings.

        This is a little duplicative with evaluate_guards but
        it's different enough that it seemed cleanest to make
        another copy.  This assumes the guards are already checked,
        though if it's cheap we'll check for shenanigans
        """
        bindings: Dict[sympy.Symbol, int] = {}

        def bind_symint(arg, val):
            if isinstance(val, SymInt):
                s = val.node.expr

                if isinstance(s, sympy.Symbol):
                    if s in bindings:
                        assert bindings[s] == arg, f"{bindings[s]} != {arg}"
                    else:
                        bindings[s] = arg
                elif isinstance(-s, sympy.Symbol):
                    if -s in bindings:
                        assert bindings[-s] == -arg, f"{bindings[-s]} != {-arg}"
                    else:
                        bindings[-s] = -arg

        for t, arg in zip(placeholders, args):
            if t is None:
                continue
            if isinstance(t, SymInt):
                bind_symint(arg, t)
                continue
            assert isinstance(t, torch.Tensor)
            for i, s in enumerate(t.size()):
                bind_symint(arg.size(i), s)
            for i, s in enumerate(t.stride()):
                bind_symint(arg.stride(i), s)
            bind_symint(arg.storage_offset(), t.storage_offset())

        return bindings

    def get_nontrivial_guards(self):
        """Returns a list of guard expressions that aren't statically known (i.e. not trivial)"""
        return [self.simplify(guard.expr) for guard in self.guards if self._maybe_evaluate_static(guard.expr) is None]

    def format_guards(self, verbose=False):
        """Format this shape env's guard expressions with optional traceback info if verbose"""
        def format_tb(tb):
            if not verbose:
                return ""
            return f"\n   Guarded at:\n{''.join('   ' + l for l in tb.format())}"

        return '\n'.join(f" - {guard.expr}{format_tb(guard.stack)}" for guard in self.guards)

    def bound_sympy(self, expr: sympy.Expr, size_oblivious: bool = False) -> ValueRanges:
        """Given a sympy expression, computes a ValueRanges bound for what values it can be"""
        var_to_range = {x: self.var_to_range.get(x, None) for x in expr.free_symbols}
        if size_oblivious:
            # Clamp values of size-like variables
            for x in self.size_like & var_to_range.keys():
                if var_to_range[x] is not None:
                    # If this is failing because you have an invalid range
                    # where lower > upper, this means that you had a
                    # var_to_range for a size-like unbacked SymInt that was
                    # too aggressive; aka max < 2.  We should never do this;
                    # to fix, find where this assignment happened and update
                    # it to use _update_var_to_range.  Note that this can also
                    # happen if we find out a variable is size-like very late;
                    # in that case, hitting the assert here is not great, but
                    # the best fix is for the user to torch._check_is_size as
                    # early as possible.
                    var_to_range[x] &= ValueRanges(2, sympy.oo)
        return bound_sympy(expr, var_to_range)

    @_lru_cache
    def _maybe_evaluate_static(
        self, expr: "sympy.Expr", *, unbacked_only: bool = False, compute_hint: bool = False,
        expect_rational=True, size_oblivious: bool = False
    ) -> "Optional[sympy.Expr]":
        """
        Tries to evaluate expr without introducing guards

        If unbacked_only == True, then we only do substitutions on
        unbacked SymInts (leaving regular hinted integers alone).  This could
        result in an expression that still contains backed SymInts, which you
        could then potentially guard on.

        Use compute_hint == True if you are trying to compute a non-binding
        hint for the particular hint values of backed SymInts, e.g., if
        s0 happens to be 3 this run, compute_hint will subsitute s0 with 3.
        """
        expr = self.simplify(expr)

        if compute_hint:
            expr = expr.xreplace(self.var_to_val)

        expr = canonicalize_bool_expr(expr)

        symbols = list(expr.free_symbols)

        # Apply known runtime asserts
        for s in symbols:
            # Unbacked symints only
            if s in self.var_to_val:
                continue

            subst = {}

            def add_expr(expr):
                # Expr and negation
                subst[canonicalize_bool_expr(expr)] = sympy.true
                subst[canonicalize_bool_expr(sympy.Not(expr))] = sympy.false
                if isinstance(expr, sympy.Rel):
                    # multiplying by -1 changes the direction of the inequality
                    dual = type(expr)(-expr.rhs, -expr.lhs)
                    subst[canonicalize_bool_expr(dual)] = sympy.true
                    subst[canonicalize_bool_expr(sympy.Not(dual))] = sympy.false

            for e in itertools.chain(self.guards, self.deferred_runtime_asserts.get(s, ())):
<<<<<<< HEAD
                e = e.expr
=======
                # We need to make sure we apply replacements that were
                # previously impeded by resolve_unbacked=False
                e = self.simplify(e.expr)
>>>>>>> eb5381da
                if compute_hint:
                    e = canonicalize_bool_expr(e.xreplace(self.var_to_val))
                add_expr(e)
                # Other relational expressions this expression implies
                if isinstance(e, sympy.Eq):
                    add_expr(sympy.Le(e.lhs, e.rhs))
                    add_expr(sympy.Ge(e.lhs, e.rhs))
                elif isinstance(e, sympy.Lt):
                    add_expr(sympy.Le(e.lhs, e.rhs))
                    add_expr(sympy.Ne(e.lhs, e.rhs))

            # NB: this helps us deal with And/Or connectives
            expr = expr.subs(subst)

        # Simplify making use of value range lower bound
        new_shape_env = {}
        new_range_env = {}
        for idx, k in enumerate(symbols):
            if isinstance(self.var_to_val.get(k, None), SingletonInt):
                # Skip var_to_range logic for SingletonInt which is only used
                # for jagged layout NestedTensors today
                continue
            vr = self.var_to_range[k]
            if size_oblivious and k in self.size_like:
                lower = max(2, vr.lower)
            else:
                lower = vr.lower
            # Don't do anything if we don't have a nontrivial lower bound
            # Also don't do anything if we asked only to simplify unbacked
            # SymInt
            if (
                lower < (-sys.maxsize - 1) // 2 or
                (unbacked_only and k in self.var_to_val)
            ):
                new_range_env[k] = vr
                continue
            # Positive means >= 1
            # Positive - 1 means >= 0
            # Positive + lower - 1 means >= lower
            # The new symbol 's' is "too low", so when we substitute it in
            # we have to increase it by offset (and conversely, the new
            # variables have to have their value range bounds adjusted as
            # well)
            s = sympy.Symbol(f"shape_{idx}", positive=True, integer=True)
            offset = lower - 1
            new_shape_env[k] = s + offset
            new_range_env[s] = SymPyValueRangeAnalysis.add(vr, -offset)

        def replace(expr, repl):
            return expr.xreplace(repl)

        try:
            new_expr = replace(expr, new_shape_env)
        except RecursionError:
            log.warning("RecursionError in sympy.xreplace(%s, %s)", expr, new_shape_env)
            self.counter["sympy_recursion_error"] += 1
            return None

        floor_div_replace = {}
        for atom in new_expr.atoms(FloorDiv):
            floor_div_replace[atom] = sympy.floor(atom.args[0] / atom.args[1])
        new_expr = safe_expand(new_expr.xreplace(floor_div_replace))
        # TODO: when unbacked_only, can sometimes early return even when there
        # are still free symbols
        if new_expr.is_number:
            return new_expr

        # Check if the range can solve it statically
        out = bound_sympy(new_expr, new_range_env)
        if expect_rational:
            _assert_bound_is_rational(new_expr, out)
            if out.is_singleton():
                return out.lower

        return new_expr if unbacked_only else None

    @_lru_cache
    def replace(self, expr: "sympy.Expr", *, resolve_unbacked=True) -> "sympy.Expr":
        """Apply symbol replacements to any symbols in the given expression
        """
        # When resolve_unbacked is False, do not put unbacked SymInts in the
        # replacement dict because we want to keep them preserved
        replacements = {
            s: self._find(cast(sympy.Symbol, s))
            for s in expr.free_symbols
            if resolve_unbacked or
            not self.is_unbacked_symint(s) or
            s in self.eliminated_unbacked
        }
        # NB: do NOT apply unbacked replacements here yet
        return safe_expand(expr.xreplace(replacements))

    @_lru_cache
    def _update_divisible(self):
        new_divisible = set()
        for k in self.divisible:
            res = self.replace(k)
            if not res.is_number:
                new_divisible.add(k)

        self.divisible = new_divisible
        self._update_version_counter()

    @_lru_cache
    def simplify(self, expr: "sympy.Expr", resolve_unbacked=True) -> "sympy.Expr":
        """Use known constraints and replacements to simplify the given expr
        """
        expr = self.replace(expr, resolve_unbacked=resolve_unbacked)
        # TODO it would seem that this pass is not necessary given the
        # below replacement of // with /, but for nested FloorDivs
        # the non-recursive replacement doesn't work, and
        # recursive makes it hard to look up divisibility,
        # because existing divisibility info has FloorDiv in it, not /
        # for now just do a separate pass to catch common nested case
        if expr.has(FloorDiv):
            self._update_divisible()
            div_replacements = {}
            for atom in expr.atoms(FloorDiv):
                base, divisor = atom.args
                if isinstance(divisor, FloorDiv):
                    base1, divisor1 = divisor.args
                    if self.replace(Mod(base, divisor)) in self.divisible and \
                            base == base1 and self.replace(Mod(base1, divisor1)) in self.divisible:
                        div_replacements[atom] = divisor1
            expr = expr.xreplace(div_replacements)
            expr = safe_expand(expr)
        if expr.has(FloorDiv):
            div_replacements = {}
            pows = expr.atoms(sympy.Pow)
            rationals = expr.atoms(sympy.Rational).difference(expr.atoms(sympy.Integer))
            for fd in expr.atoms(FloorDiv):
                base, divisor = fd.args
                if self.replace(Mod(base, divisor)) in self.divisible:
                    div_replacements[fd] = base / divisor
            new_expr = expr.xreplace(div_replacements)
            new_expr = safe_expand(new_expr)
            new_pows = new_expr.atoms(sympy.Pow)
            new_rationals = new_expr.atoms(sympy.Rational).difference(new_expr.atoms(sympy.Integer))
            # divisions simplified away
            if new_pows.issubset(pows) and new_rationals.issubset(rationals):
                expr = new_expr
        return expr

    @lru_cache(256)
    def size_hint(self, expr: "sympy.Expr", *, allow_none=False):
        """
        Gets a size hint for a given expression from the underlying shapes we had.
        Does not introduce a guard, so only use this when you can guarantee that
        your code is still valid for arbitrary shapes (such as optimization decisions)
        """
        result_expr = safe_expand(expr).xreplace(self.var_to_val)
        if not result_expr.is_number:

            from torch.utils._sympy.singleton_int import SingletonInt

            if isinstance(result_expr, SingletonInt):
                return None
            r = self._maybe_evaluate_static(result_expr, compute_hint=True)
            if r is not None:
                return r
            if allow_none:
                return None
            raise self._make_data_dependent_error(result_expr, expr)
        return result_expr

    # NB: keep in sync with size_hint
    @lru_cache(256)
    def has_hint(self, expr: "sympy.Expr"):
        result_expr = safe_expand(expr).xreplace(self.var_to_val)
        return result_expr.is_number or self._maybe_evaluate_static(result_expr) is not None

    def _make_data_dependent_error(self, expr, unhinted_expr, *, size_oblivious_result: Optional[bool] = None):
        # TODO: in a Dynamo context, having user code, and having the
        # name of the local, will be much better
        size_like_symbols = []
        for s in expr.free_symbols:
            stacktrace = ''.join(self.var_to_stack[s].format())
            self.log.debug("Data dependent variable '%s' allocated at:\n%s", s, stacktrace)
            if s in self.size_like:
                size_like_symbols.append(s)
        size_oblivious_result_msg = ""
        if size_oblivious_result is not None:
            size_oblivious_result_msg = (
                f"ATTENTION: guard_size_oblivious would fix the error, evaluating expression to {size_oblivious_result}.\n"
                "Maybe you need to add guard_size_oblivious to framework code, see doc below for more guidance.\n\n"
            )
        fsummary, maybe_user_loc, maybe_extra_debug = self._get_stack_summary(True)
        return GuardOnDataDependentSymNode(
            f"Could not guard on data-dependent expression {expr} (unhinted: {unhinted_expr}).  "
            f"(Size-like symbols: {', '.join(map(str, size_like_symbols)) or 'none'})\n\n"
            f"{size_oblivious_result_msg}"
            "Potential framework code culprit (scroll up for full backtrace):\n"
            f"{''.join(traceback.StackSummary.from_list([fsummary]).format())}\n"
            "For more information, run with TORCH_LOGS=\"dynamic\"\n"
            "For extended logs when we create symbols, also add "
            f"TORCHDYNAMO_EXTENDED_DEBUG_CREATE_SYMBOL=\"{','.join(map(str, expr.free_symbols))}\"\n"
            "If you suspect the guard was triggered from C++, add TORCHDYNAMO_EXTENDED_DEBUG_CPP=1\n"
            "For more debugging help, see "
            "https://docs.google.com/document/d/1HSuTTVvYH1pTew89Rtpeu84Ht3nQEFTYhAX3Ypa_xJs/edit?usp=sharing\n" +
            maybe_extra_debug
            # TODO: Help text about how to use our runtime tests to fix this
            # problem
        )

    def _update_var_to_range(self, symbol, vr):
        lower, upper = vr.lower, vr.upper

        # If we have a size-like unbacked SymInt, refuse to refine the range to be
        # less than two.  This is because when we intersect this range
        # with [2, inf] for size oblivious tests, the range would be
        # unsatisfiable.  In other words, once you have a size-like
        # unbacked SymInt, we can never learn that it is exactly zero or one,
        # because we would now give inconsistent results for all size
        # oblivous tests!
        if upper < 2 and symbol in self.size_like:
            upper = 2

        # Updates the range and the guards corresponding to each bound of the symbol.
        if symbol not in self.var_to_range:
            self.var_to_range[symbol] = ValueRanges(lower, upper)
        else:
            self.var_to_range[symbol] &= ValueRanges(lower, upper)

    def _set_replacement(self, a: "sympy.Symbol", tgt: "sympy.Expr", msg: str) -> None:
        """
        Adds or updates a replacement for a symbol.
        Use this instead of `self.replacements[a] = tgt`.
        """

        # Precondition: a == tgt
        assert isinstance(a, sympy.Symbol)

        # Handles nested tensor symbolic variables which don't have
        # var_to_range bounds
        tgt_bound = None
        if a in self.var_to_range:
            src_bound = self.var_to_range[a]

            # If you have x in [2, maxint], then 2*x in [4, 2*maxint].
            # But we don't really care that the max bound says we can
            # go beyond the maximum integer size, because we aren't
            # using bigints anyway.  Arguably, ValueRanges should know
            # to do this truncation automaticaly (to avoid doing
            # bigint compute in range analysis), but right now it doesn't
            # so we need to get rid of some unnecessary precision.
            int_range = ValueRanges(-sys.maxsize - 1, sys.maxsize - 1)

            def issubset(x, y):
                return (x & int_range).issubset(y & int_range)

            # First, refine the value range of a based on the computed value range
            # of tgt.  This is always OK to do, even if we decide not to do the
            # substitution in the end.  This might be a no-op, if a already has
            # a tighter bound
            tgt_bound = self.bound_sympy(tgt)
            self._update_var_to_range(a, tgt_bound)

            # Next, check if we can update the range of free symbols in tgt
            # based on the range in a. But only do it if:
            #  - the source bound non-trivially improves over what we get out of
            #    the existing bounds.
            #  - the replacement is univariate and we can invert the tgt expression
            if not issubset(tgt_bound, src_bound) and len(tgt.free_symbols) == 1:
                b = next(iter(tgt.free_symbols))
                # Try to invert the equality
                r = try_solve(sympy.Eq(a, tgt), b, floordiv_inequality=False)
                if r is not None:
                    b_bound = self.bound_sympy(r[1])
                    self._update_var_to_range(b, b_bound)
                    tgt_bound = self.bound_sympy(tgt)
                    assert issubset(tgt_bound, src_bound)

            # TODO: Should we propagate size-like-ness?
            #
            # Pros: if u0 is size-like, intuitively u0 == u1 should cause u1
            # to become size-like.
            #
            # Cons: if u0 is size-like, what about u0 - 1 == u1?  You CAN'T
            # propagate in this case, because what if u0 == 0, then u1 is negative
            # and clearly isn't a size.  So, at minimum, any f(x) whose value
            # range isn't [0, inf] given x in [0, inf] cannot propagate
            # size-like-ness.  But there are many situations where you could
            # imagine u1 is going to be size-like and actually you just didn't
            # have a refined enough value range on u0.  Since even innocuous
            # looking arithmetic operations can destroy size-like-ness, it's
            # best to not propagate it at all and force the user to annotate it
            # as necessary.
            #
            # Compromise: we preserve size-like-ness only for exact equality
            # and nothing else.
            if a in self.size_like and isinstance(tgt, sympy.Symbol):
                self.size_like.add(tgt)
            elif isinstance(tgt, sympy.Symbol) and tgt in self.size_like:
                self.size_like.add(a)

            # Now, decide if we will do the substitution.
            #
            #  - If the source has a non-trivial range, only substitute if
            #    we preserve this range.  Note that we may have propagated
            #    the src_range to free variables in tgt when tgt is univariate
            #    and we could find an inverse, which helps us achieve this.
            #    This ensures we never "forget" about user defined ranges,
            #    even if they end up being defined on composite formulas
            #    like s0 + s1.
            #
            #  - If the variable is unbacked, only substitute if the substitution
            #    would preserve the bounds also under size-like-ness conditions.

            if not issubset(tgt_bound, src_bound):
                self.log.debug("skipped set_replacement %s = %s (%s) [%s not subset of %s]", a, tgt, msg, tgt_bound, src_bound)
                return
            elif a in self.size_like:
                tgt_bound_so = self.bound_sympy(tgt, size_oblivious=True)
                # This is morally equivalent to self.bound_sympy(a, size_oblivious=True)
                # but handles substitutions like u0 == 0
                src_bound_so = self.var_to_range[a]
                if src_bound_so.upper >= 2:
                    src_bound_so &= ValueRanges(2, sympy.oo)
                if not issubset(tgt_bound_so, src_bound_so):
                    self.log.debug("skipped set_replacement %s = %s (%s) "
                                   "[%s not subset of %s (size-oblivious conditions)]", a, tgt, msg, tgt_bound_so, src_bound_so)
                    return

        if config.print_specializations and isinstance(tgt, (sympy.Integer, sympy.Float)):
            # specializing to a constant, which is likely unexpected

            # NOTE(avik): It is possible that we try logging the same specialization multiple times, e.g.,
            # when adding a to self.replacements, and again when simplifying an expression containing a.
            # Thus to avoid duplication, checking whether a is in self.replacements isn't enough; if it is,
            # it must not already map to `tgt`. Fortunately this check is cheap because `tgt` is a constant.
            if a not in self.replacements or tgt != self.replacements[a]:
                self.log.warning("Specializing %s to %s", self.var_to_sources[a][0].name(), tgt)
                self.log.debug("SPECIALIZATION", stack_info=True)
        log.info("set_replacement %s = %s (%s) %s", a, tgt, msg, tgt_bound)
        self.replacements[a] = tgt
        self._update_version_counter()

        # When specializing 'a == tgt', the equality should be also conveyed to
        # Z3, in case an expression uses 'a'.
        self._add_target_expr(sympy.Eq(a, tgt))

    def _add_divisible(self, expr: "sympy.Expr"):
        self.divisible.add(expr)
        self._update_version_counter()

    @_lru_cache
    @record_shapeenv_event()
    def _find(self, a: "sympy.Symbol") -> "sympy.Expr":
        """
        Implements a DSU-like algorithm to find the variable that represents a
        Also handles transitive non-identity replacements.

        a: b + c
        c: d
        """
        if a not in self.replacements:
            return a
        res = self.replacements[a]
        cur_replace = {s: self._find(s) for s in res.free_symbols}
        self._set_replacement(a, self.replacements[a].xreplace(cur_replace), "find")
        return self.replacements[a]

    @lru_cache(256)
    def _maybe_guard_rel(self, expr: "sympy.Rel") -> None:
        """
        The relational guard is guarded to be true.  Use this information to
        simplify shapes (i.e. a == b or a % 5 == 0)
        """
        assert isinstance(expr, sympy.Rel)

        # A good example of what goes wrong if you don't do this is
        # python test/functorch/test_aotdispatch.py -k
        # test_aot_autograd_symbolic_module_exhaustive_nn_LazyConv3d_cpu_float32
        if isinstance(expr, sympy.Ne):
            return

        free = list(expr.free_symbols)

        assert len(free) > 0, f"The expression should not be static by this point: {expr}"
        # In case of really gnarly expression, we don't blow up
        if len(free) > 5:
            return

        # Prioritize unbacked symints for solving by ordering them last.
        # Prefer to simplify out lexicographically higher symbols (i.e. simplify out s4 over s3).
        #   (NB: this unfortunately isn't strictly equivalent to simplifying out newer symbols)
        # Prefer to simplify out symbols with ephemeral sources.
        def _smart_symbol_sort(x):
            has_only_ephemeral_sources = (
                x in self.var_to_sources and all(s.is_ephemeral() for s in self.var_to_sources[x])
            )
            size = self.size_hint(x, allow_none=True) or sys.maxsize
            name = x.name
            # 1 puts ephemeral sourced symbols first when sorting in reverse
            return (1 if has_only_ephemeral_sources else 0, size, name)

        free = sorted(free, key=_smart_symbol_sort, reverse=True)  # type: ignore[attr-defined]
        lhs = expr.lhs
        rhs = expr.rhs

        self._refine_ranges(expr)

        # The rest of this stuff is for equality only
        if not isinstance(expr, sympy.Eq):
            return

        if not expr.has(Mod):
            try:
                floor_div_atoms = lhs.atoms(FloorDiv).union(rhs.atoms(FloorDiv))
                if len(floor_div_atoms) > 0 and any(a.divisor != 1 for a in floor_div_atoms):
                    raise NotImplementedError
                # short-circuit when no solving is needed

                if isinstance(lhs, sympy.Symbol) and free_unbacked_symbols(lhs):
                    self._set_replacement(lhs, self._find(rhs), "trivial_lhs")
                elif isinstance(rhs, sympy.Symbol) and free_unbacked_symbols(rhs):
                    self._set_replacement(rhs, self._find(lhs), "trivial_rhs")
                else:
                    r = try_solve(expr, free[0], floordiv_inequality=False)
                    if r is not None and all(t.is_integer for t in sympy.preorder_traversal(r[1])):
                        new_var = self._find(r[1])
                        ok = False
                        if self.is_unbacked_symint(free[0]):
                            # If you have i0 + i1 + i2 = s0, don't substitute i2 =
                            # s0 - i0 - i1.  Arguably this should be OK but the
                            # runtime assert machinery is very delicate right now
                            # so this causes things to fail e.g.,
                            # test_split_unbacked_sizes
                            ok = len(free_unbacked_symbols(new_var)) <= 1
                            msg = "solve_unbacked"
                        else:
                            # Never substitute backed with unbacked
                            ok = len(free_unbacked_symbols(new_var)) == 0
                            msg = "solve_backed"
                        if ok:
                            self._set_replacement(cast(sympy.Symbol, free[0]), new_var, msg)
            except NotImplementedError:
                pass
        if expr.has(Mod):
            mod_expr = next(iter(expr.atoms(Mod)))
            try:
                r = try_solve(expr, mod_expr, floordiv_inequality=False)
                if r is not None and r[1] == 0:
                    self._add_divisible(mod_expr)
                    # This is a little bit of extra logic to make things like
                    # torch.empty(i0, q).view(c, -1, q) work out
                    p, q = mod_expr.args
                    if isinstance(q, sympy.Number) and isinstance(p, sympy.Mul) and len(p.args) == 2:
                        c, i0 = p.args
                        # Given Mod(c * i0, q) == 0
                        if (
                            isinstance(c, sympy.Number) and
                            isinstance(i0, sympy.Symbol) and
                            self.is_unbacked_symint(i0)
                        ):
                            # We have Mod(i0, q / c) == 0, which means we can
                            # rewrite i0 as (q / gcd(q, c)) * i1
                            d = q / sympy.gcd(q, c)
                            i1 = self.create_unbacked_symint().node.expr
                            # Propagate the value ranges.  It doesn't really
                            # matter if we use truediv or floordiv, because we
                            # have established divisibility.
                            self._update_var_to_range(i1, SymPyValueRangeAnalysis.truediv(
                                self.var_to_range[i0], ValueRanges.wrap(d)
                            ))
                            # Propagate size-like-ness
                            if i0 in self.size_like:
                                self.size_like.add(i1)
                            self._set_replacement(i0, d * i1, "divisibility")

            except NotImplementedError:
                pass
        return

    # See: Note - On 0/1 specialization
    # NB: sys.maxsize is NOT allowed for sizes, because we use MAX_INT
    # as a sentinel sometimes.  Your sizevar isn't going to be
    # anywhere near the max 64-bit integer anyway.
    def _default_value_range(self) -> ValueRanges:
        lower = 2 if self.specialize_zero_one else 0
        return ValueRanges(lower, sys.maxsize - 1)

    def _default_unspecified_value_range(self) -> ValueRanges:
        return ValueRanges(-sys.maxsize - 1, sys.maxsize)

    @_lru_cache
    def _simplify_floor_div(self, expr):
        floor_divs = tuple(expr.atoms(FloorDiv))
        # we expect floor_divs to be exact,
        # and thus add the guards for the exact floordivs,
        # even if tracing doesn't require them otherwise
        for fd in reversed(floor_divs):
            base, divisor = fd.args
            mod_expr = Mod(base, divisor)
            eq_expr = sympy.Eq(mod_expr, 0)
            # add necessary mod guards
            self.evaluate_expr(eq_expr)
        # This is called when we do a floordiv in SymNode to avoid expression
        # blow up, but be sure not to eliminate unbacked SymInts in case this
        # expression is for a deferred runtime assert
        return self.simplify(expr, resolve_unbacked=False)

    # We're about to add a guard/runtime assert, check if the ShapeEnv is frozen
    # and if so issue a warning
    def _check_frozen(self, expr, concrete_val):
        if self.frozen:
            self.counter["ignored_backward_guard"] += 1
            signpost_event(
                "dynamic",
                "evaluate_expr_frozen",
                {
                    **self.co_fields,
                    "ignored_guard": f"{expr} == {concrete_val}",
                    # no version = original state (this signpost is expected)
                    # version 2 = dynamic backwards is eagerly compiled
                    "version": 2,
                },
            )
            log.warning("Ignored guard %s == %s, this could result in accuracy problems", expr, concrete_val)


    def _get_stack_summary(self, is_debug: bool = False):
        fsummary = None
        frame = inspect.currentframe()
        try:
            while frame is not None:
                if frame.f_code.co_filename not in uninteresting_files():
                    fsummary = traceback.FrameSummary(
                        frame.f_code.co_filename,
                        frame.f_lineno,
                        frame.f_code.co_name,
                    )
                    break
                frame = frame.f_back
        finally:
            del frame

        # NB: this stack is truncated, but it's fine because the main
        # stack_info will give you the rest of the info you need
        maybe_user_loc = ""
        user_tb = TracingContext.extract_stack()
        if user_tb:
            maybe_user_loc = " at " + format_frame(user_tb[-1])

        maybe_extra_debug = ""
        if is_debug and user_tb:
            maybe_extra_debug = (
                '\nUser Stack (most recent call last):\n' +
                '  (snipped, see stack below for prefix)\n' +
                ''.join(traceback.format_list(user_tb))
            )
        if is_debug and config.extended_debug_cpp:
            cpp_stack = CapturedTraceback.extract(cpp=True)
            maybe_extra_debug += "\nC++ stack trace:\n" + ''.join(cpp_stack.format())
        else:
            maybe_extra_debug += (
                "\nFor C++ stack trace, run with "
                "TORCHDYNAMO_EXTENDED_DEBUG_CPP=1"
            )

        return fsummary, maybe_user_loc, maybe_extra_debug

    def _log_guard(self, prefix: str, g, forcing_spec: bool):
        if self.log.isEnabledFor(logging.INFO):
            str_g = str(g)
            is_debug = config.extended_debug_guard_added is not None and str_g == config.extended_debug_guard_added
            fsummary, maybe_user_loc, maybe_extra_debug = self._get_stack_summary(is_debug)
            maybe_more_info = ""
            if not is_debug:
                maybe_more_info = (
                    ", for more info run with "
                    f"TORCHDYNAMO_EXTENDED_DEBUG_GUARD_ADDED=\"{str_g}\""
                )
            self.log.info(
                "%s %s [guard added]%s (%s)%s%s",
                prefix if not forcing_spec else f"{prefix} (forcing_spec)",
                str_g,
                maybe_user_loc,
                format_frame(fsummary),
                maybe_more_info,
                maybe_extra_debug,
                stack_info=is_debug,
            )

    @lru_cache(256)
    @record_shapeenv_event(save_tracked_fakes=True)
    def evaluate_expr(self, orig_expr: "sympy.Expr", hint=None, fx_node=None,
                      expect_rational=True, size_oblivious: bool = False, *, forcing_spec: bool = False):
        """
        Given an expression, evaluates it, adding guards if necessary
        """

        # TODO: split conjunctions and evaluate them separately

        @lru_cache(None)
        def compute_concrete_val():
            if hint is None:
                return self.size_hint(orig_expr)
            else:
                return sympy.sympify(hint)

        # Check if:
        #   1. 'translation_validation' is set
        #   2. the corresponding 'fx_node' is not 'None'
        #   3. the guard should not be suppressed
        #
        # If all of the above check, we create an FX node representing the
        # actual expression to be guarded.
        node = None
        fresh = False
        if (
                self._translation_validation_enabled
                and fx_node is not None
                and not self._suppress_guards_tls()
                and not size_oblivious
        ):
            concrete_val = compute_concrete_val()
            if concrete_val is sympy.true:
                node, fresh = self._create_fx_call_function(torch._assert, (fx_node,))
            elif concrete_val is sympy.false:
                neg, _ = self._create_fx_call_function(operator.not_, (fx_node,))
                node, fresh = self._create_fx_call_function(torch._assert, (neg,))
            else:
                eql, _ = self._create_fx_call_function(operator.eq, (fx_node, concrete_val))
                node, fresh = self._create_fx_call_function(torch._assert, (eql,))

            assert node is not None
            # If this is a fresh node, we have to remember the event index that
            # corresponds to this assertion node.
            # Reason: so that, given an assertion node, we can replay the ShapeEnv
            # events until the point where this assertion node was freshly created.
            if fresh:
                self._add_fx_node_metadata(node)

        # After creating the FX node corresponding to orig_expr, we must make sure that
        # no error will be raised until the end of this function.
        #
        # Reason: the translation validation may become invalid otherwise.
        #
        # If an error is raised before the end of this function, we remove the FX node
        # inserted, and re-raise the error.
        guard = None
        tb = None

        try:
            if orig_expr.is_number:
                self.log.debug("eval %s [trivial]", orig_expr)
                # NB: don't test float as there may be precision issues
                if isinstance(hint, (int, bool)):
                    assert orig_expr == hint, f"{orig_expr} != {hint}"
                return orig_expr

            expr = orig_expr

            static_expr = self._maybe_evaluate_static(expr,
                                                      expect_rational=expect_rational,
                                                      size_oblivious=size_oblivious)
            if static_expr is not None:
                self.log.debug("eval %s == %s [statically known]", orig_expr, static_expr)
                # NB: don't test float as there may be precision issues
                if isinstance(hint, (int, bool)):
                    assert static_expr == hint, f"{static_expr} != {hint}"
                return static_expr

            if not (expr.free_symbols <= self.var_to_val.keys()):
                # TODO: dedupe this with _maybe_evaluate_static
                # Attempt to eliminate the unbacked SymInt
                new_expr = self._maybe_evaluate_static(expr, unbacked_only=True)
                if not (new_expr.free_symbols <= self.var_to_val.keys()):
                    size_oblivious_result = None
                    if not size_oblivious:
                        size_oblivious_result = self._maybe_evaluate_static(
                            expr,
                            expect_rational=expect_rational,
                            size_oblivious=True
                        )

                    raise self._make_data_dependent_error(
                        expr.xreplace(self.var_to_val),
                        expr,
                        size_oblivious_result=size_oblivious_result
                    )
                expr = new_expr

            concrete_val = compute_concrete_val()
            self._check_frozen(expr, concrete_val)

            if (
                    config.inject_EVALUATE_EXPR_flip_equality_TESTING_ONLY
                    and isinstance(hint, bool)
                    and isinstance(expr, (sympy.Eq, sympy.Ne))
            ):
                expr = sympy.Not(expr)

            # Turn this into a boolean expression, no longer need to consult
            # concrete_val
            suppress_maybe_guard_rel = False
            if concrete_val is sympy.true:
                g = expr
            elif concrete_val is sympy.false:
                g = sympy.Not(expr)
            else:
                # WARNING: we cannot actually do simplifications on guards
                # on floating point values, because Sympy generally does not
                # think expressions on integers can ever be equal to floating
                # point (e.g., sympy.Eq(s0/6, 0.5) evaluates to False).  Without
                # very clear algebraic laws that hold for floating point, such
                # simplifications are error prone anyway, so be sure not to
                # maybe_guard_rel in those cases.
                if not isinstance(concrete_val, sympy.Integer):
                    suppress_maybe_guard_rel = True
                g = sympy.Eq(expr, concrete_val)  # type: ignore[arg-type]

            if isinstance(g, sympy.Rel):
                # TODO: If we successfully eliminate a symbol via equality, it
                # is not actually necessary to save a guard for the equality,
                # as we will implicitly generate a guard when we match that
                # input against the symbol.  Probably the easiest way to
                # implement this is to have maybe_guard_rel return a bool
                # saying if it "subsumed" the guard (and therefore the guard
                # is no longer necessary)
                self._maybe_guard_rel(g)

            if not self._suppress_guards_tls():
                stack = CapturedTraceback.extract(skip=1)
                guard = ShapeGuard(g, stack)
                # TODO: deal with duplicate guards somehow
                self.guards.append(guard)
        except Exception:
            if fresh:
                self._remove_fx_node(node)
            raise
        else:
            if not self._suppress_guards_tls():
                assert guard is not None

                self._log_guard("eval", g, forcing_spec=forcing_spec)

                for s in g.free_symbols:
                    self.symbol_guard_counter[s] += 1
                    # Forcing_spec to avoid infinite recursion
                    if (
                        not forcing_spec and
                        config.symbol_guard_limit_before_specialize is not None and
                        self.symbol_guard_counter[s] > config.symbol_guard_limit_before_specialize
                    ):
                        # Force specialization
                        self.log.info(
                            "symbol_guard_limit_before_specialize=%s exceeded on %s",
                            config.symbol_guard_limit_before_specialize,
                            s
                        )
                        self.evaluate_expr(s, forcing_spec=True)
            else:
                self.log.debug("eval %s [guard suppressed]", g)

        return concrete_val

    def cleanup(self):
        """
        Break reference cycles.

        This destroys the stacks. If you really want to keep them, we
        just need some way to break references on code objects.
        """
        for g in self.guards:
            g.stack.cleanup()
        for s in self.var_to_stack.values():
            s.cleanup()
        for ras in self.deferred_runtime_asserts.values():
            for ra in ras:
                ra.stack.cleanup()

    @record_shapeenv_event(save_tracked_fakes=True)
    def defer_runtime_assert(self, orig_expr: "sympy.Expr", msg, fx_node=None):
        """Create an assert that is checked at runtime

        Args:
            orig_expr (sympy.Expr): Boolean expression to assert is true
            msg (str): Message to display on assertion failure
            fx_node (Optional, torch.fx.Node): node in ``self.graph`` corresponding
                to the expression, if applicable

        """
        expr = orig_expr

        # TODO: split conjunctions and evaluate them separately

        static_expr = self._maybe_evaluate_static(expr)
        if static_expr is not None:
            self.log.debug("runtime_assert %s == %s [statically known]", orig_expr, static_expr)
            return static_expr

        # Attempt to eliminate the unbacked SymInt
        new_expr = self._maybe_evaluate_static(expr, unbacked_only=True)
        if not self.prefer_deferred_runtime_asserts_over_guards and new_expr.free_symbols <= self.var_to_val.keys():
            # Do a normal guard
            return self.evaluate_expr(new_expr, fx_node=fx_node)
        # NB: Don't use new_expr as expr; it could contain gunk like shape0
        # which we don't want to guard on

        # OK, we're definitely doing a runtime assert now
        if (
            self._translation_validation_enabled
            and fx_node is not None
            and not self._suppress_guards_tls()
        ):
            node, fresh = self._create_fx_call_function(torch._assert, (fx_node,))
            assert node is not None
            if fresh:
                self._add_fx_node_metadata(node)

        self._check_frozen(expr, sympy.true)

        # eliminate symbols on equality tests / refine ranges
        if isinstance(expr, sympy.Rel):
            self._maybe_guard_rel(expr)

        if not self._suppress_guards_tls():
            # canonicalise to remove equations that are trivially equal
            orig_expr = expr
            expr = canonicalize_bool_expr(expr)
            stack = CapturedTraceback.extract(skip=1)
            ra = RuntimeAssert(expr, msg, stack)
            # TODO: Do this in a way that is less janky than int(s.name[1:])
            cands = sorted([s for s in expr.free_symbols if s.name.startswith("u")], key=lambda s: int(s.name[1:]))
            # Is None when prefer_deferred_runtime_asserts_over_guards=True
            # and the guard in question has no unbacked SymInts in front
            ix = cands[-1] if cands else None
            self.deferred_runtime_asserts.setdefault(ix, []).append(ra)
            self.num_deferred_runtime_asserts += 1
            self._update_version_counter()
            self._log_guard("runtime_assert", orig_expr, forcing_spec=False)
        else:
            self.log.debug("runtime_assert %s [guard suppressed]", expr)

        return True

    # Refines the ranges of the variables present in 'guard'.
    #
    # This function tries to refine the range of the variables inside
    # 'guard' by reasoning about it. Specifically, when 'guard' is a
    # 'sympy.Relational' operation.
    #
    # It does mainly 3 things:
    #   1. Tries to isolate a variable in the left-hand side
    #   2. Compute the value range of the right-hand side
    #   3. Update the value range of the variable, if better
    def _refine_ranges(self, expr: sympy.Expr) -> None:
        expr = self.simplify(expr)

        for symbol in expr.free_symbols:
            assert isinstance(symbol, sympy.Symbol)

            if isinstance(self.var_to_val.get(symbol, None), SingletonInt):
                # Skip var_to_range logic for SingletonInt which is only used
                # for jagged layout NestedTensors today
                continue

            r = try_solve(expr, symbol)

            if r is None or not (symbol.is_integer and r[1].is_integer):
                # Range refinement only supports integer symbols for now.
                # There are lots of SymPy bugs when it comes to comparing
                # reals and integers, so we skip that for now.
                continue

            r_expr, rhs = r
            vr = self.var_to_range[symbol]
            lower, upper = vr.lower, vr.upper

            rhs_vr = bound_sympy(rhs, self.var_to_range)
            _assert_bound_is_rational(rhs, rhs_vr)

            # Let's suppose that we have a preexisting range for x [0, 100].
            # Now, we issue a guard x > y, where the range for y is [50, 150].
            # Then, lower = 0, rhs_vr.lower = 50 and therefore refinement can happen,
            # refining x to [51, 100], since x must be greater than y, but the lowest
            # y could be is 50.
            #
            # sympy.Eq may update both lower and upper bounds.
            # sympy.G{t,e} may update the lower bound, only.
            # sympy.L{t,e} may update the upper bound, only.
            if lower < rhs_vr.lower and isinstance(r_expr, (sympy.Eq, sympy.Ge, sympy.Gt)):
                # Strictly greater relations allow us to refine a bit more, since
                # x < y implies that the lower bound for x is: y + 1.
                lower = rhs_vr.lower + int(isinstance(r_expr, sympy.Gt))
            if upper > rhs_vr.upper and isinstance(r_expr, (sympy.Eq, sympy.Le, sympy.Lt)):
                upper = rhs_vr.upper - int(isinstance(r_expr, sympy.Lt))

            # Do nothing if the new value range is no better than what we already have.
            if vr == ValueRanges(lower, upper):
                continue

<<<<<<< HEAD
            # Updates the range and the guards corresponding to each bound of the symbol.
            self.var_to_range[symbol] = ValueRanges(lower, upper)
=======
            self._update_var_to_range(symbol, ValueRanges(lower, upper))

>>>>>>> eb5381da
            # Clears the cache, since this update can change the result.
            self._maybe_evaluate_static.cache_clear()

def _is_int(expr):
    return isinstance(expr, SymInt) and expr.node.expr.is_number

# WARNING: This is legacy, DO NOT USE
def _is_dim_dynamic(t, d):
    return hasattr(t, "_dynamo_dynamic_indices") and d in t._dynamo_dynamic_indices<|MERGE_RESOLUTION|>--- conflicted
+++ resolved
@@ -280,26 +280,15 @@
         yield val
     elif isinstance(val, (int, float, bool)):
         pass
-<<<<<<< HEAD
-    elif is_sparse_any(val):
-        yield from _iterate_exprs(val.size())
-=======
     elif isinstance(val, (tuple, list)):
         for s in val:
             yield from _iterate_exprs(s)
->>>>>>> eb5381da
     elif isinstance(val, torch.Tensor):
         yield from _iterate_exprs(val.size())
         yield from _iterate_exprs(val.stride())
         yield from _iterate_exprs(val.storage_offset())
-<<<<<<< HEAD
-    elif isinstance(val, (tuple, list)):
-        for s in val:
-            yield from _iterate_exprs(s)
-=======
     elif is_sparse_any(val):
         yield from _iterate_exprs(val.size())
->>>>>>> eb5381da
     elif val is None:
         pass
     else:
@@ -610,12 +599,9 @@
     # TODO: this does not install a deferred runtime assert yet
 
     # TODO: Maybe dedupe this with _maybe_guard_rel?
-<<<<<<< HEAD
-=======
     # Update Feb 2024: this is extra important to do, this doesn't handle
     # unbacked replacements properly nor does it generate deferred runtime
     # asserts
->>>>>>> eb5381da
     if not isinstance(a, SymInt):
         if not isinstance(b, SymInt):
             assert a == b
@@ -2006,12 +1992,9 @@
         # Maps from sympy ints to expressions representing them
         # Populated from equality guards (i.e. a.shape[0] == b.shape[0])
         self.replacements: Dict[sympy.Symbol, sympy.Expr] = {}
-<<<<<<< HEAD
-=======
         # Eliminated unbacked symbols always get substituted, even when
         # resolved_unbacked is False
         self.eliminated_unbacked: Set[sympy.Symbol] = set()
->>>>>>> eb5381da
         # Set holds a % b expressions that evaluate to 0.
         self.divisible: Set[sympy.Expr] = set()
         # Set that holds "size-like" symbols.  When we perform
@@ -3133,16 +3116,7 @@
                     if isinstance(constraint, StrictMinMaxConstraint):
                         # try inferring the ranges of the expr s
                         sym_vrs = {x: self.var_to_range.get(x, None) for x in s.free_symbols}
-<<<<<<< HEAD
-                        if all(vr is not None for vr in sym_vrs.values()):
-                            expr_vr = bound_sympy(s, sym_vrs)
-                            if expr_vr != constraint.vr:
-                                # the expr and constrain ranges don't match
-                                constraint_violated = True
-                        else:
-=======
                         if any(vr is None for vr in sym_vrs.values()):
->>>>>>> eb5381da
                             # some of the free symbols in s don't have ranges
                             constraint_violated = True
                     elif isinstance(constraint, RelaxedUnspecConstraint):
@@ -3644,13 +3618,9 @@
                     subst[canonicalize_bool_expr(sympy.Not(dual))] = sympy.false
 
             for e in itertools.chain(self.guards, self.deferred_runtime_asserts.get(s, ())):
-<<<<<<< HEAD
-                e = e.expr
-=======
                 # We need to make sure we apply replacements that were
                 # previously impeded by resolve_unbacked=False
                 e = self.simplify(e.expr)
->>>>>>> eb5381da
                 if compute_hint:
                     e = canonicalize_bool_expr(e.xreplace(self.var_to_val))
                 add_expr(e)
@@ -4545,13 +4515,8 @@
             if vr == ValueRanges(lower, upper):
                 continue
 
-<<<<<<< HEAD
-            # Updates the range and the guards corresponding to each bound of the symbol.
-            self.var_to_range[symbol] = ValueRanges(lower, upper)
-=======
             self._update_var_to_range(symbol, ValueRanges(lower, upper))
 
->>>>>>> eb5381da
             # Clears the cache, since this update can change the result.
             self._maybe_evaluate_static.cache_clear()
 
