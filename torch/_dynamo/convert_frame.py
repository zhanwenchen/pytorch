--- conflicted
+++ resolved
@@ -8,6 +8,7 @@
 import sys
 import threading
 import time
+import traceback
 import types
 import typing
 import weakref
@@ -27,7 +28,7 @@
 import torch._logging
 from torch._guards import compile_context, CompileContext, CompileId, tracing
 from torch._logging import structured
-from torch._utils_internal import signpost_event
+from torch._utils_internal import compiletime_sl_profile_meta, signpost_event
 from torch.fx.experimental.symbolic_shapes import (
     ConstraintViolationError,
     GuardOnDataDependentSymNode,
@@ -98,6 +99,7 @@
 
 log = logging.getLogger(__name__)
 bytecode_log = torch._logging.getArtifactLogger(__name__, "bytecode")
+graph_break_log = torch._logging.getArtifactLogger(__name__, "graph_breaks")
 GlobalStateGuard = torch._C._dynamo.guards.GlobalStateGuard
 
 compile_lock = threading.RLock()
@@ -151,35 +153,6 @@
     def _fn(*args, **kwargs):
         guards = GlobalStateGuard()
         prior_grad_mode = torch.is_grad_enabled()
-<<<<<<< HEAD
-        prior_inference_mode = torch.is_inference_mode_enabled()
-        prior_deterministic = torch.are_deterministic_algorithms_enabled()
-        prior_warn_only = torch.is_deterministic_algorithms_warn_only_enabled()
-        py_rng_state = random.getstate()
-        torch_rng_state = torch.random.get_rng_state()
-        if torch.cuda.is_available():
-            cuda_rng_state = torch.cuda.get_rng_state()
-        prior_fwd_from_src = torch.fx.graph_module._forward_from_src
-        torch.fx.graph_module._forward_from_src = fx_forward_from_src_skip_result
-        cleanup = setup_compile_debug()
-        try:
-            return fn(*args, **kwargs)
-        finally:
-            cleanup.close()
-            torch._C._set_grad_enabled(prior_grad_mode)
-            torch.torch.autograd.grad_mode._enter_inference_mode(prior_inference_mode)
-            torch.use_deterministic_algorithms(
-                prior_deterministic, warn_only=prior_warn_only
-            )
-            random.setstate(py_rng_state)
-            torch.random.set_rng_state(torch_rng_state)
-            if torch.cuda.is_available():
-                torch.cuda.set_rng_state(cuda_rng_state)  # type: ignore[possibly-undefined]
-            torch.fx.graph_module._forward_from_src = prior_fwd_from_src
-            assert (
-                guards.check()
-            ), "Global state changed while dynamo tracing, please report a bug"
-=======
         # Just in case we get left in a bad dispatch state we want to restore
         # it. This can happen because the dispatch bits aren't a true
         # stack/counter - so we can't just increment/decrement them as we enter
@@ -216,7 +189,6 @@
                 assert (
                     guards.check()
                 ), f"Global {guards.reason()}state changed while dynamo tracing, please report a bug"
->>>>>>> 4f244cfa
 
     _fn._torchdynamo_orig_callable = fn  # type: ignore[attr-defined]
     return _fn
@@ -480,6 +452,7 @@
     return handle
 
 
+@compiletime_sl_profile_meta(phase_name="_compile")
 @_use_lazy_graph_module(config.use_lazy_graph_module)
 @maybe_cprofile
 def _compile(
@@ -741,6 +714,7 @@
             if e.innermost_user_frame_summary is not None:  # type: ignore[union-attr]
                 fail_user_frame_filename = e.innermost_user_frame_summary.filename  # type: ignore[union-attr]
                 fail_user_frame_lineno = e.innermost_user_frame_summary.lineno  # type: ignore[union-attr]
+            e.compile_id = compile_id  # type: ignore[union-attr]
             raise
         except Exception as e:
             fail_type = str(type(e))
@@ -749,6 +723,7 @@
             if e.innermost_user_frame_summary is not None:  # type: ignore[attr-defined]
                 fail_user_frame_filename = e.innermost_user_frame_summary.filename  # type: ignore[attr-defined]
                 fail_user_frame_lineno = e.innermost_user_frame_summary.lineno  # type: ignore[attr-defined]
+            e.compile_id = compile_id  # type: ignore[attr-defined]
             raise InternalTorchDynamoError(str(e)).with_traceback(
                 e.__traceback__
             ) from None
@@ -862,8 +837,6 @@
                 raise
 
             soft_fail = isinstance(e, Unsupported)
-<<<<<<< HEAD
-=======
 
             # This is a soft failure. In the sense, the code path reaches here
             # when we do not support graph breaks on bytecodes like LOAD_ATTR,
@@ -887,7 +860,6 @@
                             exc_info=True,
                         )
 
->>>>>>> 4f244cfa
             if not config.suppress_errors and not soft_fail:
                 raise
 
