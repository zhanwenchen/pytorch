# mypy: allow-untyped-defs
import argparse
import copy
import functools
import io
import logging
import os
import shutil
import subprocess
import sys
import textwrap
import uuid
from importlib import import_module
from tempfile import TemporaryFile
from typing import Any, Callable, Dict, Union

import torch
import torch.fx as fx
import torch.nn as nn
from torch._dynamo.debug_utils import (
    _cuda_system_info_comment,
    AccuracyError,
    backend_accuracy_fails,
    BuckTargetWriter,
    cast_to_fp64,
    extra_imports,
    generate_config_string,
    helper_for_dump_minify,
    InputReader,
    InputWriter,
    MAX_CONSTANT_NUMEL_INLINE,
    minifier_dir,
    NNModuleToString,
    NopInputReader,
    same_two_models,
)
from torch._dynamo.utils import clone_inputs, counters, same
from torch.fx.experimental.proxy_tensor import make_fx
from torch.fx.experimental.symbolic_shapes import (
    fx_placeholder_targets,
    has_free_symbols,
)
from torch.hub import tqdm

from .. import config


log = logging.getLogger(__name__)


inductor_config = import_module("torch._inductor.config")
use_buck = inductor_config.is_fbcode()

# ~~~~~~~~~~~~~~~~~~~~~~~~~~~~~~~~~~~~~~~~~~~~~~~~~~~~~~~~~~~~~~~~~~~ #
#                           MAIN ENTRY POINT
# ~~~~~~~~~~~~~~~~~~~~~~~~~~~~~~~~~~~~~~~~~~~~~~~~~~~~~~~~~~~~~~~~~~~ #


def wrap_compiler_debug(unconfigured_compiler_fn, compiler_name: str):
    """
    Minifier for Fx Graph modules after Aot Autograd has finished. We wrap both
    forward and backward call separately with the backend compiler_fn - like
    inductor or nvfuser. Intercepting after Aot Autograd presents neat
    abstraction, where all the params are lifted as graph inputs, making it easy
    to save the graph as a string.
    """

    @functools.wraps(unconfigured_compiler_fn)
    def debug_wrapper(gm, example_inputs, **kwargs):
        from torch._subclasses import FakeTensorMode

        compiler_fn = functools.partial(unconfigured_compiler_fn, **kwargs)

        from torch._functorch.aot_autograd import get_aot_graph_name

        graph_name = get_aot_graph_name()

        # TODO: why do we need to deepcopy the original graph?
        orig_graph = copy.deepcopy(gm.graph)
        assert config.repro_after in ("dynamo", "aot", None)

        try:
            # Call the compiler_fn - which is either aot_autograd or inductor
            # with fake inputs
            inner_compiled_fn = compiler_fn(gm, example_inputs)
        except Exception:
            # TODO: Failures here are troublesome because no real inputs,
            # need a different serialization strategy
            if config.repro_after == "aot":
                if config.repro_level == 1:
                    dump_compiler_graph_state(
                        fx.GraphModule(gm, orig_graph),
                        example_inputs,
                        compiler_name,
                    )
                elif config.repro_level == 2:
                    dump_to_minify(
                        fx.GraphModule(gm, orig_graph),
                        example_inputs,
                        compiler_name,
                    )
                log.error("CompilerError")
            raise

        # We may run regular PyTorch compute that may trigger Dynamo, do NOT
        # recursively attempt to accuracy minify in that case!
        def deferred_for_real_inputs(real_inputs):
            # This is a bit obscure: if we recursively try to accuracy minify
            # the SAME function, this would trigger.  But most of the time
            # we should never hit this branch
            if config.repro_after != "aot":
                return inner_compiled_fn(real_inputs)
            with config.patch(repro_after=None):
                return inner_debug_fn(real_inputs)

        def inner_debug_fn(real_inputs):
            """
            Aot Autograd fw_compiler and bw_compiler can have fake tensors. So,
            example_inputs can be fake tensors. We can call compiler_fn (which is
            inductor or nvfuser) with fake tensors but the actually compiled_fn
            should be called with real tensors. Therefore, the actual invocation
            is deferred.
            """
            # Copy the tensor attrs like shape, stride etc by converting to Fake Tensor
            # because inductor clears the tensor list in its codegen. And example_inputs
            # are available only for the first invocation.
            fake_mode = FakeTensorMode()
            copy_tensor_attrs = [
                fake_mode.from_tensor(x) if isinstance(x, torch.Tensor) else x
                for x in real_inputs
            ]
            if config.repro_level == 3:
                # Always dump the original module in case we have segfaults
                dump_to_minify(
                    fx.GraphModule(gm, orig_graph), real_inputs, compiler_name
                )

            if config.repro_level == 4:
                if compiler_name != "inductor":
                    raise NotImplementedError(
                        "Accuracy minification is supported for inductor only"
                    )
                failed = not same_two_models(
                    gm,
                    inner_compiled_fn,
                    real_inputs,
                    only_fwd=True,
                    ignore_non_fp=config.repro_ignore_non_fp,
                )

                if failed:
                    log.warning(
                        "Accuracy failed for the AOT Autograd graph %s", graph_name
                    )
                    dump_compiler_graph_state(
                        fx.GraphModule(gm, orig_graph),
                        real_inputs,
                        f"{compiler_name}_accuracy",
                    )
                    dump_to_minify(
                        fx.GraphModule(gm, orig_graph),
                        real_inputs,
                        f"{compiler_name}_accuracy",
                    )
                    raise AccuracyError("Bad accuracy detected")
                else:
                    # Call the compiled function with real inputs
                    return inner_compiled_fn(real_inputs)
            else:
                try:
                    # Call the compiled function with real inputs
                    out = inner_compiled_fn(real_inputs)
                    # sync cuda kernels to ensure IMA detection
                    for arg in example_inputs:
                        if isinstance(arg, torch.Tensor) and arg.is_cuda:
                            torch.cuda.synchronize()
                            break
                    return out
                except Exception:
                    if config.repro_level == 1:
                        dump_compiler_graph_state(
                            fx.GraphModule(gm, orig_graph),
                            copy_tensor_attrs,
                            compiler_name,
                        )
                    elif config.repro_level == 2:
                        dump_to_minify(
                            fx.GraphModule(gm, orig_graph),
                            copy_tensor_attrs,
                            compiler_name,
                        )
                    raise

        if config.repro_after == "aot":
            compiled_fn = deferred_for_real_inputs
            compiled_fn._boxed_call = True  # type: ignore[attr-defined]
            return compiled_fn
        else:
            return inner_compiled_fn

    return debug_wrapper


# ~~~~~~~~~~~~~~~~~~~~~~~~~~~~~~~~~~~~~~~~~~~~~~~~~~~~~~~~~~~~~~~~~~~ #
#                           DUMP REPROS
# ~~~~~~~~~~~~~~~~~~~~~~~~~~~~~~~~~~~~~~~~~~~~~~~~~~~~~~~~~~~~~~~~~~~ #


def generate_compiler_repro_string(gm, args, *, stable_output=False, save_dir=None):
    model_str = textwrap.dedent(
        f"""
import torch
from torch import tensor, device
import torch.fx as fx
from torch._dynamo.testing import rand_strided
from math import inf
import torch._inductor.inductor_prims

{generate_config_string(stable_output=stable_output)}

isolate_fails_code_str = None

{extra_imports}

        """
    )
    if not stable_output:
        model_str += f"# torch version: {torch.version.__version__}\n"
        if hasattr(torch.version, "cuda"):
            model_str += f"# torch cuda version: {torch.version.cuda}\n"
        if hasattr(torch.version, "git_version"):
            model_str += f"# torch git version: {torch.version.git_version}\n\n\n"
        model_str += _cuda_system_info_comment()

    model_str += NNModuleToString.convert(gm)

    writer = InputWriter(save_dir)
    for placeholder, arg in zip(fx_placeholder_targets(gm), args):
        if isinstance(arg, (int, torch.SymInt)):
            writer.symint(placeholder, arg)
        elif isinstance(arg, torch.Tensor):
            # TODO: improve these names with FQN
            writer.tensor(placeholder, arg)
        elif arg is None:
            writer.const(placeholder)
        else:
            raise TypeError(f"arg is neither SymInt/int nor torch.Tensor, {arg}")

    model_str += "\n".join(writer.lines()) + "\n"

    model_str += "mod = Repro()\n"
    return model_str


def save_graph_repro(
    fd,
    gm,
    args,
    compiler_name,
    *,
    stable_output=False,
    save_dir=None,
    command="run",
    accuracy=None,
    tracing_mode=None,
    check_str=None,
):
    if any(
        isinstance(arg, torch.fx.experimental._backward_state.BackwardState)
        for arg in args
    ):
        fd.write(
            "Repro is not generated due to existence of BackwardState in graph input"
        )
        return
    fd.write(
        generate_compiler_repro_string(
            gm,
            args,
            stable_output=stable_output,
            save_dir=save_dir,
        )
    )
    if accuracy is None:
        accuracy = "_accuracy" in compiler_name
    if tracing_mode is None:
        tracing_mode = "real"
        if any(has_free_symbols(a) for a in args):
            tracing_mode = "symbolic"
    fd.write("if __name__ == '__main__':\n")
    fd.write("    from torch._dynamo.repro.after_aot import run_repro\n")
    fd.write(
        f"    with torch.no_grad():\n"
        f"        run_repro(mod, load_args, accuracy={accuracy!r}, command={command!r}, "
        f"save_dir={save_dir!r}, tracing_mode={tracing_mode!r}, check_str={check_str!r})\n"
        f"        # To run it separately, do \n"
        f"        # mod, args = run_repro(mod, load_args, accuracy={accuracy!r}, command='get_args', "
        f"save_dir={save_dir!r}, tracing_mode={tracing_mode!r}, check_str={check_str!r})\n"
        f"        # mod(*args)"
    )


def dump_compiler_graph_state(gm, args, compiler_name, *, accuracy=None):
    subdir = os.path.join(minifier_dir(), "checkpoints")
    if not os.path.exists(subdir):
        os.makedirs(subdir, exist_ok=True)
    file_name = os.path.join(subdir, f"{len(gm.graph.nodes)}.py")
    log.warning(
        "Writing checkpoint with %s nodes to %s", len(gm.graph.nodes), file_name
    )
    with open(file_name, "w") as fd:
        save_graph_repro(
            fd, gm, args, compiler_name, save_dir=subdir, accuracy=accuracy
        )
    curdir = os.getcwd()
    repro_path = os.path.join(curdir, "repro.py")
    try:
        shutil.copyfile(file_name, repro_path)
        log.warning("Copying repro file for convenience to %s", repro_path)
        if use_buck:
            BuckTargetWriter(file_name).write()
    except OSError:
        log.warning("No write permissions for %s", repro_path)


# ~~~~~~~~~~~~~~~~~~~~~~~~~~~~~~~~~~~~~~~~~~~~~~~~~~~~~~~~~~~~~~~~~~~ #
#                           DUMP MINIFIER
# ~~~~~~~~~~~~~~~~~~~~~~~~~~~~~~~~~~~~~~~~~~~~~~~~~~~~~~~~~~~~~~~~~~~ #


def dump_to_minify(gm, args, compiler_name: str):
    out = io.StringIO()
    # TODO: factor this out
    subdir = os.path.join(minifier_dir(), "checkpoints")
    if not os.path.exists(subdir):
        os.makedirs(subdir, exist_ok=True)
    save_graph_repro(out, gm, args, compiler_name, save_dir=subdir, command="minify")
    return helper_for_dump_minify(out.getvalue())


def isolate_fails(
    fx_g,
    args,
    compiler_name: str,
    env=None,
    save_dir=None,
    accuracy=None,
    tracing_mode=None,
    check_str=None,
):
    if env is None:
        env = {}
    subdir = os.path.join(os.getcwd(), "isolate")
    if not os.path.exists(subdir):
        os.makedirs(subdir, exist_ok=True)
    file_name = os.path.join(subdir, f"{str(uuid.uuid4())[:5]}.py")
    with open(file_name, "w") as fd:
        save_graph_repro(
            fd,
            fx_g,
            args,
            compiler_name,
            save_dir=save_dir,
            command="minifier-query",
            accuracy=accuracy,
            tracing_mode=tracing_mode,
            check_str=check_str,
        )
    # with open(file_name, "r") as fd:
    #     print(fd.read())
    new_env = os.environ.copy()
    new_env = {**new_env, **env}
    stdout, stderr = TemporaryFile(), TemporaryFile()

    if use_buck:
        cmd = BuckTargetWriter(file_name).write(print_msg=False)
    else:
        cmd = ["python", file_name]

    p = subprocess.Popen(
        cmd,
        cwd=subdir,
        stdout=stdout,
        stderr=stderr,
        env=new_env,
    )
    p.wait()

    stdout.seek(0)
    stderr.seek(0)
    print(
        textwrap.indent(stdout.read().decode("utf-8"), prefix=">>  "), file=sys.stdout
    )
    print(
        textwrap.indent(stderr.read().decode("utf-8"), prefix=">>  "), file=sys.stderr
    )
    # print(f"Isolated test failed - {file_name}")
    return p.returncode != 0


# ~~~~~~~~~~~~~~~~~~~~~~~~~~~~~~~~~~~~~~~~~~~~~~~~~~~~~~~~~~~~~~~~~~~ #
#                       MINIFIER TOOLS
# ~~~~~~~~~~~~~~~~~~~~~~~~~~~~~~~~~~~~~~~~~~~~~~~~~~~~~~~~~~~~~~~~~~~ #


def inductor_fails(fx_g, args, check_str=None):
    has_cuda = False
    for arg in args:
        if isinstance(arg, torch.Tensor) and arg.is_cuda:
            has_cuda = True
            break

    def sync():
        if has_cuda:
            # Ensures that segfaults are surfaced
            torch.cuda.synchronize()

    from torch._inductor.compile_fx import compile_fx_inner

    try:
        result = fx_g(*args)
        assert isinstance(result, (tuple, list))
        assert not any(isinstance(x, (tuple, list)) for x in result)
    except Exception:
        return False

    sync()

    try:
        compile_mod = compile_fx_inner(fx_g, args)
        compile_mod(args)
        sync()
    except Exception as e:
        if check_str is not None and check_str not in repr(e):
            return False
        print(repr(e))
        return True
    return False


def inductor_accuracy_fails(
    fx_g, args, check_str=None, *, require_fp64=False, ignore_non_fp=False
):
    from torch._inductor.compile_fx import compile_fx_inner

    return backend_aot_accuracy_fails(
        fx_g,
        args,
        compile_fx_inner,
        require_fp64=require_fp64,
        ignore_non_fp=ignore_non_fp,
    )


backend_aot_accuracy_fails = functools.partial(backend_accuracy_fails, only_fwd=True)


# ~~~~~~~~~~~~~~~~~~~~~~~~~~~~~~~~~~~~~~~~~~~~~~~~~~~~~~~~~~~~~~~~~~~ #
#                           REPRO MAIN
# ~~~~~~~~~~~~~~~~~~~~~~~~~~~~~~~~~~~~~~~~~~~~~~~~~~~~~~~~~~~~~~~~~~~ #


def repro_common(options, mod, load_args):
    # Invariant for graphs we generate with the repro script
    assert not any(mod.named_parameters())
    for n, b in mod.named_buffers():
        if b.numel() > MAX_CONSTANT_NUMEL_INLINE:
            log.warning(
                "Constant %s was not serialized, generated random data instead. "
                "If you think this is affecting you, please comment on "
                "https://github.com/pytorch/pytorch/issues/100468",
                n,
            )

    if not hasattr(load_args, "_version"):
        log.warning(
            "load_args does not have a _version attribute, please file a bug to PyTorch "
            "and describe how you generate this repro script"
        )
    else:
        if load_args._version > 0:
            log.warning(
                "load_args is version %s, but this version of PyTorch only supports "
                "version 0.  We will try to run it anyway but there may be an incompatibility; "
                "if so, try upgrading your version of PyTorch.",
                load_args._version,
            )

    nop_reader = NopInputReader()
    load_args(nop_reader)

    with tqdm(desc="Loading inputs", total=nop_reader.total) as pbar:
        input_reader = InputReader(save_dir=options.save_dir, pbar=pbar)
        load_args(input_reader)
        args = input_reader.args

    # Turn mod into a GraphModule the slow way
    # TODO: speed this up
    mod = make_fx(mod, tracing_mode=options.tracing_mode)(*args)

    torch._inductor.config.generate_intermediate_hooks = True

    return mod, args


ACCURACY_FAILS: Dict[str, Callable[[nn.Module, Any], bool]] = {
    "": inductor_fails,
    # This might look inverted but it's not.  strict_accuracy means "we will
    # minify any time we see anything that diverges", whereas accuracy is more
    # conservative, and will only minify if there is a meaningful fp64
    # divergence
    "accuracy": functools.partial(
        inductor_accuracy_fails, require_fp64=True, ignore_non_fp=True
    ),
    "strict_accuracy": inductor_accuracy_fails,
}


def repro_minifier_query(options, mod, load_args):
    mod, args = repro_common(options, mod, load_args)
    fail_fn = functools.partial(
        ACCURACY_FAILS[options.accuracy], check_str=options.check_str  # type: ignore[call-arg]
    )
    if fail_fn(mod, args):
        sys.exit(1)
    else:
        sys.exit(0)


def repro_minify(options, mod, load_args):
    from functorch.compile import minifier

    mod, args = repro_common(options, mod, load_args)
    compiler_name = "inductor_accuracy" if options.accuracy != "" else "inductor"

    favored_device = 1 if torch.cuda.device_count() >= 2 else 0
    env_variables = {"CUDA_VISIBLE_DEVICES": str(favored_device)}

    module_fails: Any
    if options.isolate:
        module_fails = functools.partial(
            isolate_fails,
            env=env_variables,
            compiler_name=compiler_name,
            save_dir=options.save_dir,
            accuracy=options.accuracy,
            tracing_mode=options.tracing_mode,
        )
    else:
        module_fails = ACCURACY_FAILS[options.accuracy]

    minifier(
        mod,
        args,
        module_fails=functools.partial(module_fails, check_str=options.check_str),
        dump_state=functools.partial(
            dump_compiler_graph_state, compiler_name=compiler_name
        ),
        save_dir=options.save_dir,
        offload_to_disk=options.offload_to_disk,
        skip_offload=options.skip_saving_eager_intermediates,
        skip_sanity=options.skip_sanity,
        max_granularity=options.max_granularity,
    )


def repro_analyze(options, mod, load_args):
    from torch._inductor.compile_fx import compile_fx_inner
    from torch._inductor.hooks import intermediate_hook

    mod, args = repro_common(options, mod, load_args)

    # TODO: The logic for cloning inputs/models here is intentionally
    # modeled off of run_fwd_maybe_bwd, but arguably it is better not to
    # clone inputs (as you are doubling your effective GPU memory usage).
    # It is certainly faster though!  It probably makes sense to let the
    # user specify the offload strategy.

    with tqdm(desc="Compiling"):
        compiled = compile_fx_inner(mod, args)
    total = counters["inductor"]["intermediate_hooks"]

    known_names = set()

    def save_hook(name, val):
        known_names.add(name)
        if not options.skip_saving_inductor_intermediates:
            writer.write_tensor(os.path.join("inductor", name), val)
        pbar.update(1)  # type: ignore[has-type]

    writer = torch.utils._content_store.ContentStoreWriter(
        options.save_dir, stable_hash=options.stable_hash
    )
    reader = torch.utils._content_store.ContentStoreReader(options.save_dir)

    new_args = clone_inputs(args)
    with intermediate_hook(save_hook), tqdm(
        desc="Saving inductor intermediates", total=total
    ) as pbar:
        compiled(new_args)
        assert not new_args

    def compare_tuples(tuple1, tuple2):
        diff_indices = [i for i in range(len(tuple1)) if tuple1[i] != tuple2[i]]
        diff_values = [(tuple1[i], tuple2[i]) for i in diff_indices]

        if not diff_values:
            return None
        else:
            return " and ".join(f"{a} != {b}" for a, b in diff_values)

    def check_hook(name, val):
        meta = writer.compute_tensor_metadata(val)
        meta2 = reader.read_tensor_metadata(os.path.join("inductor", name))
        reason = compare_tuples(meta, meta2)
        if reason is not None:
            pbar.write(f"NONDETERMINISTIC INDUCTOR at {name} ({reason})")
        pbar.update(1)

    if not options.skip_check_deterministic:
        new_args = clone_inputs(args)
        with intermediate_hook(check_hook), tqdm(
            desc="Checking inductor determinism", total=total
        ) as pbar:
            compiled(new_args)
            assert not new_args

    class WriterInterp(fx.Interpreter):
        def __init__(self, mod, subdir) -> None:
            super().__init__(mod)
            self.subdir = subdir

        def run_node(self, n):
            r = super().run_node(n)
            name = n.name
            if name in known_names:
                pbar.update(1)
                writer.write_tensor(os.path.join(self.subdir, name), r)
            return r

    # NB: the module cast doesn't actually do anything, since there are no
    # parameters/buffers on the module
    if not options.skip_saving_float64_intermediates:
        new_mod, new_args = cast_to_fp64(copy.deepcopy(mod), clone_inputs(args))
        with tqdm(desc="Saving float64 intermediates", total=total) as pbar:
            WriterInterp(new_mod, "float64").boxed_run(new_args)
        assert not new_args

    class ExactReaderInterp(fx.Interpreter):
        def run_node(self, n):
            r = super().run_node(n)
            name = n.name
            if name in known_names:
                meta = writer.compute_tensor_metadata(r)
                meta2 = reader.read_tensor_metadata(os.path.join("float64", name))
                reason = compare_tuples(meta, meta2)
                if reason is not None:
                    pbar.write(f"NONDETERMINISTIC FLOAT64 at {name} ({reason})")
                pbar.update(1)
            return r

    # TODO: check eager determinism

    if not options.skip_check_deterministic:
        new_mod, new_args = cast_to_fp64(copy.deepcopy(mod), clone_inputs(args))
        with tqdm(desc="Checking float64 determinism", total=total) as pbar:
            ExactReaderInterp(new_mod).boxed_run(new_args)
            assert not new_args

    # Now that we've saved everything, interp through the eager graph
    # and do comparisons
    class ReaderInterp(fx.Interpreter):
        def run_node(self, n):
            r = super().run_node(n)
            name = n.name
            if name in known_names:
                inductor = reader.read_tensor(os.path.join("inductor", name))
                float64 = reader.read_tensor(os.path.join("float64", name))
                logged = False

                def log_error(msg, *args):
                    nonlocal logged
                    logged = True
                    pbar.write(f"DIVERGED at {name}: {msg % args}")

                if not same(
                    r,
                    inductor,
                    float64,
                    tol=torch._dynamo.config.repro_tolerance,
                    equal_nan=True,
                    log_error=log_error,
                ):
                    assert logged
                pbar.update(1)
            return r

    with tqdm(desc="Checking divergence", total=total) as pbar:
        ReaderInterp(mod).boxed_run(args)
    assert not args


def repro_get_args(options, mod, load_args):
    mod, args = repro_common(options, mod, load_args)
    return mod, args


def repro_run(options, mod, load_args):
    from torch._inductor.compile_fx import compile_fx_inner

    mod, args = repro_common(options, mod, load_args)

    from torch.cuda import synchronize

    compiled = compile_fx_inner(mod, args)

    if options.accuracy != "":
        # We don't really respect --accuracy vs --strict-accuracy here, it
        # seems counterintuitive
        if not same_two_models(
            mod,
            compiled,
            args,
            only_fwd=True,
            ignore_non_fp=config.repro_ignore_non_fp,
        ):
            raise AccuracyError("Bad accuracy detected")
    else:
        need_sync = False

        for arg in args:
            if isinstance(arg, torch.Tensor) and arg.is_cuda:
                need_sync = True
                break
<<<<<<< HEAD
        compiled(list(args))
=======

        compiled(list(args))

>>>>>>> f568d488
        if need_sync:
            synchronize()  # ensure segfaults are surfaced


# TODO: lazily load the inputs or something, rather than cloning them
def run_repro(
    mod,
    load_args,
    *,
    command="run",
    accuracy: Union[bool, str] = "",
    save_dir=None,
    tracing_mode=None,
    patch_code=None,
    check_str=None,
    **kwargs,
):
    for k in kwargs:
        log.warning(
            "Unrecognized kwarg %s; perhaps this repro was made on a newer version of PyTorch",
            k,
        )

    if accuracy is True:
        accuracy = "accuracy"
    elif accuracy is False:
        accuracy = ""

    if patch_code is not None:
        log.warning(
            "patch_code no longer works on this version of PyTorch, silently ignoring"
        )

    parser = argparse.ArgumentParser(
        description=f"""\
An after_aot repro script, typically triggering a bug in PyTorch Inductor.
When run with no arguments, this script defaults to running '{command}'.
Extra flags may be available; to find out more, try '{command} --help'.
There are also alternate subcommands available, see below.

default settings on this script:
  {accuracy=}
  {tracing_mode=}
  {save_dir=}
  {check_str=}
""",
        formatter_class=argparse.RawTextHelpFormatter,
    )

    def common_flags(parser):
        accuracy_group = parser.add_mutually_exclusive_group()
        accuracy_group.add_argument(
            "--no-accuracy",
            dest="accuracy",
            action="store_const",
            const="",
            default=accuracy,
            help="do not test accuracy, just run the module and see if it errors",
        )
        accuracy_group.add_argument(
            "--accuracy",
            action="store_const",
            const="accuracy",
            default=accuracy,
            help="""\
test if the RMSE between the compiled module and the fp64 reference is greater
than eager and the fp64 reference. This is usually more reliable than the
standard allclose test, as we expect numeric differences from compiling, often
improving accuracy over eager.  RMSE test allows for compiled module to
diverge greatly from eager, as long as this divergence moves it closer to the
'true' mathematical value of the network.  Caveats: (1) double precision can
still suffer from rounding error, so it is not a perfect reference (see for
example 'Herbie: Automatically Improving Floating Point Accuracy') for
approaches that detect the necessary working precision and compute it in
arbitrary precision floating point; unfortunately, this is not practical for
tensor computation; (2) if there are not enough samples in the output being
compared, we may get unlucky and have an unlucky greater RMSE than eager; this
could be overcome by applying a more rigorous statistical test at some
p-value, which we leave for future work.
""",
        )
        accuracy_group.add_argument(
            "--strict-accuracy",
            dest="accuracy",
            action="store_const",
            const="strict_accuracy",
            default=accuracy,
            help="""\
by default, when doing accuracy minification we will reject reductions which
change the divergence from a floating point divergence to a integral/boolean
divergence.  This is because some operations like ReLU involve temporarily
sharp boundaries that smooth out again afterwards; without requiring
divergence on floating point, the minifier will often fixate on divergent
boolean tensor even though this is not the true source of the divergence.
However, rejecting these reductions makes it more difficult for the minifier
to make process.  Using this option will let the minifier progress for ALL
divergences--you just might not end up with a useful repro in the end.""",
        )

        parser.add_argument(
            "--save-dir",
            type=str,
            default=save_dir,
            metavar="DIR",
            help="directory where saved inputs live",
        )
        parser.add_argument(
            "--no-save-dir",
            dest="save_dir",
            action="store_const",
            const=None,
            help="don't use any directory for saved inputs",
        )
        parser.add_argument(
            "--tracing-mode",
            type=str,
            metavar="{real,fake,symbolic}",
            default=tracing_mode,
            help="how to trace the repro module into a GraphModule with metadata",
        )

    subparsers = parser.add_subparsers(
        dest="command", metavar="{run,minify,analyze}", required=True
    )

    parser_run = subparsers.add_parser(
        "run",
        help="just run the repro",
    )
    common_flags(parser_run)

    parser_minify = subparsers.add_parser(
        "minify", help="run the minifier on the repro"
    )
    common_flags(parser_minify)
    parser_get_args = subparsers.add_parser("get_args", help="get the args")
    common_flags(parser_get_args)
    parser_minify_isolate = parser_minify.add_mutually_exclusive_group()
    parser_minify_isolate.add_argument(
        "--isolate",
        action="store_true",
        default=True,
        help="run in separate processes to avoid interference (default)",
    )
    parser_minify_isolate.add_argument(
        "--no-isolate",
        dest="isolate",
        action="store_false",
        help="speed up by running all compilation in same process",
    )
    parser_minify.add_argument(
        "--skip-saving-eager-intermediates",
        action="store_true",
        help="skip saving eager intermediates on --minify",
    )
    # TODO: make this an option for --analyze too
    parser_minify.add_argument(
        "--offload-to-disk",
        action="store_true",
        help="during minification, offload delta debugging intermediates to disk.  Use if you're OOMing",
    )
    parser_minify.add_argument(
        "--skip-sanity",
        action="store_true",
        help="skip sanity check at beginning of minification on original graph",
    )
    parser_minify.add_argument(
        "--max-granularity",
        type=int,
        default=None,
        help="start at this granularity and work down; must be power of 2",
    )
    parser_minify.add_argument(
        "--check-str",
        type=str,
        default=check_str,
        help="require minified program to fail with error containing this string",
    )

    parser_analyze = subparsers.add_parser(
        "analyze", help="run the accuracy analyzer on the repro"
    )
    common_flags(parser_analyze)
    parser_analyze.add_argument(
        "--skip-saving-inductor-intermediates",
        action="store_true",
        help="skip saving inductor intermediates on --analyze",
    )
    parser_analyze.add_argument(
        "--skip-saving-float64-intermediates",
        action="store_true",
        help="skip saving float64 intermediates",
    )
    parser_analyze.add_argument(
        "--skip-check-deterministic",
        action="store_true",
        help="skip checking that the network is deterministic",
    )
    parser_analyze.add_argument(
        "--stable-hash",
        action="store_true",
        help="use SHA-1 checksum instead of fast (but possibly unsound) hash",
    )

    # Run the repro in the context of minification, inverting exit code meaning
    parser_minifier_query = subparsers.add_parser(
        "minifier-query",
    )
    common_flags(parser_minifier_query)
    parser_minifier_query.add_argument(
        "--check-str",
        type=str,
        default=check_str,
        help="require minified program to fail with error containing this string",
    )

    args = None
    if len(sys.argv) <= 1:
        args = [command, *sys.argv[1:]]

    options = parser.parse_args(args)
    COMMAND_FNS = {
        "minify": repro_minify,
        "analyze": repro_analyze,
        "minifier-query": repro_minifier_query,
        "run": repro_run,
        "get_args": repro_get_args,
    }
    return COMMAND_FNS[options.command](options, mod, load_args)<|MERGE_RESOLUTION|>--- conflicted
+++ resolved
@@ -83,7 +83,7 @@
             # Call the compiler_fn - which is either aot_autograd or inductor
             # with fake inputs
             inner_compiled_fn = compiler_fn(gm, example_inputs)
-        except Exception:
+        except Exception as e:
             # TODO: Failures here are troublesome because no real inputs,
             # need a different serialization strategy
             if config.repro_after == "aot":
@@ -176,7 +176,7 @@
                             torch.cuda.synchronize()
                             break
                     return out
-                except Exception:
+                except Exception as e:
                     if config.repro_level == 1:
                         dump_compiler_graph_state(
                             fx.GraphModule(gm, orig_graph),
@@ -233,6 +233,10 @@
         model_str += _cuda_system_info_comment()
 
     model_str += NNModuleToString.convert(gm)
+
+    # get hint shape/stride when dynamic shape enabled
+    def hint_if_symint(x):
+        return tuple(i.node.hint if isinstance(i, torch.SymInt) else i for i in x)
 
     writer = InputWriter(save_dir)
     for placeholder, arg in zip(fx_placeholder_targets(gm), args):
@@ -732,13 +736,9 @@
             if isinstance(arg, torch.Tensor) and arg.is_cuda:
                 need_sync = True
                 break
-<<<<<<< HEAD
+
         compiled(list(args))
-=======
-
-        compiled(list(args))
-
->>>>>>> f568d488
+
         if need_sync:
             synchronize()  # ensure segfaults are surfaced
 
