# mypy: ignore-errors

import collections
import dataclasses
import functools
import inspect
import itertools
import sys
import types
from typing import Dict, List

import torch._C
import torch._numpy as tnp
from .. import config, variables
from ..bytecode_transformation import create_call_function, create_instruction
from ..exc import unimplemented
from ..guards import GuardBuilder, install_guard
from ..source import AttrSource, GetItemSource, ODictGetItemSource, TypeSource
from ..utils import (
    check_constant_args,
    check_unspec_python_args,
    identity,
    is_tensor_base_attr_getter,
    proxy_args_kwargs,
)
from .base import MutableLocal, VariableTracker
from .functions import NestedUserFunctionVariable, UserFunctionVariable
from .user_defined import UserDefinedObjectVariable


class SuperVariable(VariableTracker):
    def __init__(self, typevar, objvar=None, specialized=False, **kwargs):
        super().__init__(**kwargs)
        self.typevar = typevar
        self.objvar = objvar
        self.specialized = specialized  # directly get attr from self.typevar if true

    def reconstruct(self, codegen):
        codegen(variables.BuiltinVariable(super))
        codegen(self.typevar)
        if self.objvar is not None:
            codegen(self.objvar)
            return create_call_function(2, True)
        else:
            return create_call_function(1, True)

    def _resolved_getattr_and_source(self, tx, name):
        assert self.objvar, "1-arg super not implemented"
        if self.specialized:
            return getattr(self.typevar.as_python_constant(), name)
        search_type = self.typevar.as_python_constant()

        # We default to the python type of the object. However, if this is
        # a `type` or subclass of `type`, then the original object represents
        # the user defined type.
        type_to_use = self.objvar.python_type()
        type_to_use_source = (
            TypeSource(self.objvar.source) if self.objvar.source else None
        )
        if issubclass(type_to_use, type):
            type_to_use = self.objvar.value
            type_to_use_source = self.objvar.source

        source = None
        if self.objvar.source is not None:
            # Walk the mro tuple to find out the actual class where the
            # attribute resides.
            search_mro = type_to_use.__mro__
            start_index = search_mro.index(search_type) + 1
            for index in range(start_index, len(search_mro)):
                if hasattr(search_mro[index], name):
                    # Equivalent of something like type(L['self']).__mro__[1].attr_name
                    source = AttrSource(
                        GetItemSource(AttrSource(type_to_use_source, "__mro__"), index),
                        name,
                    )
                    break

        # TODO(jansel): there is a small chance this could trigger user code, prevent that
        return getattr(super(search_type, type_to_use), name), source

    def var_getattr(self, tx, name: str) -> "VariableTracker":
        # Check if getattr is a constant. If not, delay the actual work by
        # wrapping the result in GetAttrVariable. Mostly super is called with a
        # method, so most of the work is delayed to call_function.
        #
        # We could have just implemented a const_getattr. However, super is
        # special when it comes to finding sources. Compared to other VTs, super
        # requires the attr name to walk the mro and find the actual source (and
        # not just AttrSource).
        value, source = self._resolved_getattr_and_source(self, name)
        if not variables.ConstantVariable.is_literal(value):
            return GetAttrVariable(self, name)
        if source:
            install_guard(source.make_guard(GuardBuilder.CONSTANT_MATCH))
            return variables.ConstantVariable.create(value, source=source)
        return variables.ConstantVariable.create(value)

    def call_method(
        self,
        tx,
        name,
        args: "List[VariableTracker]",
        kwargs: "Dict[str, VariableTracker]",
    ) -> "VariableTracker":
        inner_fn, source = self._resolved_getattr_and_source(self, name)

        if inner_fn is object.__init__:
            return LambdaVariable(identity)
        elif inner_fn is torch.nn.Module.__init__:
            objvar = self.objvar
            from ..side_effects import AttributeMutationNew

            if (
                isinstance(objvar, variables.UserDefinedObjectVariable)
                and isinstance(objvar.mutable_local, AttributeMutationNew)
                and not (args or kwargs)
            ):
                tx.output.side_effects.store_attr(
                    objvar,
                    "__call_nn_module_init",
                    variables.ConstantVariable.create(True),
                )
                return variables.ConstantVariable.create(None)
            else:
                unimplemented("super() nn.Module.__init__")
        elif isinstance(inner_fn, types.FunctionType):
            return variables.UserFunctionVariable(
                inner_fn, source=source
            ).call_function(tx, [self.objvar] + args, kwargs)
        elif isinstance(inner_fn, types.MethodType):
            return variables.UserMethodVariable(
                inner_fn.__func__, self.objvar, source=source
            ).call_function(tx, args, kwargs)
        elif (
            inner_fn is collections.OrderedDict.__getitem__
            and isinstance(self.objvar, variables.UserDefinedObjectVariable)
            and self.objvar.source
            and len(args) == 1
            and len(kwargs) == 0
            and args[0].is_python_constant()
        ):
            from .builder import VariableBuilder

            key = args[0].as_python_constant()
            return VariableBuilder(tx, ODictGetItemSource(self.objvar.source, key))(
                collections.OrderedDict.__getitem__(self.objvar.value, key)
            )
        elif inner_fn in (
            collections.OrderedDict.__setitem__,
            object.__setattr__,
        ) and isinstance(self.objvar, variables.CustomizedDictVariable):
            assert not kwargs and len(args) == 2
            return super(variables.CustomizedDictVariable, self.objvar).call_method(
                tx, "__setitem__", args, kwargs
            )
        else:
            unimplemented(f"non-function or method super: {inner_fn}")


class UnknownVariable(VariableTracker):
    """
    It could be anything!
    """


class DelayGraphBreakVariable(UnknownVariable):
    """
    Used to insert a dummy variable in the stack to do the graph break at CALL_FUNCTION.
    """


class ComptimeVariable(VariableTracker):
    """
    This variable is special, it lets you execute arbitrary code at
    Dynamo compile time
    """

    def reconstruct(self, codegen):
        raise NotImplementedError("comptime is special form")

    def var_getattr(self, tx, name: str) -> "VariableTracker":
        from ..comptime import comptime

        # To support the comptime.print_graph convenience accessors
        from .functions import UserFunctionVariable

        return UserFunctionVariable(
            getattr(comptime, name), source=AttrSource(self.source, name)
        )

    def call_function(
        self, tx, args: "List[VariableTracker]", kwargs: "Dict[str, VariableTracker]"
    ) -> "VariableTracker":
        from ..comptime import ComptimeContext

        # TODO: support an expression form as well

        assert not kwargs
        assert len(args) == 1
        fn = args[0]
        if isinstance(fn, UserFunctionVariable):
            fn.get_function()(ComptimeContext(tx))
        elif isinstance(fn, NestedUserFunctionVariable):
            # We have to manually bind the freevars ourselves
            code = fn.get_code()
            assert not fn.closure, (
                "comptime function must not have free variables, "
                f"but these variables were free: {code.co_freevars}"
            )
            func = types.FunctionType(
                code,
                fn.f_globals,
                fn.fn_name.as_python_constant(),
                tuple(fn.defaults.items) if fn.defaults else None,
                # We could automatically promote free variables into
                # ComptimeVar but this is confusing if you access
                # a free variable that we actually DO have the runtime
                # value for
                # tuple(make_cell(ComptimeVar(i)) for i in fn.closure.items)
                tuple(),
            )
            func(ComptimeContext(tx))
        else:
            raise RuntimeError(f"unsupported argument to comptime: {type(fn)}")

        return variables.ConstantVariable.create(None)


class ClosureVariable(UnknownVariable):
    def __init__(self, name, **kwargs):
        super().__init__(**kwargs)
        self.name = name

    def reconstruct(self, codegen):
        return [codegen.create_load_closure(self.name)]


# closure variable created by an inlined function
class InlinedClosureVariable(UnknownVariable):
    def __init__(self, name, **kwargs):
        super().__init__(**kwargs)
        self.name = name

    def reconstruct(self, codegen):
        return [codegen.create_load_closure(self.name)]


class NewCellVariable(VariableTracker):
    def __init__(self, **kwargs):
        super().__init__(**kwargs)


class NewGlobalVariable(VariableTracker):
    def __init__(self, **kwargs):
        super().__init__(**kwargs)


class InspectSignatureVariable(VariableTracker):
    """represents inspect.signature(...)"""

    @staticmethod
    def create(callable, **kwargs):
        if kwargs:
            unimplemented(f"inspect.signature with {kwargs}")
        return InspectSignatureVariable(callable)

    def __init__(self, inspected: VariableTracker, **kwargs):
        super().__init__(**kwargs)
        self.inspected = inspected

    def var_getattr(self, tx, name: str) -> "VariableTracker":
        if name == "parameters":
            return variables.ConstDictVariable(
                {
                    variables.ConstantVariable.create(name): InspectParameterVariable()
                    for name in self.inspected.inspect_parameter_names()
                },
                user_cls=dict,
            )
        return super().var_getattr(tx, name)


class InspectParameterVariable(VariableTracker):
    """This is not implemented, if used will graph break."""

    pass


def produce_trampoline_autograd_apply(fn_cls):
    def trampoline_autograd_apply(*args, **kwargs):
        return fn_cls.apply(*args, **kwargs)

    trampoline_autograd_apply._origin = produce_trampoline_autograd_apply
    return trampoline_autograd_apply


class AutogradFunctionVariable(VariableTracker):
    """represents a torch.autograd.Function subclass"""

    def __init__(self, fn_cls, **kwargs):
        super().__init__(**kwargs)
        self.fn_cls = fn_cls

    def call_apply(self, tx, args, kwargs):
        requires_grad = False

        def visit(node):
            nonlocal requires_grad
            if isinstance(node, variables.TensorVariable):
                if node.requires_grad is not False:
                    requires_grad = True
            if isinstance(node, variables.NNModuleVariable):
                if node.is_training(tx):
                    requires_grad = True
            return node

        VariableTracker.apply(visit, (args, kwargs))

        if (
            requires_grad
            and torch.is_grad_enabled()
            and config.capture_autograd_function
        ):
            # Note - this is the same check used in autograd/function.py, except inverted.
            # If we want to support functorch transforms here, we will need to enable this.
            if (
                self.fn_cls.setup_context
                != torch.autograd.function._SingleLevelFunction.setup_context
            ):
                unimplemented(
                    "NYI - autograd.Function with custom setup_context method"
                )

            vjp_fn = self.fn_cls.vjp  # type: ignore[attr-defined]
            if vjp_fn is not torch.autograd.Function.vjp:
                unimplemented("NYI - User defind vjp")

            jvp_fn = self.fn_cls.jvp  # type: ignore[attr-defined]
            if jvp_fn is not torch.autograd.Function.jvp:
                unimplemented("NYI - User defind jvp")

            from .higher_order_ops import AutogradFunctionApplyVariable

            source = self.source
            if source is None:
                source = AttrSource(
                    tx.import_source(self.fn_cls.__module__), self.fn_cls.__name__
                )

            return AutogradFunctionApplyVariable(
                self.fn_cls.forward,
                self.fn_cls.backward,
                source,
                source=AttrSource(source, member="apply"),
            ).call_function(tx, args, kwargs)

        if self.source:
            source = AttrSource(self.source, "forward")
        else:
            source = None

        fn = self.fn_cls.forward
        ctx = AutogradFunctionContextVariable.create(tx)
        args = [ctx, *args]
        if isinstance(fn, types.FunctionType):
            return variables.UserFunctionVariable(
                fn, source=source, force_inline=True
            ).call_function(tx, args, kwargs)
        elif isinstance(fn, types.MethodType):
            return variables.UserMethodVariable(
                fn.__func__,
                variables.UserDefinedClassVariable(self.fn_cls),
                source=source,
                force_inline=True,
            ).call_function(tx, args, kwargs)
        else:
            unimplemented(
                f"non-function or method in subclass of torch.autograd.Function: {fn}"
            )

    def call_function(self, tx, args, kwargs):
        return AutogradFunctionVariable(self.fn_cls)

    def call_method(
        self,
        tx,
        name,
        args: "List[VariableTracker]",
        kwargs: "Dict[str, VariableTracker]",
    ):
        from ..trace_rules import is_callable_allowed
        from .builder import wrap_fx_proxy

        if name == "apply":
            if is_callable_allowed(self.fn_cls):
                trampoline_autograd_apply = produce_trampoline_autograd_apply(
                    self.fn_cls
                )
                return wrap_fx_proxy(
                    tx=tx,
                    proxy=tx.output.create_proxy(
                        "call_function",
                        trampoline_autograd_apply,
                        *proxy_args_kwargs(args, kwargs),
                    ),
                )
            else:
                return self.call_apply(tx, args, kwargs)
<<<<<<< HEAD
        elif name == "backward":
            with tx.strict_translation_mode():
                if isinstance(self.fn_cls.backward, types.FunctionType):
                    backward = UserFunctionVariable(
                        self.fn_cls.backward, force_inline=True
                    )
                elif isinstance(self.fn_cls.backward, types.MethodType):
                    backward = UserMethodVariable(
                        self.fn_cls.backward.__func__,
                        variables.UserDefinedClassVariable(
                            self.fn_cls, force_inline=True
                        ),
                    )
                    args = [backward.obj] + args
                else:
                    unimplemented(
                        f"backward is a non-function or method: {self.fn_cls.backward}"
                    )

                return tx.inline_call(tx, backward, args, kwargs)

        elif name == "forward":
            if isinstance(self.fn_cls.forward, types.FunctionType):
                forward = UserFunctionVariable(self.fn_cls.forward, force_inline=True)
            elif isinstance(self.fn_cls.forward, types.MethodType):
                forward = UserMethodVariable(
                    self.fn_cls.forward.__func__,
                    variables.UserDefinedClassVariable(self.fn_cls),
                    force_inline=True,
                )
                args = [forward.obj] + args
            else:
                unimplemented(
                    f"forward is a non-function or method: {self.fn_cls.forward}"
                )

            return tx.inline_call(tx, forward, args, kwargs)
=======
>>>>>>> 307268c0

        else:
            unimplemented(f"Unsupported method: {name}")


@dataclasses.dataclass
class SavedTensorBox:
    tensors: List[VariableTracker] = dataclasses.field(default_factory=list)


class AutogradFunctionContextVariable(UserDefinedObjectVariable):
    """
    Tracks an autograd.Function() context using mutation tracking in side_effects.py
    """

    _nonvar_fields = {
        "proxy",
        "inference",
        *UserDefinedObjectVariable._nonvar_fields,
    }

    def __init__(
        self,
        value,
        value_type=None,
        inference=False,
        proxy=None,
        saved_tensors=None,
        **kwargs,
    ):
        super().__init__(value=value, value_type=value_type, **kwargs)
        self.inference = inference
        self.proxy = proxy
        self.saved_tensors = saved_tensors

    @staticmethod
    def create(tx):
        proxy = tx.output.create_proxy(
            "call_function", torch.autograd.function.FunctionCtx, tuple(), {}
        )
        out = tx.output.side_effects.track_object_new(
            None,
            torch.autograd.function.FunctionCtx,
            functools.partial(
                AutogradFunctionContextVariable,
                inference=True,
                proxy=proxy,
                saved_tensors=SavedTensorBox(),
            ),
            {},
        )
        proxy.node.meta["example_value"] = out.value
        return out

    def as_proxy(self):
        if self.proxy is None:
            unimplemented("proxy not set")
        return self.proxy

    def call_method(
        self,
        tx,
        name,
        args: "List[VariableTracker]",
        kwargs: "Dict[str, VariableTracker]",
    ) -> "VariableTracker":
        if name != "save_for_backward":
            unimplemented(f"autograd.Function context method: {name}")
        if self.saved_tensors is None:
            unimplemented(
                "save_for_backward only supported on a newly constructed FunctionCtx"
            )

        if not self.inference:
            assert self.source and not kwargs
            tx.output.side_effects.track_save_for_backward(self, args)

        for arg in args:
            self.saved_tensors.tensors.append(arg)
        return variables.ConstantVariable.create(None)

    def var_getattr(self, tx, name):
        if name == "save_for_backward":
            return LambdaVariable(
                lambda *args, **kwargs: self.call_method(tx, name, args, kwargs)
            )
        if name == "saved_tensors" and self.saved_tensors is not None:
            return variables.TupleVariable(list(self.saved_tensors.tensors))
        return super().var_getattr(tx, name)


class LambdaVariable(VariableTracker):
    def __init__(self, fn, **kwargs):
        super().__init__(**kwargs)
        self.fn = fn

    def call_function(
        self, tx, args: "List[VariableTracker]", kwargs: "Dict[str, VariableTracker]"
    ) -> "VariableTracker":
        return self.fn(*args, **kwargs)


class GetAttrVariable(VariableTracker):
    def __init__(self, obj, name, **kwargs):
        super().__init__(**kwargs)
        assert isinstance(obj, VariableTracker)
        assert isinstance(name, str)
        self.obj = obj
        self.name = name

    def __str__(self):
        return f"{self.__class__.__name__}({self.obj}, {self.name})"

    @staticmethod
    def create_getattr_proxy(base_proxy: torch.fx.Proxy, attr):
        return getattr(base_proxy, attr)

    def as_proxy(self):
        return GetAttrVariable.create_getattr_proxy(self.obj.as_proxy(), self.name)

    def const_getattr(self, tx, name):
        if not isinstance(self.obj, variables.NNModuleVariable):
            raise NotImplementedError()
        step1 = tx.output.get_submodule(self.obj.module_key)
        if self.name not in step1.__dict__:
            raise NotImplementedError()
        step2 = inspect.getattr_static(step1, self.name)
        if name not in step2.__dict__:
            raise NotImplementedError()
        return inspect.getattr_static(step2, name)

    def reconstruct(self, codegen):
        codegen(self.obj)
        return codegen.create_load_attrs(self.name)

    def call_function(
        self, tx, args: "List[VariableTracker]", kwargs: "Dict[str, VariableTracker]"
    ) -> "VariableTracker":
        return self.obj.call_method(tx, self.name, args, kwargs)


class MethodWrapperVariable(VariableTracker):
    def __init__(self, method_wrapper, **kwargs):
        super().__init__(**kwargs)
        self.method_wrapper = method_wrapper

    def call_function(
        self, tx, args: "List[VariableTracker]", kwargs: "Dict[str, VariableTracker]"
    ) -> "VariableTracker":
        if is_tensor_base_attr_getter(self.method_wrapper) and isinstance(
            args[0], variables.TensorVariable
        ):
            assert len(args) == 1 and len(kwargs) == 0

            return args[0].var_getattr(tx, self.method_wrapper.__self__.__name__)

        super().call_function(tx, args, kwargs)

    def is_python_constant(self):
        return True

    def as_python_constant(self):
        return self.method_wrapper


class GetSetDescriptorVariable(VariableTracker):
    def __init__(self, desc, **kwargs):
        super().__init__(**kwargs)
        self.desc = desc

    def var_getattr(self, tx, name):
        if name == "__get__" and self.source:
            from .builder import VariableBuilder

            return VariableBuilder(tx, AttrSource(self.source, "__get__"))(
                self.desc.__get__
            )
        else:
            return super().var_getattr(tx, name)

    def is_python_constant(self):
        return True

    def as_python_constant(self):
        return self.desc


class PythonModuleVariable(VariableTracker):
    def __init__(self, value: types.ModuleType, **kwargs):
        super().__init__(**kwargs)
        self.value = value
        self.is_torch = self.value is torch or self.value.__name__.startswith("torch.")

    def python_type(self):
        return types.ModuleType

    def as_python_constant(self):
        return self.value

    def __repr__(self):
        return f"PythonModuleVariable({self.value})"

    def call_hasattr(self, tx, name):
        if self.is_torch:
            result = hasattr(self.value, name)
            return variables.ConstantVariable.create(result)
        return super().call_hasattr(tx, name)


class SkipFilesVariable(VariableTracker):
    def __init__(self, value, reason=None, **kwargs):
        super().__init__(**kwargs)
        self.value = value
        self.reason = reason

    def python_type(self):
        return type(self.value)

    def as_python_constant(self):
        return self.value

    @classmethod
    def create_with_source(cls, value, source):
        install_guard(source.make_guard(GuardBuilder.FUNCTION_MATCH))
        return cls(
            value,
            source=source,
        )

    @staticmethod
    @functools.lru_cache(None)
    def fold_through_function_to_wrapper():
        return {
            collections.namedtuple: variables.UserDefinedClassVariable,
        }

    def call_function(
        self, tx, args: "List[VariableTracker]", kwargs: "Dict[str, VariableTracker]"
    ) -> "VariableTracker":
        if inspect.getattr_static(self.value, "_torchdynamo_disable", False):
            unimplemented(f"call torch._dynamo.disable() wrapped function {self.value}")
        # Fold through the functions(e.g, collections.namedtuple)
        # that inputs & outputs are all python constants
        elif (
            self.value in self.fold_through_function_to_wrapper().keys()
            and check_constant_args(args, kwargs)
        ):
            value = self.value(
                *[x.as_python_constant() for x in args],
                **{k: v.as_python_constant() for k, v in kwargs.items()},
            )
            return self.fold_through_function_to_wrapper().get(self.value)(
                value, mutable_local=MutableLocal()
            )
        elif (
            self.value is functools.wraps
            and not kwargs
            and len(args) == 1
            and (
                args[0].source is not None or args[0].can_reconstruct(tx.output.root_tx)
            )
        ):

            def wraps(fn):
                if isinstance(fn, variables.NestedUserFunctionVariable):
                    if args[0].source:
                        reconstructible = args[0].source
                    else:
                        reconstructible = args[0]
                    return fn.clone(wrapped_reconstructible=reconstructible)
                unimplemented(f"functools.wraps({fn})")

            return variables.LambdaVariable(wraps)
        else:
            try:
                path = inspect.getfile(self.value)
            except TypeError:
                path = f"Builtin {self.value.__name__}"
            msg = f"'skip function {self.value.__qualname__} in file {path}'"
            msg += f"', {self.reason}'" if self.reason else ""
            unimplemented(msg)


class TypingVariable(VariableTracker):
    def __init__(self, value, **kwargs):
        super().__init__(**kwargs)
        self.value = value

    def call_method(
        self,
        tx,
        name,
        args: "List[VariableTracker]",
        kwargs: "Dict[str, VariableTracker]",
    ) -> "VariableTracker":
        if name == "__getitem__" and len(args) == 1:
            return variables.ConstantVariable.create(
                self.value[args[0].as_python_constant()],
            )
        unimplemented("typing")

    def python_type(self):
        return type(self.value)

    def as_python_constant(self):
        return self.value


@functools.lru_cache(maxsize=1)
def get_np_to_tnp_map():
    from ..utils import NP_TO_TNP_MODULE

    np_fn_to_tnp_fn = {}

    for np_mod, tnp_mod in NP_TO_TNP_MODULE.items():
        for fn_name, tnp_fn in tnp_mod.__dict__.items():
            if callable(tnp_fn):
                # some internal details do leak from tnp
                # which are not part of numpy API.
                if np_fn := getattr(np_mod, fn_name, None):
                    np_fn_to_tnp_fn[np_fn] = tnp_fn

    return np_fn_to_tnp_fn


class NumpyVariable(VariableTracker):
    """
    Wrapper around `numpy.*`. Currently, is able to trace a small subset of numpy functions as well as numpy dtypes.
    """

    constant_fold_functions = (tnp.issubdtype,)

    def __init__(self, value, **kwargs):
        super().__init__(**kwargs)
        self.value = value

    @classmethod
    def can_constant_fold_through(cls, fn):
        mod = fn.__module__.split(".")
        assert len(mod) >= 2 and mod[:2] == ["torch", "_numpy"]
        return fn in cls.constant_fold_functions

    def call_function(
        self, tx, args: "List[VariableTracker]", kwargs: "Dict[str, VariableTracker]"
    ) -> "VariableTracker":
        if not config.trace_numpy:
            unimplemented(f"numpy.{self.value}()")

        from ..utils import numpy_to_tensor_wrapper

        from .tensor import NumpyNdarrayVariable

        # lookup method name in tnp. Things like np.dtype(float) are not supported yet.
        if self.value.__name__ == "dtype":
            unimplemented(
                f"numpy dtype function is not supported yet. Got type {type(self.value)}."
            )
        else:  # We are dealing with a callable.
            func = get_np_to_tnp_map().get(self.value)
            if func is None:
                unimplemented(
                    f"Can't find numpy function {self.value} in torch._numpy. "
                    " Please file an issue to request support for this function."
                )

            if (
                func.__module__ == "torch._numpy.random"
                and config.use_numpy_random_stream
            ):
                msg = f"delegate '{func.__qualname__}' to NumPy itself via "
                msg += f"confg.use_numpy_random_stream={config.use_numpy_random_stream}"
                unimplemented(msg)

            constant_args = check_constant_args(args, kwargs)
            unspec_python_args = check_unspec_python_args(args, kwargs)

            if self.can_constant_fold_through(func) and (
                constant_args or unspec_python_args
            ):
                # constant fold
                return variables.ConstantVariable.create(
                    self.as_python_constant()(
                        *[x.as_python_constant() for x in args],
                        **{k: v.as_python_constant() for k, v in kwargs.items()},
                    ),
                )

            # TODO Add all the functions that go from constants to constants to can_constant_fold_through
            proxy = tx.output.create_proxy(
                "call_function",
                numpy_to_tensor_wrapper(func),
                *proxy_args_kwargs(args, kwargs),
            )
            return NumpyNdarrayVariable.create(tx, proxy)

    def call_method(
        self,
        tx,
        name,
        args: "List[VariableTracker]",
        kwargs: "Dict[str, VariableTracker]",
    ) -> "VariableTracker":
        unimplemented("numpy")

    def python_type(self):
        return type(self.value)

    def as_python_constant(self):
        return self.value

    def as_proxy(self):
        if config.trace_numpy and isinstance(self.value, type):
            # This handles numpy dtype attributes such as np.float32
            # We return a string as we don't want to serialize non-PyTorch objects in the output FX graph
            # In torch/_numpy we normalize strings to their dtypes when the input is a dtype, as NumPy does
            return self.value.__name__

        return super().as_proxy()


# Used to keep track of NULLs pushed on the stack for Python 3.11 function calls
class NullVariable(VariableTracker):
    def __init__(self, **kwargs):
        super().__init__(**kwargs)

    def __str__(self):
        return "NullVariable"

    def reconstruct(self, codegen):
        if sys.version_info < (3, 11):
            unimplemented("cannot reconstruct NullVariable in < Python 3.11")
        return [create_instruction("PUSH_NULL")]


class DeletedVariable(VariableTracker):
    """Marker used to implement delattr()"""


class StringFormatVariable(VariableTracker):
    """
    Represents a call to str.format(), we delay calling format until after the graph.
    """

    _nonvar_fields = {"format_string", *VariableTracker._nonvar_fields}

    @classmethod
    def create(cls, format_string, sym_args, sym_kwargs):
        if all(
            x.is_python_constant()
            for x in itertools.chain(sym_args, sym_kwargs.values())
        ):
            return variables.ConstantVariable.create(
                format_string.format(
                    *[v.as_python_constant() for v in sym_args],
                    **{k: v.as_python_constant() for k, v in sym_kwargs.items()},
                )
            )
        return cls(format_string, list(sym_args), dict(sym_kwargs))

    def __init__(self, format_string, sym_args, sym_kwargs, **kwargs):
        super().__init__(**kwargs)
        assert isinstance(format_string, str)
        self.format_string = format_string
        self.sym_args = sym_args
        self.sym_kwargs = sym_kwargs

    def __repr__(self):
        return f"{self.__class__.__name__}({self.format_string!r}, {self.sym_args!r}, {self.sym_kwargs!r})"

    def reconstruct(self, codegen):
        if sys.version_info >= (3, 11):
            codegen.append_output(create_instruction("PUSH_NULL"))
        codegen.append_output(codegen.create_load_const(self.format_string))
        codegen.append_output(codegen.create_load_attr("format"))
        codegen.extend_output(
            variables.TupleVariable(self.sym_args).reconstruct(codegen)
        )
        kwargs = {
            variables.ConstantVariable.create(k): v for k, v in self.sym_kwargs.items()
        }
        codegen.extend_output(variables.ConstDictVariable(kwargs).reconstruct(codegen))
        codegen.append_output(create_instruction("CALL_FUNCTION_EX", arg=1))
        return []<|MERGE_RESOLUTION|>--- conflicted
+++ resolved
@@ -407,46 +407,6 @@
                 )
             else:
                 return self.call_apply(tx, args, kwargs)
-<<<<<<< HEAD
-        elif name == "backward":
-            with tx.strict_translation_mode():
-                if isinstance(self.fn_cls.backward, types.FunctionType):
-                    backward = UserFunctionVariable(
-                        self.fn_cls.backward, force_inline=True
-                    )
-                elif isinstance(self.fn_cls.backward, types.MethodType):
-                    backward = UserMethodVariable(
-                        self.fn_cls.backward.__func__,
-                        variables.UserDefinedClassVariable(
-                            self.fn_cls, force_inline=True
-                        ),
-                    )
-                    args = [backward.obj] + args
-                else:
-                    unimplemented(
-                        f"backward is a non-function or method: {self.fn_cls.backward}"
-                    )
-
-                return tx.inline_call(tx, backward, args, kwargs)
-
-        elif name == "forward":
-            if isinstance(self.fn_cls.forward, types.FunctionType):
-                forward = UserFunctionVariable(self.fn_cls.forward, force_inline=True)
-            elif isinstance(self.fn_cls.forward, types.MethodType):
-                forward = UserMethodVariable(
-                    self.fn_cls.forward.__func__,
-                    variables.UserDefinedClassVariable(self.fn_cls),
-                    force_inline=True,
-                )
-                args = [forward.obj] + args
-            else:
-                unimplemented(
-                    f"forward is a non-function or method: {self.fn_cls.forward}"
-                )
-
-            return tx.inline_call(tx, forward, args, kwargs)
-=======
->>>>>>> 307268c0
 
         else:
             unimplemented(f"Unsupported method: {name}")
