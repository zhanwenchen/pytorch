--- conflicted
+++ resolved
@@ -778,7 +778,6 @@
                 unimplemented(f"functools.wraps({fn})")
 
             return variables.LambdaVariable(wraps)
-<<<<<<< HEAD
         elif self.value is collections.deque and not kwargs:
             if len(args) == 0:
                 items = []
@@ -839,8 +838,6 @@
             return variables.CountIteratorVariable(*args, mutable_local=MutableLocal())
         elif self.value is itertools.cycle:
             return variables.CycleIteratorVariable(*args, mutable_local=MutableLocal())
-=======
->>>>>>> fa112da2
         else:
             try:
                 path = inspect.getfile(self.value)
