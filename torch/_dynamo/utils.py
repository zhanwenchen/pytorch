import atexit
import collections
import contextlib
import copy
import cProfile
import dataclasses
import datetime
import dis
import enum
import functools
import gc
import inspect
import itertools
import linecache
import logging
import math
import operator
import os
import pstats
import re
import subprocess
import sys
import textwrap
import threading
import time
import types
import typing
import weakref
from contextlib import contextmanager
from functools import lru_cache, wraps
from pathlib import Path
from types import MethodWrapperType
from typing import (
    Any,
    Callable,
    cast,
    ClassVar,
    Counter,
    DefaultDict,
    Deque,
    Dict,
    Iterator,
    KeysView,
    List,
    Optional,
    Set,
    Tuple,
    Type,
    Union,
    ValuesView,
)

from ..utils.hooks import RemovableHandle

try:
    import numpy as np
except ModuleNotFoundError:
    np = None  # type: ignore[assignment]

try:
    import torch._logging
    import torch._numpy as tnp
    from torch._guards import detect_fake_mode  # noqa: F401n
    from torch._logging import LazyString
    from . import config

    # NOTE: Make sure `NP_SUPPORTED_MODULES` and `NP_TO_TNP_MODULE` are in sync.
    if np:
        NP_SUPPORTED_MODULES: Tuple[types.ModuleType, ...] = (
            np,
            np.fft,
            np.linalg,
            np.random,
        )

        NP_TO_TNP_MODULE = {
            np: tnp,
            np.fft: tnp.fft,
            np.linalg: tnp.linalg,
            np.random: tnp.random,
        }
    else:
        NP_SUPPORTED_MODULES = tuple()

        NP_TO_TNP_MODULE = {}
    from torch._subclasses.fake_tensor import FakeTensor, is_fake, maybe_get_fake_mode
except ImportError:
    pass

import importlib

import torch
import torch._functorch.config
import torch.fx.experimental.symbolic_shapes
import torch.utils._pytree as pytree
from torch import fx
from torch._dispatch.python import enable_python_dispatcher
from torch._utils_internal import log_compilation_event

from torch.nn.modules.lazy import LazyModuleMixin
from torch.utils._triton import has_triton, has_triton_package


counters: DefaultDict[str, Counter[str]] = collections.defaultdict(collections.Counter)
optimus_scuba_log: Dict[str, Any] = {}
troubleshooting_url = (
    "https://pytorch.org/docs/main/torch.compiler_troubleshooting.html"
)
nnmodule_doc_url = "https://pytorch.org/docs/main/torch.compiler_nn_module.html"
nnmodule_doc_url_msg = f"See {nnmodule_doc_url} for more information and limitations."
log = logging.getLogger(__name__)

# profiling compilation time by function
compilation_time_metrics: Dict[str, List[float]] = {}

# profiling compilation time by frame phase
frame_phase_timing: Dict[str, Dict[str, float]] = {}

timer_counter = itertools.count()


def tabulate(rows, headers):
    try:
        import tabulate

        return tabulate.tabulate(rows, headers=headers)
    except ImportError:
        return "\n".join(
            ", ".join(map(str, row)) for row in itertools.chain([headers], rows)
        )


def maybe_cprofile(func):
    if config.cprofile:
        return cprofile_wrapper(func)
    return func


def cprofile_wrapper(func):
    @wraps(func)
    def profile_wrapper(*args, **kwargs):
        global timer_counter
        profile_cnt = next(timer_counter)
        profile_path = Path(func.__name__ + f"{profile_cnt}.profile")
        prof = cProfile.Profile()
        prof.enable()
        start_ts = time.time()
        retval = prof.runcall(func, *args, **kwargs)
        profile_latency = time.time() - start_ts
        prof.disable()
        print(
            f"### Cprofile for {func.__name__} iter {profile_cnt} took {profile_latency:.3f} seconds ###"
        )
        ps = pstats.Stats(prof)
        prof.dump_stats(profile_path)
        svg_path = profile_path.with_suffix(".svg")
        try:
            gprof2dot_process = subprocess.Popen(
                [
                    "gprof2dot",
                    "-f",
                    "pstats",
                    "--node-label=total-time-percentage",
                    "--node-label=self-time-percentage",
                    "--node-label=total-time",
                    str(profile_path),
                ],
                stdout=subprocess.PIPE,
            )
            subprocess.check_call(
                ["dot", "-Tsvg", "-o", str(svg_path)],
                stdin=gprof2dot_process.stdout,
            )
            print(f"Generated SVG from profile at {str(svg_path)}")
        except FileNotFoundError:
            print(
                "Failed to generate SVG from profile -- dumping stats instead."
                "Try installing gprof2dot and dot for a better visualization"
            )
            ps.sort_stats(pstats.SortKey.TIME).print_stats(20)
            ps.sort_stats(pstats.SortKey.CUMULATIVE).print_stats(20)
        return retval

    return profile_wrapper


curr_frame = 0


# Note: Called for you by dynamo - you almost never ever want to invoke this yourself.
def increment_frame():
    global curr_frame
    curr_frame = curr_frame + 1


# Note: Called for you by dynamo - you almost never ever want to invoke this yourself.
def reset_frame_count():
    global curr_frame
    frame_phase_timing.clear()
    compilation_time_metrics.clear()
    curr_frame = 0


op_count = 0


def increment_op_count(cnt):
    global op_count
    op_count += cnt


# Print a report of time spent so far
# Ex:
# TIMING:
# entire_frame_compile:8.574629999999999
# backend_compile:5.26806
def print_time_report():
    total = 0.0
    total_by_key = {}
    for timings in frame_phase_timing.values():
        for key, timing in timings.items():
            total += timing
            if key not in total_by_key:
                total_by_key[key] = timing
            else:
                total_by_key[key] += timing

    out = "TIMING:"
    for key, value in total_by_key.items():
        out = f"{out} {key}:{round(value, 5)}"

    print(out)


# dynamo_timed API works as a function decorator
# By wrapping a function in dynamo_timed, we can store a record in compilation_time_metrics
# where the key is the functions name.
# For example:
#
#  @dynamo_timed
#  def _foo(...):
#
# Would show up as an entry in our timing dict:
# OrderedDict([('bar.<locals>._foo', [0.083690, 0.23949, 3.1425e-05])])
# This is extremely useful for granular debugging.
#
# For a higher-level mode, pass a phase_name into dynamo_timed
# phase_names record an extra record into a separate compilation timing structure,
# one keyed on frame+name rather than function.
# The frame is incremented outside of this function, in def increment_frame() above.


def dynamo_timed(original_function=None, phase_name=None):
    def dynamo_timed_inner(func):
        if config.cprofile:
            return func

        @wraps(func)
        def time_wrapper(*args, **kwargs):
            key = func.__qualname__
            if key not in compilation_time_metrics:
                compilation_time_metrics[key] = []
            with torch.profiler.record_function(f"{key} (dynamo_timed)"):
                t0 = time.time()
                r = func(*args, **kwargs)
                time_spent = time.time() - t0
            compilation_time_metrics[key].append(time_spent)
            if phase_name:
                frame_key = str(curr_frame)
                if frame_key not in frame_phase_timing:
                    frame_phase_timing[frame_key] = {}
                if phase_name not in frame_phase_timing[frame_key]:
                    frame_phase_timing[frame_key][phase_name] = time_spent
                else:
                    frame_phase_timing[frame_key][phase_name] += time_spent
            return r

        return time_wrapper

    if original_function:
        return dynamo_timed_inner(original_function)
    return dynamo_timed_inner


def compile_times(repr="str", aggregate=False):
    """
    Get metrics about torchdynamo frontend/backend compilation times.

    Accumulates information from functions tagged with `@dynamo_timed`.

    repr='str' returns a printable string for user interaction, and 'csv'
    returns headers, rows which can be logged for output

    aggregate causes values from multiple compilations (e.g. split graphs)
    to be accumulated into one value.  If false, expect more than one value
    per metric.
    """

    def fmt_fn(values, item_fn=lambda x: x):
        if aggregate:
            return item_fn(sum(values))
        return ", ".join(map(item_fn, values))

    if repr == "str":
        rows = [
            (k, fmt_fn(compilation_time_metrics[k], item_fn=lambda x: f"{x:.4f}"))
            for k in compilation_time_metrics
        ]
        out = "TorchDynamo compilation metrics:\n"
        out += tabulate(rows, headers=("Function", "Runtimes (s)"))
        return out
    elif repr == "csv":
        values = [
            fmt_fn(v, item_fn=lambda x: f"{x:.6f}")
            for v in compilation_time_metrics.values()
        ]
        headers = list(compilation_time_metrics.keys())
        return headers, values


@atexit.register
def dump_compile_times():
    log.info(compile_times(repr="str", aggregate=True))


tensortype_to_dtype = {
    torch.FloatTensor: (torch.float32, torch.float),
    torch.DoubleTensor: (torch.float64, torch.double),
    torch.HalfTensor: (torch.float16, torch.half),
    torch.BFloat16Tensor: (torch.bfloat16,),
    torch.ByteTensor: (torch.uint8,),
    torch.CharTensor: (torch.int8,),
    torch.LongTensor: (torch.int64, torch.long),
    torch.IntTensor: (torch.int32, torch.int),
    torch.ShortTensor: (torch.int16, torch.short),
    torch.BoolTensor: (torch.bool,),
}


class DuplicateWarningChecker:
    def __init__(self, maxsize=4096):
        self.maxsize = maxsize
        self.reset()

    def reset(self):
        self.set = collections.OrderedDict()

    def add(self, key):
        if key in self.set:
            self.set.move_to_end(key, last=True)
            if not config.verbose:
                return False
        else:
            self.set[key] = None
            while len(self.set) > self.maxsize:
                self.set.popitem(last=False)
        return True


graph_break_dup_warning_checker = DuplicateWarningChecker()


def setup_compile_debug():
    compile_debug = os.environ.get("TORCH_COMPILE_DEBUG", "0") == "1"

    if compile_debug:
        return add_file_handler()

    return contextlib.ExitStack()


def reset_graph_break_dup_checker():
    graph_break_dup_warning_checker.reset()


def add_file_handler():
    log_path = os.path.join(get_debug_dir(), "torchdynamo")
    os.makedirs(log_path, exist_ok=True)

    log_file_handler = logging.FileHandler(os.path.join(log_path, "debug.log"))
    logger = logging.getLogger("torch._dynamo")
    logger.addHandler(log_file_handler)

    exitstack = contextlib.ExitStack()
    exitstack.callback(lambda: logger.removeHandler(log_file_handler))
    return exitstack


def setup_log_file():
    exitstack = contextlib.ExitStack()
    if config.log_file_name is not None:
        log_file_handler = logging.FileHandler(config.log_file_name)
        for logger in torch._logging._internal.get_loggers():
            logger.addHandler(log_file_handler)
            exitstack.callback(lambda: logger.removeHandler(log_file_handler))
        return exitstack

    return exitstack


def gen_record_file_name(exc, code):
    return f"{get_debug_dir()}/error_recordings/\
{code.co_name}_{type(exc).__name__}_{code.co_firstlineno}.rec"


def write_record_to_file(filename, exec_record):
    try:
        if os.path.exists(filename):
            log.warning(
                "Unable to write execution record %s; file already exists.", filename
            )
        else:
            os.makedirs(os.path.dirname(filename), exist_ok=True)
            with open(filename, "wb") as f:
                exec_record.dump(f)
    except Exception:
        log.exception("Unable to write execution record %s", filename)


def count_calls(g: fx.Graph):
    c = 0
    for n in g.nodes:
        if "call" in n.op:
            c += 1
    return c


def identity(x):
    return x


def hashable(x):
    try:
        hash(x)
        return True
    except TypeError:
        return False
    # cannot hash writable memoryview object
    except ValueError:
        return False


def nothing(*args, **kwargs):
    pass


class ExactWeakKeyDictionary:
    """Similar to weakref.WeakKeyDictionary, but use `is`/`id` rather than `==` to compare equality"""

    def __init__(self):
        self.values = dict()
        self.refs = dict()

    def __getitem__(self, key):
        return self.values[id(key)]

    def get(self, key, default=None):
        return self.values.get(id(key), default)

    def __contains__(self, key):
        return id(key) in self.values

    def __setitem__(self, key, value):
        idx = id(key)
        if idx not in self.refs:
            self.refs[idx] = weakref.ref(key, lambda ref: self._remove_id(idx))
        self.values[idx] = value

    def _remove_id(self, idx):
        if idx in self.values:
            del self.values[idx]
        if idx in self.refs:
            del self.refs[idx]

    def clear(self):
        self.refs.clear()
        self.values.clear()


def istype(obj, allowed_types):
    """isinstance() without subclasses"""
    if isinstance(allowed_types, (tuple, list, set)):
        return type(obj) in allowed_types
    return type(obj) is allowed_types


if sys.version_info >= (3, 12):
    # Some typing classes moved to C in 3.12,
    # which no longer have the _Final mixin.
    _builtin_final_typing_classes = (
        typing.ParamSpecArgs,
        typing.ParamSpecKwargs,
        typing.ParamSpec,
        typing.TypeVar,
        typing.TypeVarTuple,
        typing.TypeAliasType,
    )


def is_typing(value):
    # _Final catches most of typing classes:
    #   - Any
    #   - Callable
    #   - Union
    #   ...
    #
    # NB: we intentionally ignore classes that inherit from Generic, since they
    # can be used as both TypingVariable as well as UserDefinedClassVariable.
    if sys.version_info >= (3, 12) and isinstance(value, _builtin_final_typing_classes):
        return True
    return isinstance(value, typing._Final) or value is typing.Generic  # type: ignore[attr-defined]


def is_numpy_int_type(value):
    if not np:
        return False

    return istype(
        value,
        (
            np.int8,
            np.int16,
            np.int32,
            np.int64,
            np.uint8,
            np.uint16,
            np.uint32,
            np.uint64,
        ),
    )


def is_numpy_float_type(value):
    if not np:
        return False

    return istype(
        value,
        (
            np.float16,
            np.float32,
            np.float64,
        ),
    )


def is_function_or_wrapper(value):
    return (
        is_function(value)
        or isinstance(value, functools._lru_cache_wrapper)
        and is_function(inspect.getattr_static(value, "__wrapped__"))
        or isinstance(value, (torch._ops.OpOverloadPacket, torch._ops.OpOverload))
    )


def is_function(value):
    return isinstance(
        value,
        (
            types.FunctionType,
            types.BuiltinFunctionType,
            types.MethodDescriptorType,
            types.WrapperDescriptorType,
            torch.jit.ScriptFunction,
        ),
    )


def unwrap_if_wrapper(fn):
    return unwrap_with_attr_name_if_wrapper(fn)[0]


def unwrap_with_attr_name_if_wrapper(fn):
    # unpack @functools.lru_cache wrapped function
    if isinstance(fn, functools._lru_cache_wrapper):
        fn = inspect.getattr_static(fn, "__wrapped__")
        attr_name = "__wrapped__"
    # unpack @torch._dynamo.optimize()(fn) wrapped function
    elif is_function(fn) and inspect.getattr_static(fn, "_torchdynamo_inline", False):
        fn = inspect.getattr_static(fn, "_torchdynamo_inline", fn)
        attr_name = "_torchdynamo_inline"
    # unpack torch.jit.script_if_tracing
    elif is_function(fn) and inspect.getattr_static(
        fn, "__script_if_tracing_wrapper", False
    ):
        fn = inspect.getattr_static(fn, "__original_fn", fn)
        attr_name = "__original_fn"
    else:
        attr_name = None
    return fn, attr_name


def is_numpy_ndarray(value):
    if not np:
        return False

    return istype(value, np.ndarray)


def istensor(obj):
    """Check of obj is a tensor"""
    tensor_list = (
        torch.Tensor,
        torch.nn.Parameter,
        *config.traceable_tensor_subclasses,
    )
    tensor_list = tensor_list + (torch._subclasses.FakeTensor,)
    return istype(obj, tensor_list)


def is_lazy_module(mod):
    return isinstance(mod, LazyModuleMixin)


@functools.lru_cache(4096)
def print_once(*args):
    print(*args)


def make_cell(val=None):
    """Some black magic to create a cell object that usually only exists in a closure"""
    x = val

    def f():
        return x

    assert f.__closure__ is not None and len(f.__closure__) == 1
    return f.__closure__[0]


def proxy_args_kwargs(args, kwargs):
    try:
        proxy_args = tuple(arg.as_proxy() for arg in args)
        proxy_kwargs = {key: arg.as_proxy() for key, arg in kwargs.items()}
        return proxy_args, proxy_kwargs
    except NotImplementedError as e:
        from .exc import unimplemented
        from .variables.base import typestr

        unimplemented(
            f"call_function args: {typestr(*args)} {typestr(*list(kwargs.values()))}",
            from_exc=e,
        )


@dataclasses.dataclass
class CompilationMetrics:
    frame_key: str
    co_name: str
    co_filename: str
    co_firstlineno: int
    cache_size: int
    accumulated_cache_size: int
    guard_count: Optional[int]
    shape_env_guard_count: Optional[int]
    graph_op_count: Optional[int]
    graph_node_count: Optional[int]
    graph_input_count: Optional[int]
    start_time: float
    entire_frame_compile_time_s: Optional[float]
    backend_compile_time_s: Optional[float]
    inductor_compile_time_s: Optional[float]
    code_gen_time_s: Optional[float]
    fail_type: Optional[str]
    fail_reason: Optional[str]
    fail_user_frame_filename: Optional[str]
    fail_user_frame_lineno: Optional[int]
    non_compliant_ops: Set[str]
    compliant_custom_ops: Set[str]
    restart_reasons: Set[str]
    dynamo_time_before_restart_s: float


DEFAULT_COMPILATION_METRICS_LIMIT = 64


_compilation_metrics: Deque[CompilationMetrics] = collections.deque(
    maxlen=DEFAULT_COMPILATION_METRICS_LIMIT
)


def record_compilation_metrics(compilation_metrics: CompilationMetrics):
    global _compilation_metrics
    _compilation_metrics.append(compilation_metrics)
    torch._logging.trace_structured(
        "compilation_metrics",
        lambda: {
            k: list(v) if isinstance(v, set) else v
            for k, v in dataclasses.asdict(compilation_metrics).items()
        },
    )
    if config.log_compilation_metrics:
        log_compilation_event(compilation_metrics)


def set_compilation_metrics_limit(new_size: int) -> None:
    global _compilation_metrics
    while len(_compilation_metrics) > new_size:
        _compilation_metrics.popleft()
    new_deque = collections.deque(_compilation_metrics, maxlen=new_size)
    _compilation_metrics = new_deque


def clear_compilation_metrics() -> None:
    global _compilation_metrics
    _compilation_metrics.clear()


def get_compilation_metrics() -> List[CompilationMetrics]:
    return list(_compilation_metrics)


@dataclasses.dataclass
class CleanupHook:
    """Remove a global variable when hook is called"""

    scope: Dict[str, Any]
    name: str

    def __call__(self, *args):
        # Make sure we're not shutting down
        if CleanupManager is not None:
            CleanupManager.count -= 1
        del self.scope[self.name]

    @staticmethod
    def create(scope, name, val):
        assert name not in scope
        CleanupManager.count += 1
        scope[name] = val
        return CleanupHook(scope, name)


class CleanupManager(ExactWeakKeyDictionary):
    count = 0
    instance: ClassVar["CleanupManager"]

    def _remove_id(self, idx):
        for hook in self.values[idx]:
            hook()
        super()._remove_id(idx)


CleanupManager.instance = CleanupManager()


def clone_tensor(x):
    """Clone the tensor and its gradient"""
    y = x.clone().requires_grad_(x.requires_grad)
    if x.is_leaf and x.grad is not None:
        y.grad = x.grad.clone()
    return y


def clone_input(x, *, dtype=None):
    """copy while preserving strides"""
    # TODO: this is questionable
    if is_fake(x):
        # this func fails on fake tensors in __torch_dispatch__
        return x

    def torch_clone(x):
        y = torch.clone(x)
        if x.is_leaf:
            y.requires_grad_(x.requires_grad)
        if x.is_leaf and x.grad is not None:
            y.grad = clone_input(x.grad, dtype=dtype)
        if hasattr(x, "_dynamo_dynamic_indices"):
            y._dynamo_dynamic_indices = x._dynamo_dynamic_indices.copy()  # type: ignore[attr-defined]
        return y

    with torch.no_grad():
        if x.device.type == "xla":
            # Access data_ptr() for a xla tensor will cause crash
            return torch_clone(x)

        needed_size = sum(
            (shape - 1) * stride for shape, stride in zip(x.size(), x.stride())
        )
        if x.is_quantized:
            result = torch.empty_quantized((needed_size + 32,), x)
        else:
            result = torch.empty(
                needed_size + 32, dtype=dtype or x.dtype, device=x.device
            )
        cache_line_offset = (
            (x.data_ptr() - result.data_ptr()) % 32
        ) // x.element_size()
        result.as_strided_(x.size(), x.stride(), cache_line_offset)
        try:
            result.copy_(x.clone())
            if x.is_leaf:
                result.requires_grad_(x.requires_grad)
            if x.is_leaf and x.grad is not None:
                result.grad = clone_input(x.grad, dtype=dtype)
        except RuntimeError:
            # RuntimeError: unsupported operation: more than one element of the written-to
            # tensor refers to a single memory location. Please clone() the tensor before
            # performing the operation.
            return torch_clone(x)
        if hasattr(x, "_dynamo_dynamic_indices"):
            result._dynamo_dynamic_indices = x._dynamo_dynamic_indices.copy()  # type: ignore[attr-defined]
        return result


def clone_inputs(example_inputs):
    res: Union[Dict[Any, Any], List[Any]]
    if type(example_inputs) is dict:
        res = dict(example_inputs)
        for key, value in res.items():
            if isinstance(value, tuple):
                res[key] = clone_inputs(value)
            else:
                assert isinstance(value, torch.Tensor), type(value)
                res[key] = clone_input(value)
        return res

    res = list(example_inputs)
    for i in range(len(res)):
        if isinstance(res[i], torch.Tensor):
            res[i] = clone_input(res[i])
    return res


def skip_frame_if_in_functorch_mode(val: torch.Tensor):
    try:
        val.data_ptr()  # will throw for functorch tensors
    except RuntimeError as e:
        from .exc import SkipFrame

        # This will be GradTrackingTensor/BatchedTensor/etc
        functorch_subclass_name = re.sub(r"\(.*", "", repr(val))
        raise SkipFrame(
            f"torch.compile cannot be run in context: {functorch_subclass_name}"
        ) from e


@contextmanager
def preserve_rng_state():
    disable_functorch = torch._C._DisableFuncTorch
    disable_current_modes = torch.utils._python_dispatch._disable_current_modes
    with disable_current_modes(), disable_functorch():
        rng_state = torch.clone(torch.random.get_rng_state())
        skip_frame_if_in_functorch_mode(rng_state)
        if torch.cuda.is_available():
            cuda_rng_state = torch.clone(torch.cuda.get_rng_state())
    try:
        yield
    finally:
        with torch.utils._python_dispatch._disable_current_modes():
            torch.random.set_rng_state(rng_state)
            if torch.cuda.is_available():
                torch.cuda.set_rng_state(cuda_rng_state)  # type: ignore[possibly-undefined]


def is_jit_model(model0):
    return isinstance(
        model0,
        (
            torch.jit._trace.TopLevelTracedModule,
            torch.jit._script.RecursiveScriptModule,
            torch.jit.ScriptFunction,
            torch.jit.ScriptModule,
        ),
    )


def torchscript(model, example_inputs, verbose=False):
    if is_jit_model(model):
        # already done?
        return model

    try:
        return torch.jit.trace(model, example_inputs)
    except Exception:
        try:
            return torch.jit.script(model)
        except Exception:
            if verbose:
                log.exception("jit error")
            else:
                log.error("Both torch.jit.trace and torch.jit.script failed")
    return None


def getfile(obj):
    try:
        return inspect.getfile(obj)
    except (TypeError, OSError):
        return None


def is_namedtuple(obj):
    """Test if an object is a namedtuple or a torch.return_types.* quasi-namedtuple"""
    return is_namedtuple_cls(type(obj))


def is_namedtuple_cls(cls):
    """Test if an object is a namedtuple or a (torch.return_types|torch.autograd.forward_ad).* quasi-namedtuple"""
    try:
        if issubclass(cls, tuple):
            bases = getattr(cls, "__bases__", []) or [None]
            module = getattr(cls, "__module__", None)
            return module in ("torch.return_types", "torch.autograd.forward_ad") or (
                bases[0] is tuple and hasattr(cls, "_make") and hasattr(cls, "_fields")
            )
    except TypeError:
        pass
    return False


@functools.lru_cache(1)
def namedtuple_fields(cls):
    """Get the fields of a namedtuple or a torch.return_types.* quasi-namedtuple"""
    if cls is slice:
        return ["start", "stop", "step"]

    assert issubclass(cls, tuple)
    if hasattr(cls, "_fields"):
        # normal namedtuples
        return cls._fields

    @dataclasses.dataclass
    class Marker:
        index: int

    # frustrating ones e.g. torch.return_types.max
    assert cls.__module__ == "torch.return_types"
    obj = cls(map(Marker, range(cls.n_fields)))
    fields: List[Optional[str]] = [None] * cls.n_fields
    for name in dir(obj):
        if name[0] != "_" and isinstance(getattr(obj, name), Marker):
            fields[getattr(obj, name).index] = name
    return fields


def checkpoint_params(gm):
    with torch.no_grad():
        rng_state = torch.clone(torch.random.get_rng_state())
        if torch.cuda.is_available():
            cuda_rng_state = torch.clone(torch.cuda.get_rng_state())
        saved_state = []
        for param in itertools.chain(gm.parameters(), gm.buffers()):
            saved_state.append((param, param._version, torch.clone(param)))

    def restore():
        with torch.no_grad():
            torch.random.set_rng_state(rng_state)
            if torch.cuda.is_available():
                torch.cuda.set_rng_state(cuda_rng_state)
            for param, version, original_value in saved_state:
                if param._version != version:
                    param.copy_(original_value)

    return restore


def timed(model, example_inputs, times=1):
    if torch.cuda.is_available():
        synchronize = torch.cuda.synchronize
    else:
        synchronize = nothing

    synchronize()
    gc.collect()
    torch.manual_seed(1337)
    t0 = time.perf_counter()
    for _ in range(times):
        result = model(*example_inputs)
        synchronize()
    t1 = time.perf_counter()
    return result, t1 - t0  # type: ignore[possibly-undefined]


def check_is_cuda(gm, example_inputs):
    return all(x.is_cuda for x in itertools.chain(example_inputs, gm.parameters(True)))


@lru_cache(32)
def rot_n_helper(n):
    assert n > 1
    vars = [f"v{i}" for i in range(n)]
    rotated = reversed(vars[-1:] + vars[:-1])
    fn = eval(f"lambda {','.join(vars)}: ({','.join(rotated)})")
    fn.__name__ = f"rot_{n}_helper"
    return fn


common_constant_types = {
    int,
    float,
    complex,
    bool,
    str,
    bytes,
    type(None),
    Ellipsis.__class__,
    types.CodeType,
    torch.device,
    torch.dtype,
    torch.memory_format,
    torch.layout,
}

if has_triton_package():
    import triton

    common_constant_types.add(triton.language.dtype)


def is_safe_constant(v):
    if istype(v, (tuple, frozenset)):
        return all(map(is_safe_constant, v))
    return isinstance(v, (enum.Enum, type)) or istype(
        v,
        common_constant_types | {slice},
    )


def specialize_symnode(arg):
    from .variables import ConstantVariable, SymNodeVariable

    # Guard and specialize
    if isinstance(arg, SymNodeVariable):
        return ConstantVariable.create(arg.evaluate_expr())

    return arg


def guard_if_dyn(arg):
    from .variables import ConstantVariable

    arg = specialize_symnode(arg)

    if isinstance(arg, ConstantVariable):
        return arg.as_python_constant()

    return arg


def check_constant_args(args, kwargs):
    return all(x.is_python_constant() for x in itertools.chain(args, kwargs.values()))


def check_unspec_python_args(args, kwargs):
    from .variables.constant import ConstantVariable
    from .variables.tensor import UnspecializedPythonVariable

    unspec_count = 0
    for x in itertools.chain(args, kwargs.values()):
        if isinstance(x, UnspecializedPythonVariable):
            unspec_count += 1
        elif not isinstance(x, ConstantVariable):
            return False
    return unspec_count > 0


def check_unspec_or_constant_args(args, kwargs):
    # A fused version of:
    # return check_constant_args(args, kwargs) or check_unspec_python_args(args, kwargs)
    from .variables.tensor import UnspecializedPythonVariable

    for x in itertools.chain(args, kwargs.values()):
        if not (x.is_python_constant() or isinstance(x, UnspecializedPythonVariable)):
            return False
    return True


def check_numpy_ndarray_args(args, kwargs):
    from .variables.tensor import NumpyNdarrayVariable

    return any(
        isinstance(x, NumpyNdarrayVariable)
        for x in itertools.chain(args, kwargs.values())
    )


dict_keys: Type[KeysView[Any]] = type(dict().keys())
dict_values: Type[ValuesView[Any]] = type(dict().values())
odict_values: Type[ValuesView[Any]] = type(collections.OrderedDict().values())
tuple_iterator: Type[Iterator[Any]] = type(iter(tuple()))
tuple_iterator_len = tuple_iterator.__length_hint__  # type: ignore[attr-defined]
object_new = object.__new__


def nn_module_new(cls):
    obj = object_new(cls)
    torch.nn.Module.__init__(obj)
    return obj


def product(it):
    return functools.reduce(operator.mul, it, 1)


def tuple_iterator_getitem(it, index):
    _, (obj,), start = it.__reduce__()
    return obj[start + index]


iter_next = next


def to_subclass(t, cls):
    return t.as_subclass(cls)


def dict_keys_getitem(d, n):
    return next(itertools.islice(iter(d), n, n + 1))


def enum_repr(value, local):
    # enum class can override __str__ method. Use __class__ and name attribute
    # to extract the class name and key name.
    name = value.__class__.__name__
    val = value.name
    scope = "L" if local else "G"
    local_name = f'{scope}["{name}"].{val}'
    return local_name


def _get_fake_tensor(vt):
    fake_tensor = vt.as_proxy().node.meta.get("example_value")
    if not is_fake(fake_tensor):
        from .exc import unimplemented

        unimplemented("Cannot check Tensor object identity without its fake value")
    return fake_tensor


def iter_contains(items, search, tx, check_tensor_identity=False):
    from .variables import (
        BuiltinVariable,
        ConstantVariable,
        TensorVariable,
        VariableTracker,
    )

    if search.is_python_constant():
        found_const = any(
            x.is_python_constant()
            and x.as_python_constant() == search.as_python_constant()
            for x in items
        )
        return ConstantVariable.create(found_const)

    must_check_tensor_id = False
    if check_tensor_identity and isinstance(search, TensorVariable):
        must_check_tensor_id = True
        # Match of Tensor means match of FakeTensor
        search = _get_fake_tensor(search)

    found: Optional[VariableTracker] = None
    for x in items:
        if must_check_tensor_id:
            if isinstance(x, TensorVariable):
                if search is _get_fake_tensor(x):  # Object equivalence
                    return ConstantVariable.create(True)
        else:
            check = BuiltinVariable(operator.eq).call_function(tx, [x, search], {})
            if found is None:
                found = check
            else:
                found = BuiltinVariable(operator.or_).call_function(
                    tx, [check, found], {}
                )
    if found is None:
        found = ConstantVariable.create(False)
    return found


def key_is_id(k):
    """Returns whether it indexes dictionaries using its id"""
    return isinstance(k, (torch.Tensor, torch.nn.Module, MethodWrapperType))


def key_to_id(value):
    return [id(k) if key_is_id(k) else k for k in value.keys()]


def const_repr(x, *, local) -> str:
    from .trace_rules import is_builtin_callable

    if isinstance(x, (list, tuple)):
        elems_repr = ",".join(const_repr(s, local=local) for s in x)
        if isinstance(x, list):
            return f"[{elems_repr}]"
        else:
            assert isinstance(x, tuple)
            if len(x) == 1:
                return f"({elems_repr},)"
            else:
                return f"({elems_repr})"
    elif isinstance(x, enum.Enum):
        # To workaround repr(Enum) returning invalid global reference before python 3.11
        # by calling enum_repr and removing quotes to render enum in guard code.
        return enum_repr(x, local=local).replace("'", "")
    elif is_builtin_callable(x):
        return x.__name__
    elif isinstance(x, type):

        def fullname(o):
            klass = o.__class__
            module = klass.__module__
            if module == "builtins":
                return klass.__qualname__  # avoid outputs like 'builtins.str'
            return module + "." + klass.__qualname__

        return fullname(x)
    else:
        return f"{x!r}"


def dict_keys_repr(const_keys, *, local) -> str:
    keys_str = ",".join(const_repr(s, local=local) for s in const_keys)
    return "[" + keys_str + "]"


GLOBAL_KEY_PREFIX = "__dict_key"


from torch._subclasses import UnsupportedFakeTensorException  # noqa: F401


def wrap_fake_exception(fn):
    try:
        return fn()
    except UnsupportedFakeTensorException as e:
        from .exc import unimplemented

        msg = f"Unsupported: {e.reason} with fake tensor propagation."
        log.warning(msg)
        unimplemented(msg, from_exc=e)


def deepcopy_to_fake_tensor(obj, fake_mode):
    with torch._subclasses.fake_tensor.FakeCopyMode(fake_mode):
        return wrap_fake_exception(lambda: copy.deepcopy(obj))


def rmse(ref, res):
    """
    Calculate root mean squared error
    """
    return torch.sqrt(torch.mean(torch.square(ref - res)))


def same(
    ref,
    res,
    fp64_ref=None,
    cos_similarity=False,
    tol=1e-4,
    equal_nan=False,
    exact_dtype=True,
    relax_numpy_equality=False,
    ignore_non_fp=False,
    log_error=log.error,
):
    """Check correctness to see if ref and res match"""
    if fp64_ref is None:
        fp64_ref = ref
    if isinstance(ref, (list, tuple, torch.nn.ParameterList, torch.Size)):
        assert isinstance(res, (list, tuple)), f"type mismatch {type(ref)} {type(res)}"
        if len(ref) != len(res):
            log_error("Length mismatch")
            return False
        return len(ref) == len(res) and all(
            same(
                ai,
                bi,
                fp64_refi,
                cos_similarity,
                tol,
                equal_nan,
                exact_dtype,
                relax_numpy_equality,
                ignore_non_fp,
                log_error=log_error,
            )
            for ai, bi, fp64_refi in zip(ref, res, fp64_ref)
        )
    elif type(ref).__name__ == "QuestionAnsweringModelOutput":
        # This skips checking accuracy for start_logits/end_logits.
        # Tentatively, start_logits/end_logits appear to be very prone to
        # inaccuracies and is somewhat subsumed by checking the loss.
        return same(
            ref.loss,
            res.loss,
            fp64_ref.loss,
            cos_similarity,
            tol,
            equal_nan,
            exact_dtype,
            relax_numpy_equality,
            ignore_non_fp,
            log_error=log_error,
        )
    elif isinstance(ref, dict):
        assert isinstance(res, dict)
        assert set(ref.keys()) == set(
            res.keys()
        ), f"keys mismatch {set(ref.keys())} == {set(res.keys())}"
        for k in sorted(ref.keys()):
            if not (
                same(
                    ref[k],
                    res[k],
                    fp64_ref[k],
                    cos_similarity=cos_similarity,
                    tol=tol,
                    equal_nan=equal_nan,
                    exact_dtype=exact_dtype,
                    relax_numpy_equality=relax_numpy_equality,
                    ignore_non_fp=ignore_non_fp,
                    log_error=log_error,
                )
            ):
                log_error("Accuracy failed for key name %s", k)
                return False
        return True
    elif isinstance(ref, (torch.Tensor, float)):
        assert not isinstance(ref, torch._subclasses.FakeTensor)
        assert not isinstance(res, torch._subclasses.FakeTensor)

        def to_tensor(t):
            return t if isinstance(t, torch.Tensor) else torch.tensor(t)

        ref, res, fp64_ref = (to_tensor(val) for val in (ref, res, fp64_ref))

        if ref.is_sparse:
            assert res.is_sparse
            ref = ref.to_dense()
            res = res.to_dense()
        assert isinstance(res, torch.Tensor), f"type mismatch {type(ref)} {type(res)}"
        if exact_dtype:
            if ref.dtype != res.dtype:
                log_error("dtype mismatch %s, %s", ref.dtype, res.dtype)
                return False
            if ref.dtype == torch.bool:
                if ignore_non_fp:
                    return True
                # triton stores bool as int8, so add this for more accurate checking
                r = torch.allclose(
                    ref.to(dtype=torch.uint8),
                    res.to(dtype=torch.uint8),
                    atol=tol,
                    rtol=tol,
                    equal_nan=equal_nan,
                )
                if not r:
                    log_error("Accuracy failed: uint8 tensor did not match")
                return r

        if cos_similarity:
            ref = ref.flatten().to(torch.float32)
            res = res.flatten().to(torch.float32)
            if torch.allclose(ref, res, atol=tol, rtol=tol, equal_nan=True):
                # early exit that handles zero/nan better
                # cosine_similarity(zeros(10), zeros(10), dim=0) is 0
                return True
            score = torch.nn.functional.cosine_similarity(ref, res, dim=0, eps=1e-6)
            if score < 0.99:
                log.warning("Similarity score=%s", score.cpu().detach().item())
            return score >= 0.99
        else:
            if not exact_dtype:
                ref = ref.to(res.dtype)

            # First try usual allclose
            if torch.allclose(ref, res, atol=tol, rtol=tol, equal_nan=equal_nan):
                return True

            # Check error from fp64 version
            if fp64_ref.dtype == torch.float64:
                ref_error = rmse(fp64_ref, ref).item()
                # ref unable to produce this with stable numerics in this precision, ignore
                if math.isnan(ref_error):
                    log.warning(
                        "Found nan in reference. Consider running in higher precision."
                    )

                res_error = rmse(fp64_ref, res).item()

                # In the case of using AMP (Automatic Mixed Precision), certain models have
                # failed the benchmark's correctness check. However, the end-to-end model's
                # accuracy when comparing AMP with FP32 is within a difference of less than 0.1%.
                # Thus, it's possible that the correctness check failures for these models are
                # false alarms. We use multiplier of 3 instead of 2 to avoid these false alarms.
                multiplier = 3.0 if res.dtype == torch.bfloat16 else 2.0

                if (
                    fp64_ref.numel() < 1000
                    or (ref.ndim == 4 and ref.shape[-1] == ref.shape[-2] == 1)
                    # large tol means a benchmark has been specified as REQUIRE_HIGHER_TOLERANCE
                    or tol >= 2 * 1e-2
                ):
                    # In the presence of noise, noise might dominate our error
                    # metric for smaller tensors.
                    # Similary, for 1x1 kernels, there seems to be high noise with amp.
                    multiplier = 3.0

                passes_test = res_error <= (multiplier * ref_error + tol / 10.0)
                if not passes_test:
                    log_error(
                        "RMSE (res-fp64): %.5f, (ref-fp64): %.5f and shape=%s. res.dtype: %s, multiplier: %f, tol: %f",
                        res_error,
                        ref_error,
                        res.size(),
                        res.dtype,
                        multiplier,
                        tol,
                    )
                    # import pdb; pdb.set_trace()
                return passes_test

            if ignore_non_fp:
                return True

            log_error("Accuracy failed: allclose not within tol=%s", tol)
            return False
    elif isinstance(ref, (str, int, type(None), bool, torch.device)):
        if ignore_non_fp:
            return True
        r = ref == res
        if not r:
            log_error("Accuracy failed (%s): %s != %s", type(ref), ref, res)
        return r
    elif is_numpy_int_type(ref) or is_numpy_float_type(ref):
        if relax_numpy_equality and not (
            is_numpy_int_type(res) or is_numpy_float_type(res)
        ):
            ref = ref.item()
        r = (type(ref) is type(res)) and (ref == res)
        if not r:
            log_error("Accuracy failed (numpy): %s != %s", ref, res)
        return r
    elif is_numpy_ndarray(ref):
        return (type(ref) is type(res)) and same(
            torch.as_tensor(ref),
            torch.as_tensor(res),
            fp64_ref,
            cos_similarity=cos_similarity,
            tol=tol,
            equal_nan=equal_nan,
            exact_dtype=exact_dtype,
            relax_numpy_equality=relax_numpy_equality,
            ignore_non_fp=ignore_non_fp,
            log_error=log_error,
        )
    elif type(ref).__name__ in (
        "MaskedLMOutput",
        "Seq2SeqLMOutput",
        "CausalLMOutputWithCrossAttentions",
        "LongformerMaskedLMOutput",
        "Instances",
        "SquashedNormal",
        "Boxes",
        "Normal",
        "TanhTransform",
        "Foo",
        "Variable",
    ):
        assert type(ref) is type(res)
        return all(
            same(
                getattr(ref, key),
                getattr(res, key),
                getattr(fp64_ref, key),
                cos_similarity=cos_similarity,
                tol=tol,
                equal_nan=equal_nan,
                exact_dtype=exact_dtype,
                relax_numpy_equality=relax_numpy_equality,
                ignore_non_fp=ignore_non_fp,
                log_error=log_error,
            )
            for key in ref.__dict__.keys()
        )
    else:
        raise RuntimeError(f"unsupported type: {type(ref).__name__}")


def format_func_info(code):
    short_filename = code.co_filename.split("/")[-1]
    return f"'{code.co_name}' ({short_filename}:{code.co_firstlineno})"


@contextlib.contextmanager
def disable_cache_limit():
    prior = config.cache_size_limit
    config.cache_size_limit = sys.maxsize
    prior_acc_limit = config.accumulated_cache_size_limit
    config.accumulated_cache_size_limit = sys.maxsize

    try:
        yield
    finally:
        config.cache_size_limit = prior
        config.accumulated_cache_size_limit = prior_acc_limit


# map from transformed code back to original user code
orig_code_map = ExactWeakKeyDictionary()

# keep a record of code_obj -> list of guard failure reasons for logging
guard_failures: DefaultDict[Any, List[Any]] = collections.defaultdict(list)

# Keep a record of graph break reasons for logging
graph_break_reasons: List["torch._dynamo.output_graph.GraphCompileReason"] = list()

# keep record of compiled code, if we are in "error if recompile"
# to track code that dynamo has compiled previously
seen_code_map = ExactWeakKeyDictionary()


class CompileProfiler:
    """Utility for profiling how and what dynamo would compile.

    Can be used for
     * diagnosing recompilation issues
     * determining an appropriate compile cache limit
     * (TODO)confirming which functions got compiled/skipped
    """

    def __init__(self):
        self.frame_count = 0
        self.op_count = 0
        self.backend_ctx_ctor = disable_cache_limit

    def __call__(self, gm: torch.fx.GraphModule, example_inputs):
        self.frame_count += 1
        for node in gm.graph.nodes:
            if "call" in node.op:
                self.op_count += 1
        return gm.forward

    # no-op __enter__ and __exit__ to preserve BC
    def __enter__(self):
        return self

    def __exit__(self, typ, val, traceback):
        pass

    def get_metrics(self):
        return {"guard_failures": guard_failures}

    def report(self):
        metrics = self.get_metrics()
        gf = metrics["guard_failures"]

        def num_recompiles(code):
            return len(gf[code])

        def recompile_reasons(code):
            return "\n".join([str(x) for x in gf[code]])

        summarized_gf = [
            [format_func_info(code), num_recompiles(code), recompile_reasons(code)]
            for code in gf
        ]

        def graph_break_report():
            if "graph_break" in counters:
                graph_breaks = counters["graph_break"]
                return tabulate(
                    [[msg, graph_breaks[msg]] for msg in graph_breaks],
                    headers=["Graph Break Reason", "Count"],
                )

        def recompilation_report():
            if len(gf):
                max_recompiles = max([num_recompiles(code) for code in gf])
                recomp_table = tabulate(
                    summarized_gf,
                    headers=["Function", "Recompiles", "Recompile Reasons"],
                )
                return recomp_table + textwrap.dedent(
                    f"""

                    Set torch._dynamo.config.cache_size_limit to {max_recompiles} to avoid being cache limited.
                """
                )

        report = textwrap.dedent(
            """
            Torchdynamo Profiler Report
            ===========================

            Graph Breaks
            ------------
            Graph breaks happen when torchdynamo encounters code it can't safely trace.
            If you want to find out why breaks are happening, check below for each break reason
            You may gain additional insight by passing `fullgraph=True` to torch.compile,
            to stop at the first break.

        """
        )
        report += graph_break_report() or "No graph breaks detected."
        report += textwrap.dedent(
            """

            Recompilation
            -------------
            These subgraphs were recompiled more than once due to guard failures
            Guard failures indicate some condition assumed to be static by the tracer changed,
            making it unsafe to reuse the compiled program.

        """
        )
        report += recompilation_report() or "No recompilation detected.\n"
        return report


# return same dir unless user changes config between calls
@functools.lru_cache(None)
def _get_debug_dir(root_dir):
    dir_name = (
        "run_"
        + datetime.datetime.now().strftime("%Y_%m_%d_%H_%M_%S_%f")
        # use pid to avoid conflicts among ranks
        + "-pid_"
        + str(os.getpid())
    )
    return os.path.join(root_dir, dir_name)


def get_debug_dir():
    debug_root = config.debug_dir_root
    return _get_debug_dir(debug_root)


def extract_fake_example_value(node, required=True):
    if "example_value" in node.meta and is_fake(node.meta["example_value"]):
        return node.meta["example_value"]
    elif required:
        from torch._dynamo.exc import unimplemented

        unimplemented("`FakeTensor` example value was required but not available")
    else:
        return None


def ensure_graph_fake(e, tx):
    assert maybe_get_fake_mode(e) is tx.fake_mode
    return e


def get_fake_values_from_nodes(tx, nodes, allow_non_graph_fake):
    def visit(n: torch.fx.Node):
        if n.op == "call_function" and "example_value" not in n.meta:
            # fake tensor validity is checked inside get_fake_value using
            # ensure_graph_fake
            return get_fake_value(n, tx, allow_non_graph_fake)

        out = n.meta["example_value"]
        if not allow_non_graph_fake and isinstance(out, torch.Tensor):
            return ensure_graph_fake(out, tx)
        return out

    return torch.fx.node.map_arg(nodes, visit)


def get_fake_value(node, tx, allow_non_graph_fake=False):
    """
    Run the computation represented by `node` using fake tensors and return the result.

    allow_non_graph_fake: whether to allow the return result to be:
        1. non-fake or 2. fake that is not created by this instance of Dynamo.
        If `True`, you must be prepared to deal with such return values, ideally
        by further wrapping them as this graph's fakes.
    """
    from torch.utils._sympy.value_ranges import ValueRangeError
    from .exc import (
        TorchRuntimeError,
        unimplemented,
        Unsupported,
        UserError,
        UserErrorType,
    )

    op = node.op

    # FX Node should always return the same fake value
    if "example_value" in node.meta and is_fake(node.meta["example_value"]):
        return node.meta["example_value"]

    args, kwargs = get_fake_values_from_nodes(
        tx, (node.args, node.kwargs), allow_non_graph_fake
    )

    nnmodule = None
    if op == "call_method" and len(args) > 0 and isinstance(args[0], torch.nn.Module):
        # If the first argument is nn.Module, should copy to fake mode.
        args = (deepcopy_to_fake_tensor(args[0], tx.fake_mode),) + tuple(args[1:])

    if op == "call_module":
        nnmodule = tx.output.nn_modules[node.target]

        if is_lazy_module(nnmodule) and hasattr(nnmodule, "_initialize_hook"):
            # In the case of a lazy module, we want to run
            # the pre-hooks which initialize it.
            # Afterwards, lazy module deletes its pre-hooks
            # to avoid treating it as lazy on subsequent recompile.
            nnmodule._infer_parameters(nnmodule, args)

        # no matter it's lazy module or not, we should copy to fake mode.
        nnmodule = deepcopy_to_fake_tensor(nnmodule, tx.fake_mode)

    try:
        with tx.fake_mode, enable_python_dispatcher():
            ret_val = wrap_fake_exception(
                lambda: run_node(tx.output, node, args, kwargs, nnmodule)
            )
    except Unsupported:
        raise
    except RuntimeError as e:
        cause: BaseException = e
        if e.__cause__ is not None:
            cause = e.__cause__

        if isinstance(
            cause, torch._subclasses.fake_tensor.DataDependentOutputException
        ):
            unimplemented(
                f"data dependent operator: {cause.func}; "
                "to enable, set torch._dynamo.config.capture_scalar_outputs = True"
            )
        elif isinstance(
            cause, torch._subclasses.fake_tensor.DynamicOutputShapeException
        ):
            if not torch._dynamo.config.capture_dynamic_output_shape_ops:
                unimplemented(
                    f"dynamic shape operator: {cause.func}; "
                    "to enable, set torch._dynamo.config.capture_dynamic_output_shape_ops = True"
                )
            else:
                unimplemented(
                    f"dynamic shape operator: {cause.func}; "
                    "Operator does not have a meta kernel that supports dynamic output shapes, "
                    "please report an issue to PyTorch"
                )
        elif isinstance(
            cause, torch._subclasses.fake_tensor.UnsupportedOperatorException
        ):
            op = cause.func
            import_suggestion = ""
            if isinstance(op, torch._ops.OpOverload):
                maybe_pystub = torch._C._dispatch_pystub(
                    op._schema.name, op._schema.overload_name
                )
                if maybe_pystub is not None:
                    module, ctx = maybe_pystub
                    import_suggestion = (
                        f"It's possible that the support was implemented in "
                        f"module `{module}` and you may need to `import {module}`"
                        f"({ctx}), otherwise "
                    )
            unimplemented(
                f"unsupported operator: {cause.func} ({import_suggestion}see "
                "https://docs.google.com/document/d/1GgvOe7C8_NVOMLOCwDaYV1mXXyHMXY7ExoewHqooxrs/edit#heading=h.64r4npvq0w0"
                " for how to fix)"
            )
        elif isinstance(
            cause, torch.fx.experimental.symbolic_shapes.GuardOnDataDependentSymNode
        ):
            raise UserError(  # noqa: TRY200
                UserErrorType.CONSTRAINT_VIOLATION,
                "Tried to use data-dependent value in the subsequent computation. "
                "This can happen when we encounter unbounded dynamic value that is unknown during tracing time.  "
                "You will need to explicitly give hint to the compiler. Please take a look at "
                f"constrain_as_value OR constrain_as_size APIs.  {cause}",
                case_name="constrain_as_size_example",
            )
        elif isinstance(cause, ValueRangeError):
            raise UserError(UserErrorType.CONSTRAINT_VIOLATION, e.args[0]) from e
        elif isinstance(cause, TypeError) and "argument" in str(cause):
            unimplemented(f"TypeError {node.target}: {cause}")

        raise TorchRuntimeError(str(e)).with_traceback(e.__traceback__) from None

    if not allow_non_graph_fake:
        _ = pytree.tree_map_only(
            torch.Tensor, functools.partial(ensure_graph_fake, tx=tx), ret_val
        )
    return ret_val


_current_node = threading.local()


def get_current_node():
    return getattr(_current_node, "value", None)


@contextmanager
def set_current_node(node):
    old = get_current_node()
    _current_node.value = node
    try:
        yield
    finally:
        _current_node.value = old


def run_node(tracer, node, args, kwargs, nnmodule):
    """
    Runs a given node, with the given args and kwargs.

    Behavior is dictated by a node's op.

    run_node is useful for extracting real values out of nodes.
    See get_real_value for more info on common usage.

    Note: The tracer arg is only used for 'get_attr' ops
    Note: The nnmodule arg is only used for 'call_module' ops

    Nodes that are not call_function, call_method, call_module, or get_attr will
    raise an AssertionError.
    """
    op = node.op

    with set_current_node(node):

        def make_error_message(e):
            return f"Failed running {op} {node.target}(*{args}, **{kwargs}):\n" + str(e)

        try:
            if op == "call_function":
                return node.target(*args, **kwargs)
            elif op == "call_method":
                return getattr(args[0], node.target)(*args[1:], **kwargs)
            elif op == "call_module":
                assert nnmodule is not None
                return nnmodule(*args, **kwargs)
            elif op == "get_attr":
                return tracer.get_submodule(node.target)
            elif op == "placeholder":
                assert "example_value" in node.meta
                return node.meta["example_value"]

        except (NotImplementedError, UnsupportedFakeTensorException) as e:
            # NB: mimic how wrap_fake_exception does it
            from .exc import unimplemented

            unimplemented(make_error_message(e), from_exc=e)
        except Exception as e:
            raise RuntimeError(make_error_message(e)).with_traceback(
                e.__traceback__
            ) from e

    raise AssertionError(op)


def get_real_value(node, tracer):
    """
    Run the actual computation represented by `node` and return the result.
    This will execute any dependent nodes in the graph as well.
    """
    from .exc import TorchRuntimeError

    cache = tracer.real_value_cache
    if node in cache:
        return cache[node]

    op = node.op
    args, kwargs = torch.fx.node.map_arg(
        (node.args, node.kwargs),
        lambda n: get_real_value(n, tracer),
    )

    if op == "call_module":
        nn_module = tracer.output_graph.nn_modules[node.target]
        if not is_lazy_module(nn_module):
            nn_module = copy.deepcopy(nn_module)
        else:
            # In the case of a lazy module, we want to run
            # the pre-hooks which initialize it
            nn_module(*args, **kwargs)
    else:
        nn_module = None

    try:
        real_value = run_node(tracer, node, args, kwargs, nn_module)
        cache[node] = real_value
    except RuntimeError as e:
        raise TorchRuntimeError(str(e)).with_traceback(e.__traceback__) from None
    return real_value


def assert_no_fake_params_or_buffers(gm):
    from torch._subclasses.fake_tensor import FakeTensorConfig

    def stack_or_hint(t):
        if FakeTensorConfig.debug:
            import traceback

            return f"FAKE TENSOR CREATION TRACEBACK: \n {traceback.format_list(t._debug_trace)}"
        else:
            return "Enable TORCH_FAKE_TENSOR_DEBUG=1 to get creation stack traces on fake tensors."

    for name, buffer in gm.named_buffers():
        assert not isinstance(
            buffer, torch._subclasses.FakeTensor
        ), f"Unexpected fake buffer {name} {stack_or_hint(buffer)}"
    for name, param in gm.named_parameters():
        assert not isinstance(
            param, torch._subclasses.FakeTensor
        ), f"Unexpected fake param {name} {stack_or_hint(param)}"


def fqn(obj: Any):
    """
    Returns the fully qualified name of the object.
    """
    return f"{obj.__module__}.{obj.__qualname__}"


def ifdynstaticdefault(count1, count2):
    if torch._dynamo.config.assume_static_by_default:
        return count1
    else:
        return count2


def import_submodule(mod: types.ModuleType):
    """
    Ensure all the files in a given submodule are imported
    """
    for filename in sorted(os.listdir(os.path.dirname(cast(str, mod.__file__)))):
        if filename.endswith(".py") and filename[0] != "_":
            importlib.import_module(f"{mod.__name__}.{filename[:-3]}")


def object_has_getattribute(value: Any):
    try:
        if isinstance(
            inspect.getattr_static(type(value), "__getattribute__"),
            types.FunctionType,
        ):
            return True
    except AttributeError:
        pass
    return False


def get_custom_getattr(value: Any):
    try:
        getattr_fn = inspect.getattr_static(type(value), "__getattr__")
    except AttributeError:
        getattr_fn = None
    if getattr_fn is torch.nn.Module.__getattr__:
        # ignore this case of getattr
        getattr_fn = None
    return getattr_fn


class TensorStaticReason(enum.Enum):
    PARAMETER = 2
    NOT_TENSOR = 4
    NN_MODULE_PROPERTY = 5


def tensor_static_reason_to_message(reason: TensorStaticReason):
    if reason == TensorStaticReason.PARAMETER:
        return "mark_dynamic on parameter, parameters are always static today."
    if reason == TensorStaticReason.NOT_TENSOR:
        return "mark_dynamic on a non tensor, how did this happen?"
    if reason == TensorStaticReason.NN_MODULE_PROPERTY:
        return "tensor is static because it is nn module associated."
    raise AssertionError(f"Illegal reason {reason}")


def tensor_always_has_static_shape(
    tensor: Union[torch.Tensor, Any],
    is_tensor: bool,
    guard_source: "torch._guards.GuardSource",
) -> Tuple[bool, Optional[TensorStaticReason]]:
    """
    Given a tensor, source, and is_tensor flag, determine if a shape should be static.

    Args:
    tensor - the real tensor to evaluate, parameters force a static shape.
    is_tensor - internal dynamo check, essentially "is_tensor": target_cls is TensorVariable,
    tensors not in a TensorVariable for whatever reason are forced static.

    Returns a tuple, where the first element is the bool of whether or not this tensor should have a static shape.
    The second element is a TensorStaticReason, useful for passing to tensor_static_reason_to_message if needed.
    """
    if guard_source.is_nn_module() and config.force_nn_module_property_static_shapes:
        return True, TensorStaticReason.NN_MODULE_PROPERTY
    if type(tensor) is torch.nn.Parameter and config.force_parameter_static_shapes:
        return True, TensorStaticReason.PARAMETER
    if not is_tensor:
        return True, TensorStaticReason.NOT_TENSOR
    return False, None


def lazy_format_graph_code(name, gm, maybe_id=None):
    def format_name():
        if maybe_id is not None:
            return f"{name} {maybe_id}"
        else:
            return name

    return LazyString(
        lambda: _format_graph_code(
            f"===== {format_name()} =====\n",
            gm.forward.__code__.co_filename,
            gm.print_readable(print_output=False),
        )
    )


def _format_graph_code(name, filename, graph_str):
    return f"TRACED GRAPH\n {name} {filename} {graph_str}\n"


def lazy_format_graph_tabular(fn_name, gm):
    def inner():
        try:
            from tabulate import tabulate  # TODO: Check that this is installed
        except ImportError:
            return (
                "Tabulate module missing, please install tabulate to log the graph in tabular format, logging code instead:\n"
                + str(lazy_format_graph_code(fn_name, gm))
            )

        node_specs = [
            [n.op, n.name, n.target, n.args, n.kwargs] for n in gm.graph.nodes
        ]
        graph_str = tabulate(
            node_specs, headers=["opcode", "name", "target", "args", "kwargs"]
        )
        return _format_graph_code(fn_name, gm.forward.__code__.co_filename, graph_str)

    return LazyString(inner)


def format_bytecode(prefix, name, filename, line_no, code):
    return f"{prefix} {name} {filename} line {line_no} \n{dis.Bytecode(code).dis()}\n"


forward_hook_names = ["_forward_pre_hooks", "_forward_hooks"]
backward_hook_names = ["_backward_pre_hooks", "_backward_hooks"]
state_dict_hook_names = [
    "_state_dict_pre_hooks",
    "_state_dict_hooks",
    "_load_state_dict_pre_hooks",
    "_load_state_dict_post_hooks",
]
all_hook_names = forward_hook_names + backward_hook_names + state_dict_hook_names


def nn_module_get_all_hooks(
    mod,
    check_forward_hooks=False,
    check_backward_hooks=False,
    check_state_dict_hooks=False,
):
    reset_code = torch._C._dynamo.eval_frame.reset_code
    """
    Sometimes its useful to differentiate between types of hooks such as forward/backward/pre
    hooks executed during module.__call__, and state_dict hooks which are executed separately.
    """
    hook_dicts_to_check = []
    check_all_hooks = (
        not check_forward_hooks
        and not check_backward_hooks
        and not check_state_dict_hooks
    )
    if check_forward_hooks or check_all_hooks:
        hook_dicts_to_check.extend(forward_hook_names)
    if check_backward_hooks or check_all_hooks:
        hook_dicts_to_check.extend(backward_hook_names)
    if check_state_dict_hooks:
        hook_dicts_to_check.extend(state_dict_hook_names)

    all_hooks = []
    for hook_dict_name in hook_dicts_to_check:
        hooks = getattr(mod, hook_dict_name, [])
        for hook_name in hooks:
            hook = hooks[hook_name]

            all_hooks.append(hook)
    return all_hooks


def nnmodule_has_hooks(
    mod,
    check_forward_hooks=False,
    check_backward_hooks=False,
    check_state_dict_hooks=False,
):
    """
    Helper function to check if a module has any hooks attached to it.
    """
    hooks = nn_module_get_all_hooks(
        mod,
        check_forward_hooks=check_forward_hooks,
        check_backward_hooks=check_backward_hooks,
        check_state_dict_hooks=check_state_dict_hooks,
    )
    return bool(hooks)


def to_numpy_helper(value):
    """Convert tensor and tnp.ndarray to numpy.ndarray."""
    if is_fake(value):
        return value
    if isinstance(value, tnp.ndarray):
        return to_numpy_helper(value.tensor)
    elif isinstance(value, torch.Tensor):
        return value.numpy(force=True)
    elif isinstance(value, (tuple, list)):
        return type(value)(to_numpy_helper(obj) for obj in value)
    else:
        return value


def numpy_to_tensor(value):
    """Convert tnp.ndarray to tensor, leave other types intact. If a list/tuple, loop through it to convert."""
    assert np is not None
    if isinstance(value, np.ndarray):
        return torch.as_tensor(value)
    if isinstance(value, tnp.ndarray):
        return value.tensor
    elif isinstance(value, (tuple, list)):
        return type(value)(numpy_to_tensor(obj) for obj in value)
    else:
        return value


class numpy_to_tensor_wrapper:
    def __init__(self, f):
        self.f = f
        self.__name__ = "wrapped_" + self.f.__name__

    def __repr__(self):
        return f"<Wrapped function <original {self.f.__name__}>>"

    def __call__(self, *args, **kwargs):
        out = self.f(*args, **kwargs)
        return numpy_to_tensor(out)


def numpy_attr_wrapper(obj, name):
    if isinstance(obj, tnp.ndarray):
        out = getattr(obj, name)
        return numpy_to_tensor(out)
    elif isinstance(obj, torch.Tensor):
        out = getattr(tnp.ndarray(obj), name)
        return numpy_to_tensor(out)


class numpy_method_wrapper:
    """Convert obj from torch.Tensor to tnp.ndarray and call method. Then convert result back to torch.Tensor."""

    def __init__(self, method: str):
        self.method = method
        self.__name__ = "wrapped_" + self.method

    def __repr__(self):
        return f"<Wrapped method <original {self.method}>>"

    def __call__(self, *args, **kwargs):
        obj = args[0]
        if isinstance(obj, torch.Tensor):
            obj = tnp.ndarray(obj)
        method_callable = getattr(obj, self.method)
        out = method_callable(*args[1:], **kwargs)
        return numpy_to_tensor(out)


class numpy_operator_wrapper:
    """Implements dunder methods for tnp.ndarray via functions from the operator library"""

    def __init__(self, op: Callable[..., Any]):
        self.op = op
        self.__name__ = f"wrapped_{op.__name__}"

    def __repr__(self):
        return f"<Wrapped operator <original {self.__name__}>>"

    def __call__(self, *args, **kwargs):
        assert not kwargs

        args = (
            tnp.ndarray(arg) if isinstance(arg, torch.Tensor) else arg for arg in args
        )
        out = self.op(*args)
        return numpy_to_tensor(out)


def defake(x):
    if not isinstance(x, FakeTensor):
        return x
    size: "torch._prims_common.ShapeType"
    stride: "torch._prims_common.StrideType"
    if x._has_symbolic_sizes_strides:
        size = []
        for s in x.size():
            if isinstance(s, torch.SymInt):
                size.append(s.node.shape_env.size_hint(s.node.expr))
            else:
                size.append(s)
        stride = []
        for s in x.stride():
            if isinstance(s, torch.SymInt):
                stride.append(s.node.shape_env.size_hint(s.node.expr))
            else:
                stride.append(s)
    else:
        size = x.size()
        stride = x.stride()
    y = torch.empty_strided(
        size,
        stride,
        dtype=x.dtype,
        device=x.device,
        requires_grad=x.requires_grad,
    )
    y.zero_()
    return y


def is_utils_checkpoint(obj):
    # Lazy import to avoid circular dependencies
    import torch.utils.checkpoint

    return obj is torch.utils.checkpoint.checkpoint


def build_checkpoint_variable(**options):
    import torch._higher_order_ops.wrap as higher_order_ops
    from .variables.higher_order_ops import TorchHigherOrderOperatorVariable

    # TODO - This is a temporary situation where we have two versions of
    # checkpointing implementation. We will converge on one and remove the other.
    activation_checkpoint_op: "torch._ops.HigherOrderOperator" = (
        higher_order_ops.tag_activation_checkpoint
    )
    if torch._functorch.config.functionalize_rng_ops:
        activation_checkpoint_op = higher_order_ops.wrap_activation_checkpoint

    return TorchHigherOrderOperatorVariable.make(
        activation_checkpoint_op,
        **options,
    )


def is_compile_supported(device_type):
    from .eval_frame import is_dynamo_supported

    compile_supported = is_dynamo_supported()
    if device_type == "cpu":
        pass
    elif device_type == "cuda" and compile_supported:
        compile_supported = has_triton()
    else:
        compile_supported = False
    return compile_supported


# The following 3.11 source code functions are adapted from
# https://github.com/python/cpython/blob/v3.11.4/Lib/traceback.py
# in order to output source code corresponding to bytecode in 3.11+.
# We need our own versions since we want to support multiline expressions.
def _fix_offset(str: str, offset: int) -> int:
    """
    Convert byte offset `offset` of `str` into character offset.
    Byte offset is used for 3.11+ instruction column data.
    Takes things like unicode characters into consideration.

    Unchanged from CPython implementation.
    """
    as_utf8 = str.encode("utf-8")
    return len(as_utf8[:offset].decode("utf-8", errors="replace"))


@dataclasses.dataclass
class _Anchors:
    # inclusive
    left_end_lineno: int
    left_end_offset: int
    right_start_lineno: int
    # exclusive
    right_start_offset: int


def _extract_anchors_from_expr(segment: str) -> Optional[_Anchors]:
    """
    Given source code `segment` corresponding to a bytecode
    instruction, determine:
        - for binary ops, the location of the binary op
        - for indexing, the location of the brackets.
    `segment` is expected to be a valid Python expression
    """
    assert sys.version_info >= (3, 11)

    import ast

    try:
        # Without brackets, `segment` is parsed as a statement.
        # We expect an expression, so wrap `segment` in
        # brackets to handle multi-line expressions.
        tree = ast.parse("(\n" + segment + "\n)")
    except SyntaxError:
        return None

    if len(tree.body) != 1:
        return None

    lines = segment.split("\n")

    # get character index given byte offset
    def normalize(lineno, offset):
        return _fix_offset(lines[lineno], offset)

    # Gets the next valid character index in `lines`, if
    # the current location is not valid. Handles empty lines.
    def next_valid_char(lineno, col):
        while lineno < len(lines) and col >= len(lines[lineno]):
            col = 0
            lineno += 1
        assert lineno < len(lines) and col < len(lines[lineno])
        return lineno, col

    # Get the next valid character index in `lines`.
    def increment(lineno, col):
        col += 1
        lineno, col = next_valid_char(lineno, col)
        assert lineno < len(lines) and col < len(lines[lineno])
        return lineno, col

    # Get the next valid character at least on the next line
    def nextline(lineno, col):
        col = 0
        lineno += 1
        lineno, col = next_valid_char(lineno, col)
        assert lineno < len(lines) and col < len(lines[lineno])
        return lineno, col

    statement = tree.body[0]
    if isinstance(statement, ast.Expr):
        expr = statement.value
        if isinstance(expr, ast.BinOp):
            # ast gives locations for BinOp subexpressions, e.g.
            # ( left_expr ) + ( right_expr )
            #   left^^^^^       right^^^^^
            # -2 since end_lineno is 1-indexed and because we added an extra
            # bracket to `segment` when calling ast.parse
            cur_lineno = cast(int, expr.left.end_lineno) - 2
            cur_col = normalize(cur_lineno, expr.left.end_col_offset)
            cur_lineno, cur_col = next_valid_char(cur_lineno, cur_col)

            # Heuristic to find the operator character.
            # The original CPython implementation did not look for ), \, or #,
            # leading to incorrect anchor location, e.g.
            # (x) + (y)
            # ~~^~~~~~~
            while (ch := lines[cur_lineno][cur_col]).isspace() or ch in ")\\#":
                if ch in "\\#":
                    cur_lineno, cur_col = nextline(cur_lineno, cur_col)
                else:
                    cur_lineno, cur_col = increment(cur_lineno, cur_col)

            # binary op is 1 or 2 characters long, on the same line
            right_col = cur_col + 1
            if (
                right_col < len(lines[cur_lineno])
                and not (ch := lines[cur_lineno][right_col]).isspace()
                and ch not in "\\#"
            ):
                right_col += 1
            # right_col can be invalid since it is exclusive

            return _Anchors(cur_lineno, cur_col, cur_lineno, right_col)
        elif isinstance(expr, ast.Subscript):
            # ast gives locations for value and slice subexpressions, e.g.
            # ( value_expr ) [ slice_expr ]
            #   value^^^^^     slice^^^^^
            # subscript^^^^^^^^^^^^^^^^^^^^
            # find left bracket (first '[' after value)
            left_lineno = cast(int, expr.value.end_lineno) - 2
            left_col = normalize(left_lineno, expr.value.end_col_offset)
            left_lineno, left_col = next_valid_char(left_lineno, left_col)
            while lines[left_lineno][left_col] != "[":
                left_lineno, left_col = increment(left_lineno, left_col)
            # find right bracket (final character of expression)
            right_lineno = cast(int, expr.end_lineno) - 2
            right_col = normalize(right_lineno, expr.end_col_offset)
            return _Anchors(left_lineno, left_col, right_lineno, right_col)
        elif isinstance(expr, ast.Call):
            # ( func_expr ) (args, kwargs)
            #   func^^^^^
            # call^^^^^^^^^^^^^^^^^^^^^^^^
            # find left bracket (first '(' after func)
            left_lineno = cast(int, expr.func.end_lineno) - 2
            left_col = normalize(left_lineno, expr.func.end_col_offset)
            left_lineno, left_col = next_valid_char(left_lineno, left_col)
            while lines[left_lineno][left_col] != "(":
                left_lineno, left_col = increment(left_lineno, left_col)
            # find right bracket (final character of expression)
            right_lineno = cast(int, expr.end_lineno) - 2
            right_col = normalize(right_lineno, expr.end_col_offset)
            return _Anchors(left_lineno, left_col, right_lineno, right_col)

    return None


def get_instruction_source_311(code: types.CodeType, inst: dis.Instruction) -> str:
    """
    Python 3.11+ only. Returns lines of source code (from code object `code`)
    corresponding to `inst`'s location data, and underlines relevant code to `inst`.

    Example: CALL on `g`:
    f(g(
      ^^
        h(x)))
        ^^^^^

    We need our own implementation since `format_frame_summary` in
    Python's `traceback` module doesn't handle multi-line expressions
    (and their anchor extraction code is not completely correct).
    """
    assert inst.positions is not None
    if inst.positions.lineno is None:
        return ""
    # The rstrip + "\n" pattern is used throughout this function to handle
    # linecache.getline errors. Error lines are treated as empty strings "", but we want
    # to treat them as blank lines "\n".
    first_line = linecache.getline(code.co_filename, inst.positions.lineno).rstrip()
    if inst.positions.end_lineno is None:
        return first_line
    if inst.positions.col_offset is None or inst.positions.end_col_offset is None:
        return first_line

    # character index of the start of the instruction
    start_offset = _fix_offset(first_line, inst.positions.col_offset)
    # character index of the end of the instruction
    # compute later since end may be a different line
    end_offset = None
    # expression corresponding to the instruction so we can get anchors
    segment = ""
    # underline markers to be printed - start with `~` marker and replace with `^` later
    markers = []

    # Compute segment and initial markers
    if inst.positions.end_lineno == inst.positions.lineno:
        end_offset = _fix_offset(first_line, inst.positions.end_col_offset)
        segment = first_line[start_offset:end_offset]
        markers.append(" " * start_offset + "~" * (end_offset - start_offset))
    else:
        segment = first_line[start_offset:] + "\n"
        markers.append(" " * start_offset + "~" * (len(first_line) - start_offset))
        last_line = linecache.getline(
            code.co_filename, inst.positions.end_lineno
        ).rstrip()
        end_offset = _fix_offset(last_line, inst.positions.end_col_offset)
        for lineno in range(inst.positions.lineno + 1, inst.positions.end_lineno):
            line = linecache.getline(code.co_filename, lineno).rstrip()
            segment += line + "\n"
            # don't underline leading spaces
            num_spaces = len(line) - len(line.lstrip())
            markers.append(" " * num_spaces + "~" * (len(line) - num_spaces))
        segment += last_line[:end_offset]
        num_spaces = len(last_line) - len(last_line.lstrip())
        markers.append(" " * num_spaces + "~" * (end_offset - num_spaces))

    anchors: Optional[_Anchors] = None
    try:
        anchors = _extract_anchors_from_expr(segment)
    except AssertionError:
        pass

    # replace `~` markers with `^` where necessary
    if anchors is None:
        markers = [marker.replace("~", "^") for marker in markers]
    else:
        # make markers mutable
        mutable_markers: List[List[str]] = [list(marker) for marker in markers]

        # anchor positions do not take start_offset into account
        if anchors.left_end_lineno == 0:
            anchors.left_end_offset += start_offset
        if anchors.right_start_lineno == 0:
            anchors.right_start_offset += start_offset

        # Turn `~`` markers between anchors to `^`
        for lineno in range(len(markers)):
            for col in range(len(mutable_markers[lineno])):
                if lineno < anchors.left_end_lineno:
                    continue
                if lineno == anchors.left_end_lineno and col < anchors.left_end_offset:
                    continue
                if (
                    lineno == anchors.right_start_lineno
                    and col >= anchors.right_start_offset
                ):
                    continue
                if lineno > anchors.right_start_lineno:
                    continue
                if mutable_markers[lineno][col] == "~":
                    mutable_markers[lineno][col] = "^"

        # make markers into strings again
        markers = ["".join(marker) for marker in mutable_markers]

    result = ""
    for i in range(len(markers)):
        result += (
            linecache.getline(code.co_filename, inst.positions.lineno + i).rstrip()
            + "\n"
        )
        result += markers[i] + "\n"
    return result


def get_static_address_type(t):
    if isinstance(t, torch.Tensor):
        return getattr(t, "_dynamo_static_input_type", None)

    return None


def is_rng_state_getter_or_setter(value):
    getters = (
        # The following two functions are not identical, so don't remove anyone!
        torch._C.Generator.get_state,
        torch.default_generator.get_state,
        torch.get_rng_state,
        torch.cuda.get_rng_state,
    )
    setters = (
        torch._C.Generator.set_state,
        torch.default_generator.set_state,
        torch.set_rng_state,
        torch.cuda.set_rng_state,
    )
    return value in (*setters, *getters)


def is_tensor_base_attr_getter(value):
    return (
        isinstance(value, types.MethodWrapperType)
        and value.__name__ == "__get__"
        and value.__self__.__objclass__ is torch._C._TensorBase  # type: ignore[attr-defined]
    )


def is_torch_function_object(value):
    return hasattr(value, "__torch_function__")


def has_torch_function(vt: "torch._dynamo.variables.base.VariableTracker") -> bool:
    from torch._dynamo.variables import UserDefinedObjectVariable
    from torch._dynamo.variables.torch_function import TensorWithTFOverrideVariable

    return isinstance(vt, TensorWithTFOverrideVariable) or (
        isinstance(vt, UserDefinedObjectVariable)
        and hasattr(vt.value, "__torch_function__")
    )


# see note [Tensor Fakification and Symbol Caching]
def to_fake_tensor(t, fake_mode):
    symbolic_context = None
    source = None
    if tracing_context := torch._guards.TracingContext.try_get():
        if t in tracing_context.tensor_to_context:
            symbolic_context = tracing_context.tensor_to_context[t]
            source = symbolic_context.tensor_source

    return fake_mode.from_tensor(
        t, static_shapes=False, symbolic_context=symbolic_context, source=source
    )


def get_first_attr(obj, *attrs):
    """
    Return the first available attribute or throw an exception if none is present.
    """
    for attr in attrs:
        if hasattr(obj, attr):
            return getattr(obj, attr)

    raise AssertionError(f"{obj} does not has any of the attributes: {attrs}")


@contextlib.contextmanager
def maybe_enable_compiled_autograd(should_enable):
    def compiler_fn(gm):
        def inner_compiler(gm_, example_inputs_):
            torch._dynamo.utils.counters["compiled_autograd"]["compiles"] += 1
            return torch._inductor.compile(gm_, example_inputs_)

        return torch.compile(gm, backend=inner_compiler, fullgraph=True, dynamic=True)

    if should_enable:
        with torch._dynamo.compiled_autograd.enable(compiler_fn) as ctx:
            yield ctx
    else:
        yield


def invalid_removeable_handle():
    # need a subclass so weakref works
    class Invalid(dict):  # type: ignore[type-arg]
        pass

    return RemovableHandle(Invalid())


# Returns a "proxy" (new object with the same class and dict) for (non-GraphModule) nn.Module's.
# Attribute changes to the original object/proxy will be reflected in the other.
# This is useful for cases where we want a keep-alive reference to a module without increasing
# its reference count.
def nn_module_proxy(mod):
    if not isinstance(mod, torch.nn.Module):
        return mod
    if isinstance(mod, torch.fx.GraphModule):
        # Dynamo-generated GM's shouldn't contain user-created GM's
        return mod
    proxy = mod.__class__.__new__(mod.__class__)
    proxy.__dict__ = mod.__dict__
    return proxy


def flatten_graph_inputs(gm: torch.fx.GraphModule, inputs, compile_gm):
    """
    Mutate inputs so that they are flat and wrap gm such that it
    accepts those inputs.  This is needed for graphs that take
    bumpy inputs.
    """
    inputs, spec = pytree.tree_flatten(inputs)

    class GmWrapper(torch.nn.Module):
        def __init__(self):
            super().__init__()
            self.gm = gm

        def forward(self, *args):
            args: List[Any] = list(args)
            return self.gm(*pytree.tree_unflatten(args, spec))

    compiled_fn = compile_gm(GmWrapper(), inputs)

    def wrapper(*args):
        # note this doesn't check the spec, assuming it is the same
        return compiled_fn(*pytree.arg_tree_leaves(*args))

<<<<<<< HEAD
    return wrapper


def get_locals_to_steal(maybe_gm):
    if isinstance(maybe_gm, torch.fx.GraphModule):
        return maybe_gm.meta.get("locals_to_steal", [])
    return []


def set_locals_to_steal(gm, locals_to_steal):
    gm.meta["locals_to_steal"] = locals_to_steal
=======
    return wrapper
>>>>>>> d8e0c26e
<|MERGE_RESOLUTION|>--- conflicted
+++ resolved
@@ -2650,7 +2650,6 @@
         # note this doesn't check the spec, assuming it is the same
         return compiled_fn(*pytree.arg_tree_leaves(*args))
 
-<<<<<<< HEAD
     return wrapper
 
 
@@ -2661,7 +2660,4 @@
 
 
 def set_locals_to_steal(gm, locals_to_steal):
-    gm.meta["locals_to_steal"] = locals_to_steal
-=======
-    return wrapper
->>>>>>> d8e0c26e
+    gm.meta["locals_to_steal"] = locals_to_steal