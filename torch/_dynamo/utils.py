import atexit
import collections
import contextlib
import copy
import cProfile
import dataclasses
import datetime
import dis
import enum
import functools
import gc
import inspect
import itertools
import linecache
import logging
import math
import operator
import os
import pstats
import re
import subprocess
import sys
import textwrap
import threading
import time
import types
import typing
import weakref
from contextlib import contextmanager
from functools import lru_cache, wraps
from pathlib import Path
from types import MethodWrapperType
from typing import (
    Any,
    Callable,
    cast,
    ClassVar,
    Counter,
    DefaultDict,
    Deque,
    Dict,
    Iterator,
    KeysView,
    List,
    Optional,
    Set,
    Tuple,
    Type,
    Union,
    ValuesView,
)

from ..utils.hooks import RemovableHandle

try:
    import numpy as np
except ModuleNotFoundError:
    np = None  # type: ignore[assignment]

try:
    import torch._logging
    import torch._numpy as tnp
    from torch._guards import detect_fake_mode  # noqa: F401n
    from torch._logging import LazyString
    from . import config

    # NOTE: Make sure `NP_SUPPORTED_MODULES` and `NP_TO_TNP_MODULE` are in sync.
    if np:
        NP_SUPPORTED_MODULES: Tuple[types.ModuleType, ...] = (
            np,
            np.fft,
            np.linalg,
            np.random,
        )

        NP_TO_TNP_MODULE = {
            np: tnp,
            np.fft: tnp.fft,
            np.linalg: tnp.linalg,
            np.random: tnp.random,
        }
    else:
        NP_SUPPORTED_MODULES = tuple()

        NP_TO_TNP_MODULE = {}
    from torch._subclasses.fake_tensor import FakeTensor, is_fake, maybe_get_fake_mode
except ImportError:
    pass

import importlib

import torch
import torch._functorch.config
import torch.fx.experimental.symbolic_shapes
import torch.utils._pytree as pytree
from torch import fx
from torch._dispatch.python import enable_python_dispatcher
from torch._utils_internal import log_compilation_event

from torch.nn.modules.lazy import LazyModuleMixin
<<<<<<< HEAD
from torch.utils._pytree import tree_map_only
=======
>>>>>>> b279034e
from torch.utils._triton import has_triton, has_triton_package


counters: DefaultDict[str, Counter[str]] = collections.defaultdict(collections.Counter)
optimus_scuba_log: Dict[str, Any] = {}
troubleshooting_url = (
    "https://pytorch.org/docs/main/torch.compiler_troubleshooting.html"
)
nnmodule_doc_url = "https://pytorch.org/docs/main/torch.compiler_nn_module.html"
nnmodule_doc_url_msg = f"See {nnmodule_doc_url} for more information and limitations."
log = logging.getLogger(__name__)

# profiling compilation time by function
compilation_time_metrics: Dict[str, List[float]] = {}

# profiling compilation time by frame phase
frame_phase_timing: Dict[str, Dict[str, float]] = {}

timer_counter = itertools.count()


def tabulate(rows, headers):
    try:
        import tabulate

        return tabulate.tabulate(rows, headers=headers)
    except ImportError:
        return "\n".join(
            ", ".join(map(str, row)) for row in itertools.chain([headers], rows)
        )


def maybe_cprofile(func):
    if config.cprofile:
        return cprofile_wrapper(func)
    return func


def cprofile_wrapper(func):
    @wraps(func)
    def profile_wrapper(*args, **kwargs):
        global timer_counter
        profile_cnt = next(timer_counter)
        profile_path = Path(func.__name__ + f"{profile_cnt}.profile")
        prof = cProfile.Profile()
        prof.enable()
        start_ts = time.time()
        retval = prof.runcall(func, *args, **kwargs)
        profile_latency = time.time() - start_ts
        prof.disable()
        print(
            f"### Cprofile for {func.__name__} iter {profile_cnt} took {profile_latency:.3f} seconds ###"
        )
        ps = pstats.Stats(prof)
        prof.dump_stats(profile_path)
        svg_path = profile_path.with_suffix(".svg")
        try:
            gprof2dot_process = subprocess.Popen(
                [
                    "gprof2dot",
                    "-f",
                    "pstats",
                    "--node-label=total-time-percentage",
                    "--node-label=self-time-percentage",
                    "--node-label=total-time",
                    str(profile_path),
                ],
                stdout=subprocess.PIPE,
            )
            subprocess.check_call(
                ["dot", "-Tsvg", "-o", str(svg_path)],
                stdin=gprof2dot_process.stdout,
            )
            print(f"Generated SVG from profile at {str(svg_path)}")
        except FileNotFoundError:
            print(
                "Failed to generate SVG from profile -- dumping stats instead."
                "Try installing gprof2dot and dot for a better visualization"
            )
            ps.sort_stats(pstats.SortKey.TIME).print_stats(20)
            ps.sort_stats(pstats.SortKey.CUMULATIVE).print_stats(20)
        return retval

    return profile_wrapper


curr_frame = 0


# Note: Called for you by dynamo - you almost never ever want to invoke this yourself.
def increment_frame():
    global curr_frame
    curr_frame = curr_frame + 1


# Note: Called for you by dynamo - you almost never ever want to invoke this yourself.
def reset_frame_count():
    global curr_frame
    frame_phase_timing.clear()
    compilation_time_metrics.clear()
    curr_frame = 0


op_count = 0


def increment_op_count(cnt):
    global op_count
    op_count += cnt


# Print a report of time spent so far
# Ex:
# TIMING:
# entire_frame_compile:8.574629999999999
# backend_compile:5.26806
def print_time_report():
    total = 0.0
    total_by_key = {}
    for timings in frame_phase_timing.values():
        for key, timing in timings.items():
            total += timing
            if key not in total_by_key:
                total_by_key[key] = timing
            else:
                total_by_key[key] += timing

    out = "TIMING:"
    for key, value in total_by_key.items():
        out = f"{out} {key}:{round(value, 5)}"

    print(out)


# dynamo_timed API works as a function decorator
# By wrapping a function in dynamo_timed, we can store a record in compilation_time_metrics
# where the key is the functions name.
# For example:
#
#  @dynamo_timed
#  def _foo(...):
#
# Would show up as an entry in our timing dict:
# OrderedDict([('bar.<locals>._foo', [0.083690, 0.23949, 3.1425e-05])])
# This is extremely useful for granular debugging.
#
# For a higher-level mode, pass a phase_name into dynamo_timed
# phase_names record an extra record into a separate compilation timing structure,
# one keyed on frame+name rather than function.
# The frame is incremented outside of this function, in def increment_frame() above.


def dynamo_timed(original_function=None, phase_name=None):
    def dynamo_timed_inner(func):
        if config.cprofile:
            return func

        @wraps(func)
        def time_wrapper(*args, **kwargs):
            key = func.__qualname__
            if key not in compilation_time_metrics:
                compilation_time_metrics[key] = []
            with torch.profiler.record_function(f"{key} (dynamo_timed)"):
                t0 = time.time()
                r = func(*args, **kwargs)
                time_spent = time.time() - t0
            compilation_time_metrics[key].append(time_spent)
            if phase_name:
                frame_key = str(curr_frame)
                if frame_key not in frame_phase_timing:
                    frame_phase_timing[frame_key] = {}
                if phase_name not in frame_phase_timing[frame_key]:
                    frame_phase_timing[frame_key][phase_name] = time_spent
                else:
                    frame_phase_timing[frame_key][phase_name] += time_spent
            return r

        return time_wrapper

    if original_function:
        return dynamo_timed_inner(original_function)
    return dynamo_timed_inner


def compile_times(repr="str", aggregate=False):
    """
    Get metrics about torchdynamo frontend/backend compilation times.

    Accumulates information from functions tagged with `@dynamo_timed`.

    repr='str' returns a printable string for user interaction, and 'csv'
    returns headers, rows which can be logged for output

    aggregate causes values from multiple compilations (e.g. split graphs)
    to be accumulated into one value.  If false, expect more than one value
    per metric.
    """

    def fmt_fn(values, item_fn=lambda x: x):
        if aggregate:
            return item_fn(sum(values))
        return ", ".join(map(item_fn, values))

    if repr == "str":
        rows = [
            (k, fmt_fn(compilation_time_metrics[k], item_fn=lambda x: f"{x:.4f}"))
            for k in compilation_time_metrics
        ]
        out = "TorchDynamo compilation metrics:\n"
        out += tabulate(rows, headers=("Function", "Runtimes (s)"))
        return out
    elif repr == "csv":
        values = [
            fmt_fn(v, item_fn=lambda x: f"{x:.6f}")
            for v in compilation_time_metrics.values()
        ]
        headers = list(compilation_time_metrics.keys())
        return headers, values


@atexit.register
def dump_compile_times():
    log.info(compile_times(repr="str", aggregate=True))


tensortype_to_dtype = {
    torch.FloatTensor: (torch.float32, torch.float),
    torch.DoubleTensor: (torch.float64, torch.double),
    torch.HalfTensor: (torch.float16, torch.half),
    torch.BFloat16Tensor: (torch.bfloat16,),
    torch.ByteTensor: (torch.uint8,),
    torch.CharTensor: (torch.int8,),
    torch.LongTensor: (torch.int64, torch.long),
    torch.IntTensor: (torch.int32, torch.int),
    torch.ShortTensor: (torch.int16, torch.short),
    torch.BoolTensor: (torch.bool,),
}


class DuplicateWarningChecker:
    def __init__(self, maxsize=4096):
        self.maxsize = maxsize
        self.reset()

    def reset(self):
        self.set = collections.OrderedDict()

    def add(self, key):
        if key in self.set:
            self.set.move_to_end(key, last=True)
            if not config.verbose:
                return False
        else:
            self.set[key] = None
            while len(self.set) > self.maxsize:
                self.set.popitem(last=False)
        return True


graph_break_dup_warning_checker = DuplicateWarningChecker()


def setup_compile_debug():
    compile_debug = os.environ.get("TORCH_COMPILE_DEBUG", "0") == "1"

    if compile_debug:
        return add_file_handler()

    return contextlib.ExitStack()


def reset_graph_break_dup_checker():
    graph_break_dup_warning_checker.reset()


def add_file_handler():
    log_path = os.path.join(get_debug_dir(), "torchdynamo")
    os.makedirs(log_path, exist_ok=True)

    log_file_handler = logging.FileHandler(os.path.join(log_path, "debug.log"))
    logger = logging.getLogger("torch._dynamo")
    logger.addHandler(log_file_handler)

    exitstack = contextlib.ExitStack()
    exitstack.callback(lambda: logger.removeHandler(log_file_handler))
    return exitstack


def setup_log_file():
    exitstack = contextlib.ExitStack()
    if config.log_file_name is not None:
        log_file_handler = logging.FileHandler(config.log_file_name)
        for logger in torch._logging._internal.get_loggers():
            logger.addHandler(log_file_handler)
            exitstack.callback(lambda: logger.removeHandler(log_file_handler))
        return exitstack

    return exitstack


def gen_record_file_name(exc, code):
    return f"{get_debug_dir()}/error_recordings/\
{code.co_name}_{type(exc).__name__}_{code.co_firstlineno}.rec"


def write_record_to_file(filename, exec_record):
    try:
        if os.path.exists(filename):
            log.warning(
                "Unable to write execution record %s; file already exists.", filename
            )
        else:
            os.makedirs(os.path.dirname(filename), exist_ok=True)
            with open(filename, "wb") as f:
                exec_record.dump(f)
    except Exception:
        log.exception("Unable to write execution record %s", filename)


def count_calls(g: fx.Graph):
    c = 0
    for n in g.nodes:
        if "call" in n.op:
            c += 1
    return c


def identity(x):
    return x


def hashable(x):
    try:
        hash(x)
        return True
    except TypeError:
        return False
    # cannot hash writable memoryview object
    except ValueError:
        return False


def nothing(*args, **kwargs):
    pass


class ExactWeakKeyDictionary:
    """Similar to weakref.WeakKeyDictionary, but use `is`/`id` rather than `==` to compare equality"""

    def __init__(self):
        self.values = dict()
        self.refs = dict()

    def __getitem__(self, key):
        return self.values[id(key)]

    def get(self, key, default=None):
        return self.values.get(id(key), default)

    def __contains__(self, key):
        return id(key) in self.values

    def __setitem__(self, key, value):
        idx = id(key)
        if idx not in self.refs:
            self.refs[idx] = weakref.ref(key, lambda ref: self._remove_id(idx))
        self.values[idx] = value

    def _remove_id(self, idx):
        if idx in self.values:
            del self.values[idx]
        if idx in self.refs:
            del self.refs[idx]

    def clear(self):
        self.refs.clear()
        self.values.clear()


def istype(obj, allowed_types):
    """isinstance() without subclasses"""
    if isinstance(allowed_types, (tuple, list, set)):
        return type(obj) in allowed_types
    return type(obj) is allowed_types


if sys.version_info >= (3, 12):
    # Some typing classes moved to C in 3.12,
    # which no longer have the _Final mixin.
    _builtin_final_typing_classes = (
        typing.ParamSpecArgs,
        typing.ParamSpecKwargs,
        typing.ParamSpec,
        typing.TypeVar,
        typing.TypeVarTuple,
        typing.TypeAliasType,
    )


def is_typing(value):
    # _Final catches most of typing classes:
    #   - Any
    #   - Callable
    #   - Union
    #   ...
    #
    # NB: we intentionally ignore classes that inherit from Generic, since they
    # can be used as both TypingVariable as well as UserDefinedClassVariable.
    if sys.version_info >= (3, 12) and isinstance(value, _builtin_final_typing_classes):
        return True
    return isinstance(value, typing._Final) or value is typing.Generic  # type: ignore[attr-defined]


def is_numpy_int_type(value):
    if not np:
        return False

    return istype(
        value,
        (
            np.int8,
            np.int16,
            np.int32,
            np.int64,
            np.uint8,
            np.uint16,
            np.uint32,
            np.uint64,
        ),
    )


def is_numpy_float_type(value):
    if not np:
        return False

    return istype(
        value,
        (
            np.float16,
            np.float32,
            np.float64,
        ),
    )


def is_function_or_wrapper(value):
    return (
        is_function(value)
        or isinstance(value, functools._lru_cache_wrapper)
        and is_function(inspect.getattr_static(value, "__wrapped__"))
        or isinstance(value, (torch._ops.OpOverloadPacket, torch._ops.OpOverload))
    )


def is_function(value):
    return isinstance(
        value,
        (
            types.FunctionType,
            types.BuiltinFunctionType,
            types.MethodDescriptorType,
            types.WrapperDescriptorType,
            torch.jit.ScriptFunction,
        ),
    )


def unwrap_if_wrapper(fn):
    return unwrap_with_attr_name_if_wrapper(fn)[0]


def unwrap_with_attr_name_if_wrapper(fn):
    # unpack @functools.lru_cache wrapped function
    if isinstance(fn, functools._lru_cache_wrapper):
        fn = inspect.getattr_static(fn, "__wrapped__")
        attr_name = "__wrapped__"
    # unpack @torch._dynamo.optimize()(fn) wrapped function
    elif is_function(fn) and inspect.getattr_static(fn, "_torchdynamo_inline", False):
        fn = inspect.getattr_static(fn, "_torchdynamo_inline", fn)
        attr_name = "_torchdynamo_inline"
    # unpack torch.jit.script_if_tracing
    elif is_function(fn) and inspect.getattr_static(
        fn, "__script_if_tracing_wrapper", False
    ):
        fn = inspect.getattr_static(fn, "__original_fn", fn)
        attr_name = "__original_fn"
    else:
        attr_name = None
    return fn, attr_name


def is_numpy_ndarray(value):
    if not np:
        return False

    return istype(value, np.ndarray)


def istensor(obj):
    """Check of obj is a tensor"""
    tensor_list = (
        torch.Tensor,
        torch.nn.Parameter,
        *config.traceable_tensor_subclasses,
    )
    tensor_list = tensor_list + (torch._subclasses.FakeTensor,)
    return istype(obj, tensor_list)


def is_lazy_module(mod):
    return isinstance(mod, LazyModuleMixin)


@functools.lru_cache(4096)
def print_once(*args):
    print(*args)


def make_cell(val=None):
    """Some black magic to create a cell object that usually only exists in a closure"""
    x = val

    def f():
        return x

    assert f.__closure__ is not None and len(f.__closure__) == 1
    return f.__closure__[0]


def proxy_args_kwargs(args, kwargs):
    try:
        proxy_args = tuple(arg.as_proxy() for arg in args)
        proxy_kwargs = {key: arg.as_proxy() for key, arg in kwargs.items()}
        return proxy_args, proxy_kwargs
    except NotImplementedError as e:
        from .exc import unimplemented
        from .variables.base import typestr

        unimplemented(
            f"call_function args: {typestr(*args)} {typestr(*list(kwargs.values()))}",
            from_exc=e,
        )


@dataclasses.dataclass
class CompilationMetrics:
    frame_key: str
    co_name: str
    co_filename: str
    co_firstlineno: int
    cache_size: int
    accumulated_cache_size: int
    guard_count: Optional[int]
    shape_env_guard_count: Optional[int]
    graph_op_count: Optional[int]
    graph_node_count: Optional[int]
    graph_input_count: Optional[int]
    start_time: float
    entire_frame_compile_time_s: Optional[float]
    backend_compile_time_s: Optional[float]
    inductor_compile_time_s: Optional[float]
    code_gen_time_s: Optional[float]
    fail_type: Optional[str]
    fail_reason: Optional[str]
    fail_user_frame_filename: Optional[str]
    fail_user_frame_lineno: Optional[int]
    non_compliant_ops: Set[str]
    compliant_custom_ops: Set[str]
    restart_reasons: Set[str]
    dynamo_time_before_restart_s: float


DEFAULT_COMPILATION_METRICS_LIMIT = 64


_compilation_metrics: Deque[CompilationMetrics] = collections.deque(
    maxlen=DEFAULT_COMPILATION_METRICS_LIMIT
)


def record_compilation_metrics(compilation_metrics: CompilationMetrics):
    global _compilation_metrics
    _compilation_metrics.append(compilation_metrics)
    torch._logging.trace_structured(
        "compilation_metrics",
        lambda: {
            k: list(v) if isinstance(v, set) else v
            for k, v in dataclasses.asdict(compilation_metrics).items()
        },
    )
    if config.log_compilation_metrics:
        log_compilation_event(compilation_metrics)


def set_compilation_metrics_limit(new_size: int) -> None:
    global _compilation_metrics
    while len(_compilation_metrics) > new_size:
        _compilation_metrics.popleft()
    new_deque = collections.deque(_compilation_metrics, maxlen=new_size)
    _compilation_metrics = new_deque


def clear_compilation_metrics() -> None:
    global _compilation_metrics
    _compilation_metrics.clear()


def get_compilation_metrics() -> List[CompilationMetrics]:
    return list(_compilation_metrics)


@dataclasses.dataclass
class CleanupHook:
    """Remove a global variable when hook is called"""

    scope: Dict[str, Any]
    name: str

    def __call__(self, *args):
        # Make sure we're not shutting down
        if CleanupManager is not None:
            CleanupManager.count -= 1
        del self.scope[self.name]

    @staticmethod
    def create(scope, name, val):
        assert name not in scope
        CleanupManager.count += 1
        scope[name] = val
        return CleanupHook(scope, name)


class CleanupManager(ExactWeakKeyDictionary):
    count = 0
    instance: ClassVar["CleanupManager"]

    def _remove_id(self, idx):
        for hook in self.values[idx]:
            hook()
        super()._remove_id(idx)


CleanupManager.instance = CleanupManager()


def clone_tensor(x):
    """Clone the tensor and its gradient"""
    y = x.clone().requires_grad_(x.requires_grad)
    if x.is_leaf and x.grad is not None:
        y.grad = x.grad.clone()
    return y


def clone_input(x, *, dtype=None):
    """copy while preserving strides"""
    # TODO: this is questionable
    if is_fake(x):
        # this func fails on fake tensors in __torch_dispatch__
        return x

    def torch_clone(x):
        y = torch.clone(x)
        if x.is_leaf:
            y.requires_grad_(x.requires_grad)
        if x.is_leaf and x.grad is not None:
            y.grad = clone_input(x.grad, dtype=dtype)
        if hasattr(x, "_dynamo_dynamic_indices"):
            y._dynamo_dynamic_indices = x._dynamo_dynamic_indices.copy()  # type: ignore[attr-defined]
        return y

    with torch.no_grad():
        if x.device.type == "xla":
            # Access data_ptr() for a xla tensor will cause crash
            return torch_clone(x)

        needed_size = sum(
            (shape - 1) * stride for shape, stride in zip(x.size(), x.stride())
        )
        if x.is_quantized:
            result = torch.empty_quantized((needed_size + 32,), x)
        else:
            result = torch.empty(
                needed_size + 32, dtype=dtype or x.dtype, device=x.device
            )
        cache_line_offset = (
            (x.data_ptr() - result.data_ptr()) % 32
        ) // x.element_size()
        result.as_strided_(x.size(), x.stride(), cache_line_offset)
        try:
            result.copy_(x.clone())
            if x.is_leaf:
                result.requires_grad_(x.requires_grad)
            if x.is_leaf and x.grad is not None:
                result.grad = clone_input(x.grad, dtype=dtype)
        except RuntimeError:
            # RuntimeError: unsupported operation: more than one element of the written-to
            # tensor refers to a single memory location. Please clone() the tensor before
            # performing the operation.
            return torch_clone(x)
        if hasattr(x, "_dynamo_dynamic_indices"):
            result._dynamo_dynamic_indices = x._dynamo_dynamic_indices.copy()  # type: ignore[attr-defined]
        return result


def clone_inputs(example_inputs):
    res: Union[Dict[Any, Any], List[Any]]
    if type(example_inputs) is dict:
        res = dict(example_inputs)
        for key, value in res.items():
            if isinstance(value, tuple):
                res[key] = clone_inputs(value)
            else:
                assert isinstance(value, torch.Tensor), type(value)
                res[key] = clone_input(value)
        return res

    res = list(example_inputs)
    for i in range(len(res)):
        if isinstance(res[i], torch.Tensor):
            res[i] = clone_input(res[i])
    return res


def skip_frame_if_in_functorch_mode(val: torch.Tensor):
    try:
        val.data_ptr()  # will throw for functorch tensors
    except RuntimeError as e:
        from .exc import SkipFrame

        # This will be GradTrackingTensor/BatchedTensor/etc
        functorch_subclass_name = re.sub(r"\(.*", "", repr(val))
        raise SkipFrame(
            f"torch.compile cannot be run in context: {functorch_subclass_name}"
        ) from e


@contextmanager
def preserve_rng_state():
    disable_functorch = torch._C._DisableFuncTorch
    disable_current_modes = torch.utils._python_dispatch._disable_current_modes
    with disable_current_modes(), disable_functorch():
        rng_state = torch.clone(torch.random.get_rng_state())
        skip_frame_if_in_functorch_mode(rng_state)
        if torch.cuda.is_available():
            cuda_rng_state = torch.clone(torch.cuda.get_rng_state())
    try:
        yield
    finally:
        with torch.utils._python_dispatch._disable_current_modes():
            torch.random.set_rng_state(rng_state)
            if torch.cuda.is_available():
                torch.cuda.set_rng_state(cuda_rng_state)  # type: ignore[possibly-undefined]


def is_jit_model(model0):
    return isinstance(
        model0,
        (
            torch.jit._trace.TopLevelTracedModule,
            torch.jit._script.RecursiveScriptModule,
            torch.jit.ScriptFunction,
            torch.jit.ScriptModule,
        ),
    )


def torchscript(model, example_inputs, verbose=False):
    if is_jit_model(model):
        # already done?
        return model

    try:
        return torch.jit.trace(model, example_inputs)
    except Exception:
        try:
            return torch.jit.script(model)
        except Exception:
            if verbose:
                log.exception("jit error")
            else:
                log.error("Both torch.jit.trace and torch.jit.script failed")
    return None


def getfile(obj):
    try:
        return inspect.getfile(obj)
    except (TypeError, OSError):
        return None


def is_namedtuple(obj):
    """Test if an object is a namedtuple or a torch.return_types.* quasi-namedtuple"""
    return is_namedtuple_cls(type(obj))


def is_namedtuple_cls(cls):
    """Test if an object is a namedtuple or a (torch.return_types|torch.autograd.forward_ad).* quasi-namedtuple"""
    try:
        if issubclass(cls, tuple):
            bases = getattr(cls, "__bases__", []) or [None]
            module = getattr(cls, "__module__", None)
            return module in ("torch.return_types", "torch.autograd.forward_ad") or (
                bases[0] is tuple and hasattr(cls, "_make") and hasattr(cls, "_fields")
            )
    except TypeError:
        pass
    return False


@functools.lru_cache(1)
def namedtuple_fields(cls):
    """Get the fields of a namedtuple or a torch.return_types.* quasi-namedtuple"""
    if cls is slice:
        return ["start", "stop", "step"]

    assert issubclass(cls, tuple)
    if hasattr(cls, "_fields"):
        # normal namedtuples
        return cls._fields

    @dataclasses.dataclass
    class Marker:
        index: int

    # frustrating ones e.g. torch.return_types.max
    assert cls.__module__ == "torch.return_types"
    obj = cls(map(Marker, range(cls.n_fields)))
    fields: List[Optional[str]] = [None] * cls.n_fields
    for name in dir(obj):
        if name[0] != "_" and isinstance(getattr(obj, name), Marker):
            fields[getattr(obj, name).index] = name
    return fields


def checkpoint_params(gm):
    with torch.no_grad():
        rng_state = torch.clone(torch.random.get_rng_state())
        if torch.cuda.is_available():
            cuda_rng_state = torch.clone(torch.cuda.get_rng_state())
        saved_state = []
        for param in itertools.chain(gm.parameters(), gm.buffers()):
            saved_state.append((param, param._version, torch.clone(param)))

    def restore():
        with torch.no_grad():
            torch.random.set_rng_state(rng_state)
            if torch.cuda.is_available():
                torch.cuda.set_rng_state(cuda_rng_state)
            for param, version, original_value in saved_state:
                if param._version != version:
                    param.copy_(original_value)

    return restore


def timed(model, example_inputs, times=1):
    if torch.cuda.is_available():
        synchronize = torch.cuda.synchronize
    else:
        synchronize = nothing

    synchronize()
    gc.collect()
    torch.manual_seed(1337)
    t0 = time.perf_counter()
    for _ in range(times):
        result = model(*example_inputs)
        synchronize()
    t1 = time.perf_counter()
    return result, t1 - t0  # type: ignore[possibly-undefined]


def check_is_cuda(gm, example_inputs):
    return all(x.is_cuda for x in itertools.chain(example_inputs, gm.parameters(True)))


@lru_cache(32)
def rot_n_helper(n):
    assert n > 1
    vars = [f"v{i}" for i in range(n)]
    rotated = reversed(vars[-1:] + vars[:-1])
    fn = eval(f"lambda {','.join(vars)}: ({','.join(rotated)})")
    fn.__name__ = f"rot_{n}_helper"
    return fn


common_constant_types = {
    int,
    float,
    complex,
    bool,
    str,
    bytes,
    type(None),
    Ellipsis.__class__,
    types.CodeType,
    torch.device,
    torch.dtype,
    torch.memory_format,
    torch.layout,
}

if has_triton_package():
    import triton

    common_constant_types.add(triton.language.dtype)


def is_safe_constant(v):
    if istype(v, (tuple, frozenset)):
        return all(map(is_safe_constant, v))
    return isinstance(v, (enum.Enum, type)) or istype(
        v,
        common_constant_types | {slice},
    )


def specialize_symnode(arg):
    from .variables import ConstantVariable, SymNodeVariable

    # Guard and specialize
    if isinstance(arg, SymNodeVariable):
        return ConstantVariable.create(arg.evaluate_expr())

    return arg


def guard_if_dyn(arg):
    from .variables import ConstantVariable

    arg = specialize_symnode(arg)

    if isinstance(arg, ConstantVariable):
        return arg.as_python_constant()

    return arg


def check_constant_args(args, kwargs):
    return all(x.is_python_constant() for x in itertools.chain(args, kwargs.values()))


def check_unspec_python_args(args, kwargs):
    from .variables.constant import ConstantVariable
    from .variables.tensor import UnspecializedPythonVariable

    unspec_count = 0
    for x in itertools.chain(args, kwargs.values()):
        if isinstance(x, UnspecializedPythonVariable):
            unspec_count += 1
        elif not isinstance(x, ConstantVariable):
            return False
    return unspec_count > 0


def check_unspec_or_constant_args(args, kwargs):
    # A fused version of:
    # return check_constant_args(args, kwargs) or check_unspec_python_args(args, kwargs)
    from .variables.tensor import UnspecializedPythonVariable

    for x in itertools.chain(args, kwargs.values()):
        if not (x.is_python_constant() or isinstance(x, UnspecializedPythonVariable)):
            return False
    return True


def check_numpy_ndarray_args(args, kwargs):
    from .variables.tensor import NumpyNdarrayVariable

    return any(
        isinstance(x, NumpyNdarrayVariable)
        for x in itertools.chain(args, kwargs.values())
    )


dict_keys: Type[KeysView[Any]] = type(dict().keys())
dict_values: Type[ValuesView[Any]] = type(dict().values())
odict_values: Type[ValuesView[Any]] = type(collections.OrderedDict().values())
tuple_iterator: Type[Iterator[Any]] = type(iter(tuple()))
tuple_iterator_len = tuple_iterator.__length_hint__  # type: ignore[attr-defined]
object_new = object.__new__


def nn_module_new(cls):
    obj = object_new(cls)
    torch.nn.Module.__init__(obj)
    return obj


def product(it):
    return functools.reduce(operator.mul, it, 1)


def tuple_iterator_getitem(it, index):
    _, (obj,), start = it.__reduce__()
    return obj[start + index]


iter_next = next


def to_subclass(t, cls):
    return t.as_subclass(cls)


def dict_keys_getitem(d, n):
    return next(itertools.islice(iter(d), n, n + 1))


def enum_repr(value, local):
    # enum class can override __str__ method. Use __class__ and name attribute
    # to extract the class name and key name.
    name = value.__class__.__name__
    val = value.name
    scope = "L" if local else "G"
    local_name = f'{scope}["{name}"].{val}'
    return local_name


def _get_fake_tensor(vt):
    fake_tensor = vt.as_proxy().node.meta.get("example_value")
    if not is_fake(fake_tensor):
        from .exc import unimplemented

        unimplemented("Cannot check Tensor object identity without its fake value")
    return fake_tensor


def iter_contains(items, search, tx, check_tensor_identity=False):
    from .variables import (
        BuiltinVariable,
        ConstantVariable,
        TensorVariable,
        VariableTracker,
    )

    if search.is_python_constant():
        found_const = any(
            x.is_python_constant()
            and x.as_python_constant() == search.as_python_constant()
            for x in items
        )
        return ConstantVariable.create(found_const)

    must_check_tensor_id = False
    if check_tensor_identity and isinstance(search, TensorVariable):
        must_check_tensor_id = True
        # Match of Tensor means match of FakeTensor
        search = _get_fake_tensor(search)

    found: Optional[VariableTracker] = None
    for x in items:
        if must_check_tensor_id:
            if isinstance(x, TensorVariable):
                if search is _get_fake_tensor(x):  # Object equivalence
                    return ConstantVariable.create(True)
        else:
            check = BuiltinVariable(operator.eq).call_function(tx, [x, search], {})
            if found is None:
                found = check
            else:
                found = BuiltinVariable(operator.or_).call_function(
                    tx, [check, found], {}
                )
    if found is None:
        found = ConstantVariable.create(False)
    return found


def key_is_id(k):
    """Returns whether it indexes dictionaries using its id"""
    return isinstance(k, (torch.Tensor, torch.nn.Module, MethodWrapperType))


def key_to_id(value):
    return [id(k) if key_is_id(k) else k for k in value.keys()]


def const_repr(x, *, local) -> str:
    from .trace_rules import is_builtin_callable

    if isinstance(x, (list, tuple)):
        elems_repr = ",".join(const_repr(s, local=local) for s in x)
        if isinstance(x, list):
            return f"[{elems_repr}]"
        else:
            assert isinstance(x, tuple)
            if len(x) == 1:
                return f"({elems_repr},)"
            else:
                return f"({elems_repr})"
    elif isinstance(x, enum.Enum):
        # To workaround repr(Enum) returning invalid global reference before python 3.11
        # by calling enum_repr and removing quotes to render enum in guard code.
        return enum_repr(x, local=local).replace("'", "")
    elif is_builtin_callable(x):
        return x.__name__
    elif isinstance(x, type):

        def fullname(o):
            klass = o.__class__
            module = klass.__module__
            if module == "builtins":
                return klass.__qualname__  # avoid outputs like 'builtins.str'
            return module + "." + klass.__qualname__

        return fullname(x)
    else:
        return f"{x!r}"


def dict_keys_repr(const_keys, *, local) -> str:
    keys_str = ",".join(const_repr(s, local=local) for s in const_keys)
    return "[" + keys_str + "]"


GLOBAL_KEY_PREFIX = "__dict_key"


from torch._subclasses import UnsupportedFakeTensorException  # noqa: F401


def wrap_fake_exception(fn):
    try:
        return fn()
    except UnsupportedFakeTensorException as e:
        from .exc import unimplemented

        msg = f"Unsupported: {e.reason} with fake tensor propagation."
        log.warning(msg)
        unimplemented(msg, from_exc=e)


def deepcopy_to_fake_tensor(obj, fake_mode):
    with torch._subclasses.fake_tensor.FakeCopyMode(fake_mode):
        return wrap_fake_exception(lambda: copy.deepcopy(obj))


def rmse(ref, res):
    """
    Calculate root mean squared error
    """
    return torch.sqrt(torch.mean(torch.square(ref - res)))


def same(
    ref,
    res,
    fp64_ref=None,
    cos_similarity=False,
    tol=1e-4,
    equal_nan=False,
    exact_dtype=True,
    relax_numpy_equality=False,
    ignore_non_fp=False,
    log_error=log.error,
):
    """Check correctness to see if ref and res match"""
    if fp64_ref is None:
        fp64_ref = ref
    if isinstance(ref, (list, tuple, torch.nn.ParameterList, torch.Size)):
        assert isinstance(res, (list, tuple)), f"type mismatch {type(ref)} {type(res)}"
        if len(ref) != len(res):
            log_error("Length mismatch")
            return False
        return len(ref) == len(res) and all(
            same(
                ai,
                bi,
                fp64_refi,
                cos_similarity,
                tol,
                equal_nan,
                exact_dtype,
                relax_numpy_equality,
                ignore_non_fp,
                log_error=log_error,
            )
            for ai, bi, fp64_refi in zip(ref, res, fp64_ref)
        )
    elif type(ref).__name__ == "QuestionAnsweringModelOutput":
        # This skips checking accuracy for start_logits/end_logits.
        # Tentatively, start_logits/end_logits appear to be very prone to
        # inaccuracies and is somewhat subsumed by checking the loss.
        return same(
            ref.loss,
            res.loss,
            fp64_ref.loss,
            cos_similarity,
            tol,
            equal_nan,
            exact_dtype,
            relax_numpy_equality,
            ignore_non_fp,
            log_error=log_error,
        )
    elif isinstance(ref, dict):
        assert isinstance(res, dict)
        assert set(ref.keys()) == set(
            res.keys()
        ), f"keys mismatch {set(ref.keys())} == {set(res.keys())}"
        for k in sorted(ref.keys()):
            if not (
                same(
                    ref[k],
                    res[k],
                    fp64_ref[k],
                    cos_similarity=cos_similarity,
                    tol=tol,
                    equal_nan=equal_nan,
                    exact_dtype=exact_dtype,
                    relax_numpy_equality=relax_numpy_equality,
                    ignore_non_fp=ignore_non_fp,
                    log_error=log_error,
                )
            ):
                log_error("Accuracy failed for key name %s", k)
                return False
        return True
    elif isinstance(ref, (torch.Tensor, float)):
        assert not isinstance(ref, torch._subclasses.FakeTensor)
        assert not isinstance(res, torch._subclasses.FakeTensor)

        def to_tensor(t):
            return t if isinstance(t, torch.Tensor) else torch.tensor(t)

        ref, res, fp64_ref = (to_tensor(val) for val in (ref, res, fp64_ref))

        if ref.is_sparse:
            assert res.is_sparse
            ref = ref.to_dense()
            res = res.to_dense()
        assert isinstance(res, torch.Tensor), f"type mismatch {type(ref)} {type(res)}"
        if exact_dtype:
            if ref.dtype != res.dtype:
                log_error("dtype mismatch %s, %s", ref.dtype, res.dtype)
                return False
            if ref.dtype == torch.bool:
                if ignore_non_fp:
                    return True
                # triton stores bool as int8, so add this for more accurate checking
                r = torch.allclose(
                    ref.to(dtype=torch.uint8),
                    res.to(dtype=torch.uint8),
                    atol=tol,
                    rtol=tol,
                    equal_nan=equal_nan,
                )
                if not r:
                    log_error("Accuracy failed: uint8 tensor did not match")
                return r

        if cos_similarity:
            ref = ref.flatten().to(torch.float32)
            res = res.flatten().to(torch.float32)
            if torch.allclose(ref, res, atol=tol, rtol=tol, equal_nan=True):
                # early exit that handles zero/nan better
                # cosine_similarity(zeros(10), zeros(10), dim=0) is 0
                return True
            score = torch.nn.functional.cosine_similarity(ref, res, dim=0, eps=1e-6)
            if score < 0.99:
                log.warning("Similarity score=%s", score.cpu().detach().item())
            return score >= 0.99
        else:
            if not exact_dtype:
                ref = ref.to(res.dtype)

            # First try usual allclose
            if torch.allclose(ref, res, atol=tol, rtol=tol, equal_nan=equal_nan):
                return True

            # Check error from fp64 version
            if fp64_ref.dtype == torch.float64:
                ref_error = rmse(fp64_ref, ref).item()
                # ref unable to produce this with stable numerics in this precision, ignore
                if math.isnan(ref_error):
                    log.warning(
                        "Found nan in reference. Consider running in higher precision."
                    )

                res_error = rmse(fp64_ref, res).item()

                # In the case of using AMP (Automatic Mixed Precision), certain models have
                # failed the benchmark's correctness check. However, the end-to-end model's
                # accuracy when comparing AMP with FP32 is within a difference of less than 0.1%.
                # Thus, it's possible that the correctness check failures for these models are
                # false alarms. We use multiplier of 3 instead of 2 to avoid these false alarms.
                multiplier = 3.0 if res.dtype == torch.bfloat16 else 2.0

                if (
                    fp64_ref.numel() < 1000
                    or (ref.ndim == 4 and ref.shape[-1] == ref.shape[-2] == 1)
                    # large tol means a benchmark has been specified as REQUIRE_HIGHER_TOLERANCE
                    or tol >= 2 * 1e-2
                ):
                    # In the presence of noise, noise might dominate our error
                    # metric for smaller tensors.
                    # Similary, for 1x1 kernels, there seems to be high noise with amp.
                    multiplier = 3.0

                passes_test = res_error <= (multiplier * ref_error + tol / 10.0)
                if not passes_test:
                    log_error(
                        "RMSE (res-fp64): %.5f, (ref-fp64): %.5f and shape=%s. res.dtype: %s, multiplier: %f, tol: %f",
                        res_error,
                        ref_error,
                        res.size(),
                        res.dtype,
                        multiplier,
                        tol,
                    )
                    # import pdb; pdb.set_trace()
                return passes_test

            if ignore_non_fp:
                return True

            log_error("Accuracy failed: allclose not within tol=%s", tol)
            return False
    elif isinstance(ref, (str, int, type(None), bool, torch.device)):
        if ignore_non_fp:
            return True
        r = ref == res
        if not r:
            log_error("Accuracy failed (%s): %s != %s", type(ref), ref, res)
        return r
    elif is_numpy_int_type(ref) or is_numpy_float_type(ref):
        if relax_numpy_equality and not (
            is_numpy_int_type(res) or is_numpy_float_type(res)
        ):
            ref = ref.item()
        r = (type(ref) is type(res)) and (ref == res)
        if not r:
            log_error("Accuracy failed (numpy): %s != %s", ref, res)
        return r
    elif is_numpy_ndarray(ref):
        return (type(ref) is type(res)) and same(
            torch.as_tensor(ref),
            torch.as_tensor(res),
            fp64_ref,
            cos_similarity=cos_similarity,
            tol=tol,
            equal_nan=equal_nan,
            exact_dtype=exact_dtype,
            relax_numpy_equality=relax_numpy_equality,
            ignore_non_fp=ignore_non_fp,
            log_error=log_error,
        )
    elif type(ref).__name__ in (
        "MaskedLMOutput",
        "Seq2SeqLMOutput",
        "CausalLMOutputWithCrossAttentions",
        "LongformerMaskedLMOutput",
        "Instances",
        "SquashedNormal",
        "Boxes",
        "Normal",
        "TanhTransform",
        "Foo",
        "Variable",
    ):
        assert type(ref) is type(res)
        return all(
            same(
                getattr(ref, key),
                getattr(res, key),
                getattr(fp64_ref, key),
                cos_similarity=cos_similarity,
                tol=tol,
                equal_nan=equal_nan,
                exact_dtype=exact_dtype,
                relax_numpy_equality=relax_numpy_equality,
                ignore_non_fp=ignore_non_fp,
                log_error=log_error,
            )
            for key in ref.__dict__.keys()
        )
    else:
        raise RuntimeError(f"unsupported type: {type(ref).__name__}")


def format_func_info(code):
    short_filename = code.co_filename.split("/")[-1]
    return f"'{code.co_name}' ({short_filename}:{code.co_firstlineno})"


@contextlib.contextmanager
def disable_cache_limit():
    prior = config.cache_size_limit
    config.cache_size_limit = sys.maxsize
    prior_acc_limit = config.accumulated_cache_size_limit
    config.accumulated_cache_size_limit = sys.maxsize

    try:
        yield
    finally:
        config.cache_size_limit = prior
        config.accumulated_cache_size_limit = prior_acc_limit


# map from transformed code back to original user code
orig_code_map = ExactWeakKeyDictionary()

# keep a record of code_obj -> list of guard failure reasons for logging
guard_failures: DefaultDict[Any, List[Any]] = collections.defaultdict(list)

# Keep a record of graph break reasons for logging
graph_break_reasons: List["torch._dynamo.output_graph.GraphCompileReason"] = list()

# keep record of compiled code, if we are in "error if recompile"
# to track code that dynamo has compiled previously
seen_code_map = ExactWeakKeyDictionary()


class CompileProfiler:
    """Utility for profiling how and what dynamo would compile.

    Can be used for
     * diagnosing recompilation issues
     * determining an appropriate compile cache limit
     * (TODO)confirming which functions got compiled/skipped
    """

    def __init__(self):
        self.frame_count = 0
        self.op_count = 0
        self.backend_ctx_ctor = disable_cache_limit

    def __call__(self, gm: torch.fx.GraphModule, example_inputs):
        self.frame_count += 1
        for node in gm.graph.nodes:
            if "call" in node.op:
                self.op_count += 1
        return gm.forward

    # no-op __enter__ and __exit__ to preserve BC
    def __enter__(self):
        return self

    def __exit__(self, typ, val, traceback):
        pass

    def get_metrics(self):
        return {"guard_failures": guard_failures}

    def report(self):
        metrics = self.get_metrics()
        gf = metrics["guard_failures"]

        def num_recompiles(code):
            return len(gf[code])

        def recompile_reasons(code):
            return "\n".join([str(x) for x in gf[code]])

        summarized_gf = [
            [format_func_info(code), num_recompiles(code), recompile_reasons(code)]
            for code in gf
        ]

        def graph_break_report():
            if "graph_break" in counters:
                graph_breaks = counters["graph_break"]
                return tabulate(
                    [[msg, graph_breaks[msg]] for msg in graph_breaks],
                    headers=["Graph Break Reason", "Count"],
                )

        def recompilation_report():
            if len(gf):
                max_recompiles = max([num_recompiles(code) for code in gf])
                recomp_table = tabulate(
                    summarized_gf,
                    headers=["Function", "Recompiles", "Recompile Reasons"],
                )
                return recomp_table + textwrap.dedent(
                    f"""

                    Set torch._dynamo.config.cache_size_limit to {max_recompiles} to avoid being cache limited.
                """
                )

        report = textwrap.dedent(
            """
            Torchdynamo Profiler Report
            ===========================

            Graph Breaks
            ------------
            Graph breaks happen when torchdynamo encounters code it can't safely trace.
            If you want to find out why breaks are happening, check below for each break reason
            You may gain additional insight by passing `fullgraph=True` to torch.compile,
            to stop at the first break.

        """
        )
        report += graph_break_report() or "No graph breaks detected."
        report += textwrap.dedent(
            """

            Recompilation
            -------------
            These subgraphs were recompiled more than once due to guard failures
            Guard failures indicate some condition assumed to be static by the tracer changed,
            making it unsafe to reuse the compiled program.

        """
        )
        report += recompilation_report() or "No recompilation detected.\n"
        return report


# return same dir unless user changes config between calls
@functools.lru_cache(None)
def _get_debug_dir(root_dir):
    dir_name = (
        "run_"
        + datetime.datetime.now().strftime("%Y_%m_%d_%H_%M_%S_%f")
        # use pid to avoid conflicts among ranks
        + "-pid_"
        + str(os.getpid())
    )
    return os.path.join(root_dir, dir_name)


def get_debug_dir():
    debug_root = config.debug_dir_root
    return _get_debug_dir(debug_root)


def extract_fake_example_value(node, required=True):
    if "example_value" in node.meta and is_fake(node.meta["example_value"]):
        return node.meta["example_value"]
    elif required:
        from torch._dynamo.exc import unimplemented

        unimplemented("`FakeTensor` example value was required but not available")
    else:
        return None


def ensure_graph_fake(e, tx):
    assert maybe_get_fake_mode(e) is tx.fake_mode
    return e


def get_fake_values_from_nodes(tx, nodes, allow_non_graph_fake):
    def visit(n: torch.fx.Node):
        if n.op == "call_function" and "example_value" not in n.meta:
            # fake tensor validity is checked inside get_fake_value using
            # ensure_graph_fake
            return get_fake_value(n, tx, allow_non_graph_fake)

        out = n.meta["example_value"]
        if not allow_non_graph_fake and isinstance(out, torch.Tensor):
            return ensure_graph_fake(out, tx)
        return out

    return torch.fx.node.map_arg(nodes, visit)


def get_fake_value(node, tx, allow_non_graph_fake=False):
    """
    Run the computation represented by `node` using fake tensors and return the result.

    allow_non_graph_fake: whether to allow the return result to be:
        1. non-fake or 2. fake that is not created by this instance of Dynamo.
        If `True`, you must be prepared to deal with such return values, ideally
        by further wrapping them as this graph's fakes.
    """
    from torch.utils._sympy.value_ranges import ValueRangeError
    from .exc import (
        TorchRuntimeError,
        unimplemented,
        Unsupported,
        UserError,
        UserErrorType,
    )

    op = node.op

    # FX Node should always return the same fake value
    if "example_value" in node.meta and is_fake(node.meta["example_value"]):
        return node.meta["example_value"]

    args, kwargs = get_fake_values_from_nodes(
        tx, (node.args, node.kwargs), allow_non_graph_fake
    )

    nnmodule = None
    if op == "call_method" and len(args) > 0 and isinstance(args[0], torch.nn.Module):
        # If the first argument is nn.Module, should copy to fake mode.
        args = (deepcopy_to_fake_tensor(args[0], tx.fake_mode),) + tuple(args[1:])

    if op == "call_module":
        nnmodule = tx.output.nn_modules[node.target]

        if is_lazy_module(nnmodule) and hasattr(nnmodule, "_initialize_hook"):
            # In the case of a lazy module, we want to run
            # the pre-hooks which initialize it.
            # Afterwards, lazy module deletes its pre-hooks
            # to avoid treating it as lazy on subsequent recompile.
            nnmodule._infer_parameters(nnmodule, args)

        # no matter it's lazy module or not, we should copy to fake mode.
        nnmodule = deepcopy_to_fake_tensor(nnmodule, tx.fake_mode)

    try:
        with tx.fake_mode, enable_python_dispatcher():
            ret_val = wrap_fake_exception(
                lambda: run_node(tx.output, node, args, kwargs, nnmodule)
            )
    except Unsupported:
        raise
    except RuntimeError as e:
        cause: BaseException = e
        if e.__cause__ is not None:
            cause = e.__cause__

        if isinstance(
            cause, torch._subclasses.fake_tensor.DataDependentOutputException
        ):
            unimplemented(
                f"data dependent operator: {cause.func}; "
                "to enable, set torch._dynamo.config.capture_scalar_outputs = True"
            )
        elif isinstance(
            cause, torch._subclasses.fake_tensor.DynamicOutputShapeException
        ):
            if not torch._dynamo.config.capture_dynamic_output_shape_ops:
                unimplemented(
                    f"dynamic shape operator: {cause.func}; "
                    "to enable, set torch._dynamo.config.capture_dynamic_output_shape_ops = True"
                )
            else:
                unimplemented(
                    f"dynamic shape operator: {cause.func}; "
                    "Operator does not have a meta kernel that supports dynamic output shapes, "
                    "please report an issue to PyTorch"
                )
        elif isinstance(
            cause, torch._subclasses.fake_tensor.UnsupportedOperatorException
        ):
            op = cause.func
            import_suggestion = ""
            if isinstance(op, torch._ops.OpOverload):
                maybe_pystub = torch._C._dispatch_pystub(
                    op._schema.name, op._schema.overload_name
                )
                if maybe_pystub is not None:
                    module, ctx = maybe_pystub
                    import_suggestion = (
                        f"It's possible that the support was implemented in "
                        f"module `{module}` and you may need to `import {module}`"
                        f"({ctx}), otherwise "
                    )
            unimplemented(
                f"unsupported operator: {cause.func} ({import_suggestion}see "
                "https://docs.google.com/document/d/1GgvOe7C8_NVOMLOCwDaYV1mXXyHMXY7ExoewHqooxrs/edit#heading=h.64r4npvq0w0"
                " for how to fix)"
            )
        elif isinstance(
            cause, torch.fx.experimental.symbolic_shapes.GuardOnDataDependentSymNode
        ):
            raise UserError(  # noqa: TRY200
                UserErrorType.CONSTRAINT_VIOLATION,
                "Tried to use data-dependent value in the subsequent computation. "
                "This can happen when we encounter unbounded dynamic value that is unknown during tracing time.  "
                "You will need to explicitly give hint to the compiler. Please take a look at "
                f"constrain_as_value OR constrain_as_size APIs.  {cause}",
                case_name="constrain_as_size_example",
            )
        elif isinstance(cause, ValueRangeError):
            raise UserError(UserErrorType.CONSTRAINT_VIOLATION, e.args[0]) from e
        elif isinstance(cause, TypeError) and "argument" in str(cause):
            unimplemented(f"TypeError {node.target}: {cause}")

        raise TorchRuntimeError(str(e)).with_traceback(e.__traceback__) from None

    if not allow_non_graph_fake:
        _ = pytree.tree_map_only(
            torch.Tensor, functools.partial(ensure_graph_fake, tx=tx), ret_val
        )
    return ret_val


_current_node = threading.local()


def get_current_node():
    return getattr(_current_node, "value", None)


@contextmanager
def set_current_node(node):
    old = get_current_node()
    _current_node.value = node
    try:
        yield
    finally:
        _current_node.value = old


def run_node(tracer, node, args, kwargs, nnmodule):
    """
    Runs a given node, with the given args and kwargs.

    Behavior is dictated by a node's op.

    run_node is useful for extracting real values out of nodes.
    See get_real_value for more info on common usage.

    Note: The tracer arg is only used for 'get_attr' ops
    Note: The nnmodule arg is only used for 'call_module' ops

    Nodes that are not call_function, call_method, call_module, or get_attr will
    raise an AssertionError.
    """
    op = node.op

    with set_current_node(node):

        def make_error_message(e):
            return f"Failed running {op} {node.target}(*{args}, **{kwargs}):\n" + str(e)

        try:
            if op == "call_function":
                return node.target(*args, **kwargs)
            elif op == "call_method":
                return getattr(args[0], node.target)(*args[1:], **kwargs)
            elif op == "call_module":
                assert nnmodule is not None
                return nnmodule(*args, **kwargs)
            elif op == "get_attr":
                return tracer.get_submodule(node.target)
            elif op == "placeholder":
                assert "example_value" in node.meta
                return node.meta["example_value"]

        except (NotImplementedError, UnsupportedFakeTensorException) as e:
            # NB: mimic how wrap_fake_exception does it
            from .exc import unimplemented

            unimplemented(make_error_message(e), from_exc=e)
        except Exception as e:
            raise RuntimeError(make_error_message(e)).with_traceback(
                e.__traceback__
            ) from e

    raise AssertionError(op)


def get_real_value(node, tracer):
    """
    Run the actual computation represented by `node` and return the result.
    This will execute any dependent nodes in the graph as well.
    """
    from .exc import TorchRuntimeError

    cache = tracer.real_value_cache
    if node in cache:
        return cache[node]

    op = node.op
    args, kwargs = torch.fx.node.map_arg(
        (node.args, node.kwargs),
        lambda n: get_real_value(n, tracer),
    )

    if op == "call_module":
        nn_module = tracer.output_graph.nn_modules[node.target]
        if not is_lazy_module(nn_module):
            nn_module = copy.deepcopy(nn_module)
        else:
            # In the case of a lazy module, we want to run
            # the pre-hooks which initialize it
            nn_module(*args, **kwargs)
    else:
        nn_module = None

    try:
        real_value = run_node(tracer, node, args, kwargs, nn_module)
        cache[node] = real_value
    except RuntimeError as e:
        raise TorchRuntimeError(str(e)).with_traceback(e.__traceback__) from None
    return real_value


def assert_no_fake_params_or_buffers(gm):
    from torch._subclasses.fake_tensor import FakeTensorConfig

    def stack_or_hint(t):
        if FakeTensorConfig.debug:
            import traceback

            return f"FAKE TENSOR CREATION TRACEBACK: \n {traceback.format_list(t._debug_trace)}"
        else:
            return "Enable TORCH_FAKE_TENSOR_DEBUG=1 to get creation stack traces on fake tensors."

    for name, buffer in gm.named_buffers():
        assert not isinstance(
            buffer, torch._subclasses.FakeTensor
        ), f"Unexpected fake buffer {name} {stack_or_hint(buffer)}"
    for name, param in gm.named_parameters():
        assert not isinstance(
            param, torch._subclasses.FakeTensor
        ), f"Unexpected fake param {name} {stack_or_hint(param)}"


def fqn(obj: Any):
    """
    Returns the fully qualified name of the object.
    """
    return f"{obj.__module__}.{obj.__qualname__}"


def ifdynstaticdefault(count1, count2):
    if torch._dynamo.config.assume_static_by_default:
        return count1
    else:
        return count2


def import_submodule(mod: types.ModuleType):
    """
    Ensure all the files in a given submodule are imported
    """
    for filename in sorted(os.listdir(os.path.dirname(cast(str, mod.__file__)))):
        if filename.endswith(".py") and filename[0] != "_":
            importlib.import_module(f"{mod.__name__}.{filename[:-3]}")


def object_has_getattribute(value: Any):
    try:
        if isinstance(
            inspect.getattr_static(type(value), "__getattribute__"),
            types.FunctionType,
        ):
            return True
    except AttributeError:
        pass
    return False


def get_custom_getattr(value: Any):
    try:
        getattr_fn = inspect.getattr_static(type(value), "__getattr__")
    except AttributeError:
        getattr_fn = None
    if getattr_fn is torch.nn.Module.__getattr__:
        # ignore this case of getattr
        getattr_fn = None
    return getattr_fn


class TensorStaticReason(enum.Enum):
    PARAMETER = 2
    NOT_TENSOR = 4
    NN_MODULE_PROPERTY = 5


def tensor_static_reason_to_message(reason: TensorStaticReason):
    if reason == TensorStaticReason.PARAMETER:
        return "mark_dynamic on parameter, parameters are always static today."
    if reason == TensorStaticReason.NOT_TENSOR:
        return "mark_dynamic on a non tensor, how did this happen?"
    if reason == TensorStaticReason.NN_MODULE_PROPERTY:
        return "tensor is static because it is nn module associated."
    raise AssertionError(f"Illegal reason {reason}")


def tensor_always_has_static_shape(
    tensor: Union[torch.Tensor, Any],
    is_tensor: bool,
    guard_source: "torch._guards.GuardSource",
) -> Tuple[bool, Optional[TensorStaticReason]]:
    """
    Given a tensor, source, and is_tensor flag, determine if a shape should be static.

    Args:
    tensor - the real tensor to evaluate, parameters force a static shape.
    is_tensor - internal dynamo check, essentially "is_tensor": target_cls is TensorVariable,
    tensors not in a TensorVariable for whatever reason are forced static.

    Returns a tuple, where the first element is the bool of whether or not this tensor should have a static shape.
    The second element is a TensorStaticReason, useful for passing to tensor_static_reason_to_message if needed.
    """
    if guard_source.is_nn_module() and config.force_nn_module_property_static_shapes:
        return True, TensorStaticReason.NN_MODULE_PROPERTY
    if type(tensor) is torch.nn.Parameter and config.force_parameter_static_shapes:
        return True, TensorStaticReason.PARAMETER
    if not is_tensor:
        return True, TensorStaticReason.NOT_TENSOR
    return False, None


def lazy_format_graph_code(name, gm, maybe_id=None):
    def format_name():
        if maybe_id is not None:
            return f"{name} {maybe_id}"
        else:
            return name

    return LazyString(
        lambda: _format_graph_code(
            f"===== {format_name()} =====\n",
            gm.forward.__code__.co_filename,
            gm.print_readable(print_output=False),
        )
    )


def _format_graph_code(name, filename, graph_str):
    return f"TRACED GRAPH\n {name} {filename} {graph_str}\n"


def lazy_format_graph_tabular(fn_name, gm):
    def inner():
        try:
            from tabulate import tabulate  # TODO: Check that this is installed
        except ImportError:
            return (
                "Tabulate module missing, please install tabulate to log the graph in tabular format, logging code instead:\n"
                + str(lazy_format_graph_code(fn_name, gm))
            )

        node_specs = [
            [n.op, n.name, n.target, n.args, n.kwargs] for n in gm.graph.nodes
        ]
        graph_str = tabulate(
            node_specs, headers=["opcode", "name", "target", "args", "kwargs"]
        )
        return _format_graph_code(fn_name, gm.forward.__code__.co_filename, graph_str)

    return LazyString(inner)


def format_bytecode(prefix, name, filename, line_no, code):
    return f"{prefix} {name} {filename} line {line_no} \n{dis.Bytecode(code).dis()}\n"


forward_hook_names = ["_forward_pre_hooks", "_forward_hooks"]
backward_hook_names = ["_backward_pre_hooks", "_backward_hooks"]
state_dict_hook_names = [
    "_state_dict_pre_hooks",
    "_state_dict_hooks",
    "_load_state_dict_pre_hooks",
    "_load_state_dict_post_hooks",
]
all_hook_names = forward_hook_names + backward_hook_names + state_dict_hook_names


def nn_module_get_all_hooks(
    mod,
    check_forward_hooks=False,
    check_backward_hooks=False,
    check_state_dict_hooks=False,
):
    reset_code = torch._C._dynamo.eval_frame.reset_code
    """
    Sometimes its useful to differentiate between types of hooks such as forward/backward/pre
    hooks executed during module.__call__, and state_dict hooks which are executed separately.
    """
    hook_dicts_to_check = []
    check_all_hooks = (
        not check_forward_hooks
        and not check_backward_hooks
        and not check_state_dict_hooks
    )
    if check_forward_hooks or check_all_hooks:
        hook_dicts_to_check.extend(forward_hook_names)
    if check_backward_hooks or check_all_hooks:
        hook_dicts_to_check.extend(backward_hook_names)
    if check_state_dict_hooks:
        hook_dicts_to_check.extend(state_dict_hook_names)

    all_hooks = []
    for hook_dict_name in hook_dicts_to_check:
        hooks = getattr(mod, hook_dict_name, [])
        for hook_name in hooks:
            hook = hooks[hook_name]

            all_hooks.append(hook)
    return all_hooks


def nnmodule_has_hooks(
    mod,
    check_forward_hooks=False,
    check_backward_hooks=False,
    check_state_dict_hooks=False,
):
    """
    Helper function to check if a module has any hooks attached to it.
    """
    hooks = nn_module_get_all_hooks(
        mod,
        check_forward_hooks=check_forward_hooks,
        check_backward_hooks=check_backward_hooks,
        check_state_dict_hooks=check_state_dict_hooks,
    )
    return bool(hooks)


def to_numpy_helper(value):
    """Convert tensor and tnp.ndarray to numpy.ndarray."""
    if is_fake(value):
        return value
    if isinstance(value, tnp.ndarray):
        return to_numpy_helper(value.tensor)
    elif isinstance(value, torch.Tensor):
        return value.numpy(force=True)
    elif isinstance(value, (tuple, list)):
        return type(value)(to_numpy_helper(obj) for obj in value)
    else:
        return value


def numpy_to_tensor(value):
    """Convert tnp.ndarray to tensor, leave other types intact. If a list/tuple, loop through it to convert."""
    assert np is not None
    if isinstance(value, np.ndarray):
        return torch.as_tensor(value)
    if isinstance(value, tnp.ndarray):
        return value.tensor
    elif isinstance(value, (tuple, list)):
        return type(value)(numpy_to_tensor(obj) for obj in value)
    else:
        return value


class numpy_to_tensor_wrapper:
    def __init__(self, f):
        self.f = f
        self.__name__ = "wrapped_" + self.f.__name__

    def __repr__(self):
        return f"<Wrapped function <original {self.f.__name__}>>"

    def __call__(self, *args, **kwargs):
        out = self.f(*args, **kwargs)
        return numpy_to_tensor(out)


def numpy_attr_wrapper(obj, name):
    if isinstance(obj, tnp.ndarray):
        out = getattr(obj, name)
        return numpy_to_tensor(out)
    elif isinstance(obj, torch.Tensor):
        out = getattr(tnp.ndarray(obj), name)
        return numpy_to_tensor(out)


class numpy_method_wrapper:
    """Convert obj from torch.Tensor to tnp.ndarray and call method. Then convert result back to torch.Tensor."""

    def __init__(self, method: str):
        self.method = method
        self.__name__ = "wrapped_" + self.method

    def __repr__(self):
        return f"<Wrapped method <original {self.method}>>"

    def __call__(self, *args, **kwargs):
        obj = args[0]
        if isinstance(obj, torch.Tensor):
            obj = tnp.ndarray(obj)
        method_callable = getattr(obj, self.method)
        out = method_callable(*args[1:], **kwargs)
        return numpy_to_tensor(out)


class numpy_operator_wrapper:
    """Implements dunder methods for tnp.ndarray via functions from the operator library"""

    def __init__(self, op: Callable[..., Any]):
        self.op = op
        self.__name__ = f"wrapped_{op.__name__}"

    def __repr__(self):
        return f"<Wrapped operator <original {self.__name__}>>"

    def __call__(self, *args, **kwargs):
        assert not kwargs

        args = (
            tnp.ndarray(arg) if isinstance(arg, torch.Tensor) else arg for arg in args
        )
        out = self.op(*args)
        return numpy_to_tensor(out)


def defake(x):
    if not isinstance(x, FakeTensor):
        return x
    size: "torch._prims_common.ShapeType"
    stride: "torch._prims_common.StrideType"
    if x._has_symbolic_sizes_strides:
        size = []
        for s in x.size():
            if isinstance(s, torch.SymInt):
                size.append(s.node.shape_env.size_hint(s.node.expr))
            else:
                size.append(s)
        stride = []
        for s in x.stride():
            if isinstance(s, torch.SymInt):
                stride.append(s.node.shape_env.size_hint(s.node.expr))
            else:
                stride.append(s)
    else:
        size = x.size()
        stride = x.stride()
    y = torch.empty_strided(
        size,
        stride,
        dtype=x.dtype,
        device=x.device,
        requires_grad=x.requires_grad,
    )
    y.zero_()
    return y


def is_utils_checkpoint(obj):
    # Lazy import to avoid circular dependencies
    import torch.utils.checkpoint

    return obj is torch.utils.checkpoint.checkpoint


def build_checkpoint_variable(**options):
    import torch._higher_order_ops.wrap as higher_order_ops
    from .variables.higher_order_ops import TorchHigherOrderOperatorVariable

    # TODO - This is a temporary situation where we have two versions of
    # checkpointing implementation. We will converge on one and remove the other.
    activation_checkpoint_op: "torch._ops.HigherOrderOperator" = (
        higher_order_ops.tag_activation_checkpoint
    )
    if torch._functorch.config.functionalize_rng_ops:
        activation_checkpoint_op = higher_order_ops.wrap_activation_checkpoint

    return TorchHigherOrderOperatorVariable.make(
        activation_checkpoint_op,
        **options,
    )


def is_compile_supported(device_type):
    from .eval_frame import is_dynamo_supported

    compile_supported = is_dynamo_supported()
    if device_type == "cpu":
        pass
    elif device_type == "cuda" and compile_supported:
        compile_supported = has_triton()
    else:
        compile_supported = False
    return compile_supported


# The following 3.11 source code functions are adapted from
# https://github.com/python/cpython/blob/v3.11.4/Lib/traceback.py
# in order to output source code corresponding to bytecode in 3.11+.
# We need our own versions since we want to support multiline expressions.
def _fix_offset(str: str, offset: int) -> int:
    """
    Convert byte offset `offset` of `str` into character offset.
    Byte offset is used for 3.11+ instruction column data.
    Takes things like unicode characters into consideration.

    Unchanged from CPython implementation.
    """
    as_utf8 = str.encode("utf-8")
    return len(as_utf8[:offset].decode("utf-8", errors="replace"))


@dataclasses.dataclass
class _Anchors:
    # inclusive
    left_end_lineno: int
    left_end_offset: int
    right_start_lineno: int
    # exclusive
    right_start_offset: int


def _extract_anchors_from_expr(segment: str) -> Optional[_Anchors]:
    """
    Given source code `segment` corresponding to a bytecode
    instruction, determine:
        - for binary ops, the location of the binary op
        - for indexing, the location of the brackets.
    `segment` is expected to be a valid Python expression
    """
    assert sys.version_info >= (3, 11)

    import ast

    try:
        # Without brackets, `segment` is parsed as a statement.
        # We expect an expression, so wrap `segment` in
        # brackets to handle multi-line expressions.
        tree = ast.parse("(\n" + segment + "\n)")
    except SyntaxError:
        return None

    if len(tree.body) != 1:
        return None

    lines = segment.split("\n")

    # get character index given byte offset
    def normalize(lineno, offset):
        return _fix_offset(lines[lineno], offset)

    # Gets the next valid character index in `lines`, if
    # the current location is not valid. Handles empty lines.
    def next_valid_char(lineno, col):
        while lineno < len(lines) and col >= len(lines[lineno]):
            col = 0
            lineno += 1
        assert lineno < len(lines) and col < len(lines[lineno])
        return lineno, col

    # Get the next valid character index in `lines`.
    def increment(lineno, col):
        col += 1
        lineno, col = next_valid_char(lineno, col)
        assert lineno < len(lines) and col < len(lines[lineno])
        return lineno, col

    # Get the next valid character at least on the next line
    def nextline(lineno, col):
        col = 0
        lineno += 1
        lineno, col = next_valid_char(lineno, col)
        assert lineno < len(lines) and col < len(lines[lineno])
        return lineno, col

    statement = tree.body[0]
    if isinstance(statement, ast.Expr):
        expr = statement.value
        if isinstance(expr, ast.BinOp):
            # ast gives locations for BinOp subexpressions, e.g.
            # ( left_expr ) + ( right_expr )
            #   left^^^^^       right^^^^^
            # -2 since end_lineno is 1-indexed and because we added an extra
            # bracket to `segment` when calling ast.parse
            cur_lineno = cast(int, expr.left.end_lineno) - 2
            cur_col = normalize(cur_lineno, expr.left.end_col_offset)
            cur_lineno, cur_col = next_valid_char(cur_lineno, cur_col)

            # Heuristic to find the operator character.
            # The original CPython implementation did not look for ), \, or #,
            # leading to incorrect anchor location, e.g.
            # (x) + (y)
            # ~~^~~~~~~
            while (ch := lines[cur_lineno][cur_col]).isspace() or ch in ")\\#":
                if ch in "\\#":
                    cur_lineno, cur_col = nextline(cur_lineno, cur_col)
                else:
                    cur_lineno, cur_col = increment(cur_lineno, cur_col)

            # binary op is 1 or 2 characters long, on the same line
            right_col = cur_col + 1
            if (
                right_col < len(lines[cur_lineno])
                and not (ch := lines[cur_lineno][right_col]).isspace()
                and ch not in "\\#"
            ):
                right_col += 1
            # right_col can be invalid since it is exclusive

            return _Anchors(cur_lineno, cur_col, cur_lineno, right_col)
        elif isinstance(expr, ast.Subscript):
            # ast gives locations for value and slice subexpressions, e.g.
            # ( value_expr ) [ slice_expr ]
            #   value^^^^^     slice^^^^^
            # subscript^^^^^^^^^^^^^^^^^^^^
            # find left bracket (first '[' after value)
            left_lineno = cast(int, expr.value.end_lineno) - 2
            left_col = normalize(left_lineno, expr.value.end_col_offset)
            left_lineno, left_col = next_valid_char(left_lineno, left_col)
            while lines[left_lineno][left_col] != "[":
                left_lineno, left_col = increment(left_lineno, left_col)
            # find right bracket (final character of expression)
            right_lineno = cast(int, expr.end_lineno) - 2
            right_col = normalize(right_lineno, expr.end_col_offset)
            return _Anchors(left_lineno, left_col, right_lineno, right_col)
        elif isinstance(expr, ast.Call):
            # ( func_expr ) (args, kwargs)
            #   func^^^^^
            # call^^^^^^^^^^^^^^^^^^^^^^^^
            # find left bracket (first '(' after func)
            left_lineno = cast(int, expr.func.end_lineno) - 2
            left_col = normalize(left_lineno, expr.func.end_col_offset)
            left_lineno, left_col = next_valid_char(left_lineno, left_col)
            while lines[left_lineno][left_col] != "(":
                left_lineno, left_col = increment(left_lineno, left_col)
            # find right bracket (final character of expression)
            right_lineno = cast(int, expr.end_lineno) - 2
            right_col = normalize(right_lineno, expr.end_col_offset)
            return _Anchors(left_lineno, left_col, right_lineno, right_col)

    return None


def get_instruction_source_311(code: types.CodeType, inst: dis.Instruction) -> str:
    """
    Python 3.11+ only. Returns lines of source code (from code object `code`)
    corresponding to `inst`'s location data, and underlines relevant code to `inst`.

    Example: CALL on `g`:
    f(g(
      ^^
        h(x)))
        ^^^^^

    We need our own implementation since `format_frame_summary` in
    Python's `traceback` module doesn't handle multi-line expressions
    (and their anchor extraction code is not completely correct).
    """
    assert inst.positions is not None
    if inst.positions.lineno is None:
        return ""
    # The rstrip + "\n" pattern is used throughout this function to handle
    # linecache.getline errors. Error lines are treated as empty strings "", but we want
    # to treat them as blank lines "\n".
    first_line = linecache.getline(code.co_filename, inst.positions.lineno).rstrip()
    if inst.positions.end_lineno is None:
        return first_line
    if inst.positions.col_offset is None or inst.positions.end_col_offset is None:
        return first_line

    # character index of the start of the instruction
    start_offset = _fix_offset(first_line, inst.positions.col_offset)
    # character index of the end of the instruction
    # compute later since end may be a different line
    end_offset = None
    # expression corresponding to the instruction so we can get anchors
    segment = ""
    # underline markers to be printed - start with `~` marker and replace with `^` later
    markers = []

    # Compute segment and initial markers
    if inst.positions.end_lineno == inst.positions.lineno:
        end_offset = _fix_offset(first_line, inst.positions.end_col_offset)
        segment = first_line[start_offset:end_offset]
        markers.append(" " * start_offset + "~" * (end_offset - start_offset))
    else:
        segment = first_line[start_offset:] + "\n"
        markers.append(" " * start_offset + "~" * (len(first_line) - start_offset))
        last_line = linecache.getline(
            code.co_filename, inst.positions.end_lineno
        ).rstrip()
        end_offset = _fix_offset(last_line, inst.positions.end_col_offset)
        for lineno in range(inst.positions.lineno + 1, inst.positions.end_lineno):
            line = linecache.getline(code.co_filename, lineno).rstrip()
            segment += line + "\n"
            # don't underline leading spaces
            num_spaces = len(line) - len(line.lstrip())
            markers.append(" " * num_spaces + "~" * (len(line) - num_spaces))
        segment += last_line[:end_offset]
        num_spaces = len(last_line) - len(last_line.lstrip())
        markers.append(" " * num_spaces + "~" * (end_offset - num_spaces))

    anchors: Optional[_Anchors] = None
    try:
        anchors = _extract_anchors_from_expr(segment)
    except AssertionError:
        pass

    # replace `~` markers with `^` where necessary
    if anchors is None:
        markers = [marker.replace("~", "^") for marker in markers]
    else:
        # make markers mutable
        mutable_markers: List[List[str]] = [list(marker) for marker in markers]

        # anchor positions do not take start_offset into account
        if anchors.left_end_lineno == 0:
            anchors.left_end_offset += start_offset
        if anchors.right_start_lineno == 0:
            anchors.right_start_offset += start_offset

        # Turn `~`` markers between anchors to `^`
        for lineno in range(len(markers)):
            for col in range(len(mutable_markers[lineno])):
                if lineno < anchors.left_end_lineno:
                    continue
                if lineno == anchors.left_end_lineno and col < anchors.left_end_offset:
                    continue
                if (
                    lineno == anchors.right_start_lineno
                    and col >= anchors.right_start_offset
                ):
                    continue
                if lineno > anchors.right_start_lineno:
                    continue
                if mutable_markers[lineno][col] == "~":
                    mutable_markers[lineno][col] = "^"

        # make markers into strings again
        markers = ["".join(marker) for marker in mutable_markers]

    result = ""
    for i in range(len(markers)):
        result += (
            linecache.getline(code.co_filename, inst.positions.lineno + i).rstrip()
            + "\n"
        )
        result += markers[i] + "\n"
    return result


def get_static_address_type(t):
    if isinstance(t, torch.Tensor):
        return getattr(t, "_dynamo_static_input_type", None)

    return None


def is_rng_state_getter_or_setter(value):
    getters = (
        # The following two functions are not identical, so don't remove anyone!
        torch._C.Generator.get_state,
        torch.default_generator.get_state,
        torch.get_rng_state,
        torch.cuda.get_rng_state,
    )
    setters = (
        torch._C.Generator.set_state,
        torch.default_generator.set_state,
        torch.set_rng_state,
        torch.cuda.set_rng_state,
    )
    return value in (*setters, *getters)


def is_tensor_base_attr_getter(value):
    return (
        isinstance(value, types.MethodWrapperType)
        and value.__name__ == "__get__"
        and value.__self__.__objclass__ is torch._C._TensorBase  # type: ignore[attr-defined]
    )


def is_torch_function_object(value):
    return hasattr(value, "__torch_function__")


def has_torch_function(vt: "torch._dynamo.variables.base.VariableTracker") -> bool:
    from torch._dynamo.variables import UserDefinedObjectVariable
    from torch._dynamo.variables.torch_function import TensorWithTFOverrideVariable

    return isinstance(vt, TensorWithTFOverrideVariable) or (
        isinstance(vt, UserDefinedObjectVariable)
        and hasattr(vt.value, "__torch_function__")
    )


# see note [Tensor Fakification and Symbol Caching]
def to_fake_tensor(t, fake_mode):
    symbolic_context = None
    source = None
    if tracing_context := torch._guards.TracingContext.try_get():
        if t in tracing_context.tensor_to_context:
            symbolic_context = tracing_context.tensor_to_context[t]
            source = symbolic_context.tensor_source

    return fake_mode.from_tensor(
        t, static_shapes=False, symbolic_context=symbolic_context, source=source
    )


def get_first_attr(obj, *attrs):
    """
    Return the first available attribute or throw an exception if none is present.
    """
    for attr in attrs:
        if hasattr(obj, attr):
            return getattr(obj, attr)

    raise AssertionError(f"{obj} does not has any of the attributes: {attrs}")


@contextlib.contextmanager
def maybe_enable_compiled_autograd(should_enable):
    def compiler_fn(gm):
        def inner_compiler(gm_, example_inputs_):
            torch._dynamo.utils.counters["compiled_autograd"]["compiles"] += 1
            return torch._inductor.compile(gm_, example_inputs_)

        return torch.compile(gm, backend=inner_compiler, fullgraph=True, dynamic=True)

    if should_enable:
        with torch._dynamo.compiled_autograd.enable(compiler_fn) as ctx:
            yield ctx
    else:
        yield


def invalid_removeable_handle():
    # need a subclass so weakref works
    class Invalid(dict):  # type: ignore[type-arg]
        pass

    return RemovableHandle(Invalid())


# Returns a "proxy" (new object with the same class and dict) for (non-GraphModule) nn.Module's.
# Attribute changes to the original object/proxy will be reflected in the other.
# This is useful for cases where we want a keep-alive reference to a module without increasing
# its reference count.
def nn_module_proxy(mod):
    if not isinstance(mod, torch.nn.Module):
        return mod
    if isinstance(mod, torch.fx.GraphModule):
        # Dynamo-generated GM's shouldn't contain user-created GM's
        return mod
    proxy = mod.__class__.__new__(mod.__class__)
    proxy.__dict__ = mod.__dict__
<<<<<<< HEAD
    return proxy
=======
    return proxy


def flatten_graph_inputs(gm: torch.fx.GraphModule, inputs, compile_gm):
    """
    Mutate inputs so that they are flat and wrap gm such that it
    accepts those inputs.  This is needed for graphs that take
    bumpy inputs.
    """
    inputs, spec = pytree.tree_flatten(inputs)

    class GmWrapper(torch.nn.Module):
        def __init__(self):
            super().__init__()
            self.gm = gm

        def forward(self, *args):
            args: List[Any] = list(args)
            return self.gm(*pytree.tree_unflatten(args, spec))

    compiled_fn = compile_gm(GmWrapper(), inputs)

    def wrapper(*args):
        # note this doesn't check the spec, assuming it is the same
        return compiled_fn(*pytree.arg_tree_leaves(*args))

    return wrapper
>>>>>>> b279034e
<|MERGE_RESOLUTION|>--- conflicted
+++ resolved
@@ -98,10 +98,6 @@
 from torch._utils_internal import log_compilation_event
 
 from torch.nn.modules.lazy import LazyModuleMixin
-<<<<<<< HEAD
-from torch.utils._pytree import tree_map_only
-=======
->>>>>>> b279034e
 from torch.utils._triton import has_triton, has_triton_package
 
 
@@ -2628,9 +2624,6 @@
         return mod
     proxy = mod.__class__.__new__(mod.__class__)
     proxy.__dict__ = mod.__dict__
-<<<<<<< HEAD
-    return proxy
-=======
     return proxy
 
 
@@ -2657,5 +2650,4 @@
         # note this doesn't check the spec, assuming it is the same
         return compiled_fn(*pytree.arg_tree_leaves(*args))
 
-    return wrapper
->>>>>>> b279034e
+    return wrapper