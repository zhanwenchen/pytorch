--- conflicted
+++ resolved
@@ -19,7 +19,7 @@
 from torch._library.fake_class_registry import FakeScriptObject
 from torch._subclasses.fake_tensor import FakeTensor, FakeTensorMode
 from torch.export import Constraint
-from torch.export.dynamic_shapes import _Dim
+from torch.export.dynamic_shapes import _tree_map
 from torch.export.graph_signature import CustomObjArgument
 from torch.fx.experimental.symbolic_shapes import (
     ConstraintViolationError,
@@ -34,7 +34,6 @@
     KeyPath,
     MappingKey,
     SequenceKey,
-    tree_flatten,
     tree_map_with_path,
 )
 
@@ -185,25 +184,17 @@
 
 
 def _flatten_dynamic_shapes(
-    dynamic_shapes: Union[Dict[str, Any], Tuple[Any], List[Any]]
-):
-    def _is_dynamic_shape_leaf(x):
-        if isinstance(x, dict):
-            x = list(x.values())
-        return x is None or all(isinstance(y, (_Dim, int)) or y is None for y in x)
-
-    if isinstance(dynamic_shapes, (list, tuple)):
-        flat_dynamic_shapes = []
-        for item in dynamic_shapes:
-            flat_shapes, _ = tree_flatten(
-                dynamic_shapes, is_leaf=_is_dynamic_shape_leaf
-            )
-            flat_dynamic_shapes += flat_shapes
-    else:
-        flat_dynamic_shapes, _ = tree_flatten(
-            dynamic_shapes, is_leaf=_is_dynamic_shape_leaf
-        )
-    return flat_dynamic_shapes
+    combined_args: Dict[str, Any],
+    dynamic_shapes: Union[Dict[str, Any], Tuple[Any], List[Any]],
+) -> List[Any]:
+    flat_shapes = []
+
+    def _tree_map_helper(t, shape):
+        nonlocal flat_shapes
+        flat_shapes.append(shape)
+
+    _tree_map(_tree_map_helper, combined_args, dynamic_shapes)
+    return flat_shapes
 
 
 def produce_guards_and_solve_constraints(
@@ -265,6 +256,7 @@
 def make_constraints(
     fake_mode: FakeTensorMode,
     gm: torch.fx.GraphModule,
+    combined_args: Dict[str, Any],
     dynamic_shapes: Union[Dict[str, Any], Tuple[Any], List[Any], None],
     num_lifted_inputs: int,
 ):
@@ -285,7 +277,16 @@
     if not dynamic_shapes:
         return range_constraints
 
-    flat_dynamic_shapes = _flatten_dynamic_shapes(dynamic_shapes)
+    # get individual dynamic shapes spec for each input
+    if not isinstance(dynamic_shapes, dict):
+        assert isinstance(dynamic_shapes, (tuple, list))
+        combined_args = type(dynamic_shapes)(combined_args.values())  # type: ignore[assignment, misc]
+    flat_dynamic_shapes = _flatten_dynamic_shapes(combined_args, dynamic_shapes)
+
+    # check number of shapes vs. number of inputs
+    num_placeholders = [node.op == "placeholder" for node in gm.graph.nodes].count(True)
+    assert len(flat_dynamic_shapes) == num_placeholders - num_lifted_inputs
+
     input_dims = defaultdict(list)
     free_symbols = set()
     for input_index, node in enumerate(gm.graph.nodes):
@@ -396,13 +397,9 @@
     fake_constant_attrs = ConstantAttrMap()
     fake_to_real = {}
 
-<<<<<<< HEAD
-    def _fakify_obj(obj):
-=======
     def _maybe_fakify_obj(obj):
         if not torch._library.fake_class_registry.has_fake_class(obj._type().qualified_name()):  # type: ignore[attr-defined]
             return obj
->>>>>>> dba689bb
         fake_obj = torch._library.fake_class_registry.to_fake_obj(fake_mode, obj)
         fake_to_real[fake_obj] = obj
         return fake_obj
@@ -421,11 +418,7 @@
             if isinstance(obj, torch.ScriptObject):
                 cur_mod, attr = _leaf_mod_and_attr(mod, fqn)
                 assert obj is getattr(cur_mod, attr)
-<<<<<<< HEAD
-                fake_script_obj = _fakify_obj(obj)
-=======
                 fake_script_obj = _maybe_fakify_obj(obj)
->>>>>>> dba689bb
                 setattr(cur_mod, attr, fake_script_obj)
                 fake_constant_attrs[fake_script_obj] = fqn
                 patched_attr[fqn] = obj
@@ -433,19 +426,8 @@
                 fake_constant_attrs[obj] = fqn
 
         fake_args, fake_kwargs = pytree.tree_map_only(
-<<<<<<< HEAD
-            torch.ScriptObject, _fakify_obj, (args, kwargs)
-        )
-        assert not any(
-            isinstance(obj, torch.ScriptObject) for obj in fake_constant_attrs.values()
-        ), "Patched mod shouldn't contain any torch.ScriptObject."
-        assert not pytree.tree_any(
-            lambda obj: isinstance(obj, torch.ScriptObject), (fake_args, fake_kwargs)
-        ), "Fakfied args and kwargs shouldn't contain any torch.ScriptObject."
-=======
             torch.ScriptObject, _maybe_fakify_obj, (args, kwargs)
         )
->>>>>>> dba689bb
         yield (mod, fake_args, fake_kwargs, fake_constant_attrs, fake_to_real)
     finally:
         for fqn, orig_obj in patched_attr.items():
