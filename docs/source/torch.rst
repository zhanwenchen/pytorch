--- conflicted
+++ resolved
@@ -621,6 +621,15 @@
 
 Symbolic Numbers
 ----------------
+.. autoclass:: SymInt
+    :members:
+
+.. autoclass:: SymFloat
+    :members:
+
+.. autoclass:: SymBool
+    :members:
+
 .. autosummary::
     :toctree: generated
     :nosignatures:
@@ -629,10 +638,7 @@
     sym_int
     sym_max
     sym_min
-<<<<<<< HEAD
     sym_not
-=======
->>>>>>> dc1c0f78
 
 Optimizations
 -------------
