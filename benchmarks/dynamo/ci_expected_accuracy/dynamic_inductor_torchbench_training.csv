--- conflicted
+++ resolved
@@ -31,31 +31,17 @@
 
 
 basic_gnn_edgecnn,pass,22
-<<<<<<< HEAD
 
 
 
 basic_gnn_gcn,pass,13
-=======
-
-
->>>>>>> f34905f6
-
-basic_gnn_gcn,pass,13
-
-
-<<<<<<< HEAD
+
+
+
 basic_gnn_gin,pass,7
-=======
->>>>>>> f34905f6
-
-basic_gnn_gin,pass,7
-
-
-<<<<<<< HEAD
-=======
-
->>>>>>> f34905f6
+
+
+
 basic_gnn_sage,pass,7
 
 
@@ -173,35 +159,17 @@
 
 
 mobilenet_v3_large,pass,7
-<<<<<<< HEAD
-
-
-=======
->>>>>>> f34905f6
+
+
 
 moco,pass,11
 
 
-<<<<<<< HEAD
-=======
-moco,pass,11
->>>>>>> f34905f6
-
-moondream,model_fail_to_load,0
-
-
-<<<<<<< HEAD
-=======
+
 nanogpt,pass,7
->>>>>>> f34905f6
-
-nanogpt,pass,7
-
-
-<<<<<<< HEAD
-
-=======
->>>>>>> f34905f6
+
+
+
 nvidia_deeprecommender,pass,7
 
 
@@ -314,12 +282,4 @@
 
 
 
-<<<<<<< HEAD
-yolov3,pass,9
-
-
-
-torchrec_dlrm,fail_to_run,3
-=======
-yolov3,pass,9
->>>>>>> f34905f6
+yolov3,pass,9