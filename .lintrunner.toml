[[linter]]
code = 'FLAKE8'
include_patterns = ['**/*.py']
exclude_patterns = [
    '.git/**',
    'build_test_custom_build/**',
    'build/**',
    'caffe2/**',
    'docs/caffe2/**',
    'docs/cpp/src/**',
    'docs/src/**',
    'fb/**',
    '**/fb/**',
    'functorch/docs/**',
    'functorch/examples/**',
    'functorch/notebooks/**',
    'torch/_inductor/fx_passes/serialized_patterns/**',
    'scripts/**',
    'test/generated_type_hints_smoketest.py',
    # Tests from the NumPy test suite
    'test/torch_np/numpy_test/**/*.py',
    'third_party/**',
    'torch/include/**',
    'torch/lib/**',
    'venv/**',
    '**/*.pyi',
    'tools/test/test_selective_build.py',
]
command = [
    'python3',
    'tools/linter/adapters/flake8_linter.py',
    '--',
    '@{{PATHSFILE}}'
]
init_command = [
    'python3',
    'tools/linter/adapters/pip_init.py',
    '--dry-run={{DRYRUN}}',
    'flake8==6.1.0',
    'flake8-bugbear==23.3.23',
    'flake8-comprehensions==3.12.0',
    'flake8-executable==2.1.3',
    'flake8-logging-format==0.9.0',
    'flake8-pyi==23.3.1',
    'flake8-simplify==0.19.3',
    'mccabe==0.7.0',
    'pycodestyle==2.11.1',
    'pyflakes==3.1.0',
    'torchfix==0.4.0 ; python_version >= "3.9"',
]


[[linter]]
code = 'CLANGFORMAT'
include_patterns = [
    'aten/src/ATen/*.h',
    'aten/src/ATen/mps/**/*.mm',
    'aten/src/ATen/xpu/**/*.h',
    'aten/src/ATen/xpu/**/*.cpp',
    'aten/src/ATen/native/mps/**/*.mm',
    'aten/src/ATen/native/vulkan/**/*.h',
    'aten/src/ATen/native/vulkan/**/*.cpp',
    'aten/src/ATen/native/cuda/MultiTensorApply.cuh',
    'aten/src/ATen/native/**/Foreach*.*',
    'aten/src/ATen/native/cuda/fused*.*',
    'aten/src/ATen/native/cuda/Fused*.cu',
    'aten/src/ATen/native/cudnn/*.h',
    'aten/src/ATen/native/cudnn/*.cpp',
    'c10/**/*.h',
    'c10/**/*.cpp',
    'torch/csrc/**/*.h',
    'torch/csrc/**/*.hpp',
    'torch/csrc/**/*.cpp',
    'test/cpp/**/*.h',
    'test/cpp/**/*.cpp',
]
exclude_patterns = [
    'aten/src/ATen/native/vulkan/api/vk_mem_alloc.h',
    'c10/util/strong_type.h',
    '**/fb/**',
    'torch/csrc/jit/serialization/mobile_bytecode_generated.h',
    'torch/csrc/utils/pythoncapi_compat.h',
    'aten/src/ATen/dlpack.h',
]
init_command = [
    'python3',
    'tools/linter/adapters/s3_init.py',
    '--config-json=tools/linter/adapters/s3_init_config.json',
    '--linter=clang-format',
    '--dry-run={{DRYRUN}}',
    '--output-dir=.lintbin',
    '--output-name=clang-format',
]
command = [
    'python3',
    'tools/linter/adapters/clangformat_linter.py',
    '--binary=.lintbin/clang-format',
    '--',
    '@{{PATHSFILE}}'
]
is_formatter = true

[[linter]]
code = 'MYPY'
include_patterns = [
    'torch/**/*.py',
    'torch/**/*.pyi',
    'caffe2/**/*.py',
    'caffe2/**/*.pyi',
    'test/test_bundled_images.py',
    'test/test_bundled_inputs.py',
    'test/test_complex.py',
    'test/test_datapipe.py',
    'test/test_futures.py',
    # 'test/test_numpy_interop.py',
    'test/test_torch.py',
    'test/test_type_hints.py',
    'test/test_type_info.py',
    'test/test_utils.py',
]
exclude_patterns = [
    '**/fb/**',
]
command = [
    'python3',
    'tools/linter/adapters/mypy_linter.py',
    '--config=mypy.ini',
    '--',
    '@{{PATHSFILE}}'
]
init_command = [
    'python3',
    'tools/linter/adapters/pip_init.py',
    '--dry-run={{DRYRUN}}',
    'numpy==1.24.3 ; python_version == "3.8"',
    'numpy==1.26.0 ; python_version >= "3.9"',
    'expecttest==0.1.6',
    'mypy==1.9.0',
    'sympy==1.11.1',
    'types-requests==2.27.25',
    'types-PyYAML==6.0.7',
    'types-tabulate==0.8.8',
    'types-protobuf==3.19.18',
    'types-pkg-resources==0.1.3',
    'types-Jinja2==2.11.9',
    'types-colorama==0.4.6',
    'filelock==3.13.1',
    'junitparser==2.1.1',
    'rich==10.9.0',
    'pyyaml==6.0.1',
    'optree==0.11.0',
]

[[linter]]
code = 'MYPYSTRICT'
include_patterns = [
    '.github/**/*.py',
    'benchmarks/instruction_counts/**/*.py',
    'tools/**/*.py',
    'torchgen/**/*.py',
    'torch/utils/_pytree.py',
    'torch/utils/_cxx_pytree.py',
    'torch/utils/benchmark/utils/common.py',
    'torch/utils/benchmark/utils/timer.py',
    'torch/utils/benchmark/utils/valgrind_wrapper/**/*.py',
]
exclude_patterns = [
    # (linbinyu) copied from internal repo
    '**/fb/**',
    'tools/code_analyzer/gen_operators_yaml.py',
    'tools/dynamo/verify_dynamo.py',
    'tools/gen_vulkan_spv.py',
    'tools/test/gen_operators_yaml_test.py',
    'tools/test/gen_oplist_test.py',
    'tools/test/test_selective_build.py',
]
command = [
    'python3',
    'tools/linter/adapters/mypy_linter.py',
    '--config=mypy-strict.ini',
    '--code=MYPYSTRICT',
    '--',
    '@{{PATHSFILE}}'
]

[[linter]]
code = 'CLANGTIDY'
include_patterns = [
    # Enable coverage of headers in aten/src/ATen
    # and excluding most sub-directories for now.
    'aten/src/ATen/*.h',
    'aten/src/ATen/*.cpp',
    'aten/src/ATen/core/*.h',
    'aten/src/ATen/core/*.cpp',
    'aten/src/ATen/functorch/*.h',
    'aten/src/ATen/functorch/*.cpp',
    'c10/**/*.cpp',
    'c10/**/*.h',
    'torch/csrc/*.h',
    'torch/csrc/*.cpp',
    'torch/csrc/**/*.h',
    'torch/csrc/**/*.cpp',
]
exclude_patterns = [
    # The negative filters below are to exclude files that include onnx_pb.h or
    # caffe2_pb.h, otherwise we'd have to build protos as part of this CI job.
    # CUDA files are also excluded.
    '**/fb/**',
    '**/*pb.h',
    'aten/**/cuda/*pp',
    'c10/xpu/**/*.h',
    'c10/xpu/**/*.cpp',
    'c10/cuda/CUDAAlgorithm.h',
    'c10/util/complex_math.h',
    'c10/util/complex_utils.h',
    'c10/util/flat_hash_map.h',
    'c10/util/Float8*.h',
    'c10/util/logging*.h',
    'c10/util/hash.h',
    'c10/util/strong_type.h',
    'c10/util/SmallVector.h',
    'c10/util/win32-headers.h',
    'c10/util/*inl.h',
    'c10/test/**/*.h',
    'aten/src/ATen/core/TensorImpl_test.cpp',
    'third_party/**/*',
    'torch/csrc/api/**',
    'torch/csrc/autograd/generated/**',
    'torch/csrc/distributed/**/*',
    'torch/csrc/dynamo/eval_frame.h',
    'torch/csrc/inductor/**/*',
    'torch/csrc/jit/**/*',
    'torch/csrc/jit/serialization/import_legacy.cpp',
    'torch/csrc/jit/serialization/export.cpp',
    'torch/csrc/lazy/**/*',
    'torch/csrc/onnx/init.cpp',
    'torch/csrc/mps/**/*',
]
init_command = [
    'python3',
    'tools/linter/adapters/s3_init.py',
    '--config-json=tools/linter/adapters/s3_init_config.json',
    '--linter=clang-tidy',
    '--dry-run={{DRYRUN}}',
    '--output-dir=.lintbin',
    '--output-name=clang-tidy',
]
command = [
    'python3',
    'tools/linter/adapters/clangtidy_linter.py',
    '--binary=.lintbin/clang-tidy',
    '--build_dir=./build',
    '--',
    '@{{PATHSFILE}}'
]

[[linter]]
code = 'TYPEIGNORE'
include_patterns = ['**/*.py', '**/*.pyi']
exclude_patterns = [
    'fb/**',
    '**/fb/**',
    'test/test_jit.py',
]
command = [
    'python3',
    'tools/linter/adapters/grep_linter.py',
    '--pattern=# type:\s*ignore([^\[]|$)',
    '--linter-name=TYPEIGNORE',
    '--error-name=unqualified type: ignore',
    """--error-description=\
        This line has an unqualified `type: ignore`; \
        please convert it to `type: ignore[xxxx]`\
    """,
    '--',
    '@{{PATHSFILE}}'
]

[[linter]]
code = 'TYPENOSKIP'
include_patterns = ['mypy.ini']
command = [
    'python3',
    'tools/linter/adapters/grep_linter.py',
    '--pattern=follow_imports\s*=\s*skip',
    '--linter-name=TYPENOSKIP',
    '--error-name=use of follow_imports = skip',
    """--error-description=\
        follow_imports = skip is forbidden from mypy.ini configuration as it \
        is extremely easy to accidentally turn off type checking unintentionally.  If \
        you need to suppress type errors, use a top level # mypy: ignore-errors.  \
        Do not rely on automatic Any substitution; instead, manually # type: ignore \
        at use sites or define a pyi type stub with more relaxed types. \
    """,
    '--',
    '@{{PATHSFILE}}'
]

[[linter]]
code = 'NOQA'
include_patterns = ['**/*.py', '**/*.pyi']
exclude_patterns = [
    'caffe2/**',
    'fb/**',
    '**/fb/**'
    ]
command = [
    'python3',
    'tools/linter/adapters/grep_linter.py',
    '--pattern=# noqa([^:]|$)',
    '--linter-name=NOQA',
    '--error-name=unqualified noqa',
    """--error-description=\
        This line has an unqualified `noqa`; \
        please convert it to `noqa: XXXX`\
    """,
    '--',
    '@{{PATHSFILE}}'
]

[[linter]]
code = 'NATIVEFUNCTIONS'
include_patterns=['aten/src/ATen/native/native_functions.yaml']
command = [
    'python3',
    'tools/linter/adapters/nativefunctions_linter.py',
    '--native-functions-yml=aten/src/ATen/native/native_functions.yaml',
]
init_command = [
    'python3',
    'tools/linter/adapters/pip_init.py',
    '--dry-run={{DRYRUN}}',
    'ruamel.yaml==0.17.4',
]
is_formatter = true

[[linter]]
code = 'NEWLINE'
include_patterns=['**']
exclude_patterns=[
    '**/contrib/**',
    'third_party/**',
    '**/*.bat',
    '**/*.expect',
    '**/*.ipynb',
    '**/*.ps1',
    '**/*.ptl',
    'fb/**',
    '**/fb/**',
    'tools/clang_format_hash/**',
    'test/cpp/jit/upgrader_models/*.ptl',
    'test/cpp/jit/upgrader_models/*.ptl.ff',
    '**/*.png',
    '**/*.gz',
]
command = [
    'python3',
    'tools/linter/adapters/newlines_linter.py',
    '--',
    '@{{PATHSFILE}}',
]
is_formatter = true

[[linter]]
code = 'CONSTEXPR'
include_patterns=['aten/src/ATen/native/cuda/*.cu']
command = [
    'python3',
    'tools/linter/adapters/constexpr_linter.py',
    '--',
    '@{{PATHSFILE}}',
]
is_formatter = true

[[linter]]
code = 'SPACES'
include_patterns = ['**']
exclude_patterns = [
    '**/contrib/**',
    '**/*.diff',
    '**/*.patch',
    'third_party/**',
    'aten/src/ATen/native/vulkan/api/vk_mem_alloc.h',
    'fb/**',
    '**/fb/**',
    'test/cpp/jit/upgrader_models/*.ptl',
    'test/cpp/jit/upgrader_models/*.ptl.ff',
]
command = [
    'python3',
    'tools/linter/adapters/grep_linter.py',
    '--pattern=[[:blank:]]$',
    '--linter-name=SPACES',
    '--error-name=trailing spaces',
    '--replace-pattern=s/[[:blank:]]+$//',
    """--error-description=\
        This line has trailing spaces; please remove them.\
    """,
    '--',
    '@{{PATHSFILE}}'
]

[[linter]]
code = 'TABS'
include_patterns = ['**']
exclude_patterns = [
    '**/*.svg',
    '**/*Makefile',
    '**/contrib/**',
    'third_party/**',
    '**/.gitattributes',
    '**/.gitmodules',
    'fb/**',
    '**/fb/**',
    'aten/src/ATen/native/vulkan/api/vk_mem_alloc.h',
    'test/cpp/jit/upgrader_models/*.ptl',
    'test/cpp/jit/upgrader_models/*.ptl.ff',
    '.lintrunner.toml',
]
command = [
    'python3',
    'tools/linter/adapters/grep_linter.py',
    # @lint-ignore TXT2
    '--pattern=	',
    '--linter-name=TABS',
    '--error-name=saw some tabs',
    '--replace-pattern=s/\t/    /',
    """--error-description=\
        This line has tabs; please replace them with spaces.\
    """,
    '--',
    '@{{PATHSFILE}}'
]

[[linter]]
code = 'INCLUDE'
include_patterns = [
    'c10/**',
    'aten/**',
    'torch/csrc/**',
]
exclude_patterns = [
    'aten/src/ATen/native/quantized/cpu/qnnpack/**',
    'aten/src/ATen/native/vulkan/api/vk_mem_alloc.h',
    'aten/src/ATen/native/vulkan/glsl/**',
    '**/fb/**',
    'torch/csrc/jit/serialization/mobile_bytecode_generated.h',
    'torch/csrc/utils/pythoncapi_compat.h',
]
command = [
    'python3',
    'tools/linter/adapters/grep_linter.py',
    '--pattern=#include "',
    '--linter-name=INCLUDE',
    '--error-name=quoted include',
    '--replace-pattern=s/#include "(.*)"$/#include <\1>/',
    """--error-description=\
        This #include uses quotes; please convert it to #include <xxxx>\
    """,
    '--',
    '@{{PATHSFILE}}'
]

[[linter]]
code = 'PYBIND11_INCLUDE'
include_patterns = [
    '**/*.cpp',
    '**/*.h',
]
exclude_patterns = [
    'torch/csrc/utils/pybind.h',
    'torch/utils/benchmark/utils/valgrind_wrapper/compat_bindings.cpp',
    'caffe2/**/*',
]
command = [
    'python3',
    'tools/linter/adapters/grep_linter.py',
    '--pattern=#include <pybind11\/',
    '--allowlist-pattern=#include <torch\/csrc\/utils\/pybind.h>',
    '--linter-name=PYBIND11_INCLUDE',
    '--match-first-only',
    '--error-name=direct include of pybind11',
    # https://stackoverflow.com/a/33416489/23845
    # NB: this won't work if the pybind11 include is on the first line;
    # but that's fine because it will just mean the lint will still fail
    # after applying the change and you will have to fix it manually
    '--replace-pattern=1,/(#include <pybind11\/)/ s/(#include <pybind11\/)/#include <torch\/csrc\/utils\/pybind.h>\n\1/',
    """--error-description=\
        This #include directly includes pybind11 without also including \
        #include <torch/csrc/utils/pybind.h>;  this means some important \
        specializations may not be included.\
    """,
    '--',
    '@{{PATHSFILE}}'
]

[[linter]]
code = 'ERROR_PRONE_ISINSTANCE'
include_patterns = [
    'torch/_refs/**/*.py',
    'torch/_prims/**/*.py',
    'torch/_prims_common/**/*.py',
    'torch/_decomp/**/*.py',
    'torch/_meta_registrations.py',
]
exclude_patterns = [
    '**/fb/**',
]
command = [
    'python3',
    'tools/linter/adapters/grep_linter.py',
    '--pattern=isinstance\([^)]+(int|float)\)',
    '--linter-name=ERROR_PRONE_ISINSTANCE',
    '--error-name=error prone isinstance',
    """--error-description=\
        This line has an isinstance call that directly refers to \
        int or float.  This is error-prone because you may also \
        have wanted to allow SymInt or SymFloat in your test.  \
        To suppress this lint, use an appropriate type alias defined \
        in torch._prims_common; use IntLike/FloatLike when you would accept \
        both regular and symbolic numbers, Dim for ints representing \
        dimensions, or IntWithoutSymInt/FloatWithoutSymFloat if you really \
        meant to exclude symbolic numbers.
    """,
    '--',
    '@{{PATHSFILE}}'
]

[[linter]]
code = 'PYBIND11_SPECIALIZATION'
include_patterns = [
    '**/*.cpp',
    '**/*.h',
]
exclude_patterns = [
    # The place for all orphan specializations
    'torch/csrc/utils/pybind.h',
    # These specializations are non-orphan
    'torch/csrc/distributed/c10d/init.cpp',
    'torch/csrc/jit/python/pybind.h',
    'fb/**',
    '**/fb/**',
    # These are safe to exclude as they do not have Python
    'c10/**/*',
]
command = [
    'python3',
    'tools/linter/adapters/grep_linter.py',
    '--pattern=PYBIND11_DECLARE_HOLDER_TYPE',
    '--linter-name=PYBIND11_SPECIALIZATION',
    '--error-name=pybind11 specialization in non-standard location',
    """--error-description=\
        This pybind11 specialization (PYBIND11_DECLARE_HOLDER_TYPE) should \
        be placed in torch/csrc/utils/pybind.h so that it is guaranteed to be \
        included at any site that may potentially make use of it via py::cast. \
        If your specialization is in the same header file as the definition \
        of the holder type, you can ignore this lint by adding your header to \
        the exclude_patterns for this lint in .lintrunner.toml.  For more \
        information see https://github.com/pybind/pybind11/issues/4099 \
    """,
    '--',
    '@{{PATHSFILE}}'
]

[[linter]]
code = 'PYPIDEP'
include_patterns = ['.github/**']
exclude_patterns = [
    '**/*.rst',
    '**/*.py',
    '**/*.md',
    '**/*.diff',
    '**/fb/**',
]
command = [
    'python3',
    'tools/linter/adapters/grep_linter.py',
    """--pattern=\
    (pip|pip3|python -m pip|python3 -m pip|python3 -mpip|python -mpip) \
    install ([a-zA-Z0-9][A-Za-z0-9\\._\\-]+)([^/=<>~!]+)[A-Za-z0-9\\._\\-\\*\\+\\!]*$\
    """,
    '--linter-name=PYPIDEP',
    '--error-name=unpinned PyPI install',
    """--error-description=\
        This line has unpinned PyPi installs; \
        please pin them to a specific version: e.g. 'thepackage==1.2'\
    """,
    '--',
    '@{{PATHSFILE}}'
]

[[linter]]
code = 'EXEC'
include_patterns = ['**']
exclude_patterns = [
    'third_party/**',
    'torch/bin/**',
    '**/*.so',
    '**/*.py',
    '**/*.sh',
    '**/*.bash',
    '**/git-pre-commit',
    '**/git-clang-format',
    '**/gradlew',
    'fb/**',
    '**/fb/**',
]
command = [
    'python3',
    'tools/linter/adapters/exec_linter.py',
    '--',
    '@{{PATHSFILE}}',
]

[[linter]]
code = 'CUBINCLUDE'
include_patterns = ['aten/**']
exclude_patterns = [
    'aten/src/ATen/cuda/cub*.cuh',
    '**/fb/**',
]
command = [
    'python3',
    'tools/linter/adapters/grep_linter.py',
    '--pattern=#include <cub/',
    '--linter-name=CUBINCLUDE',
    '--error-name=direct cub include',
    """--error-description=\
        This line has a direct cub include; please include \
        ATen/cuda/cub.cuh instead and wrap your cub calls in \
        at::native namespace if necessary.
    """,
    '--',
    '@{{PATHSFILE}}'
]

[[linter]]
code = 'RAWCUDA'
include_patterns = [
    'aten/**',
    'c10/**',
]
exclude_patterns = [
    'aten/src/ATen/test/**',
    'c10/cuda/CUDAFunctions.h',
    'c10/cuda/CUDACachingAllocator.cpp',
    '**/fb/**',
]
command = [
    'python3',
    'tools/linter/adapters/grep_linter.py',
    '--pattern=cudaStreamSynchronize',
    '--linter-name=RAWCUDA',
    '--error-name=raw CUDA API usage',
    """--error-description=\
        This line calls raw CUDA APIs directly; please use at::cuda wrappers instead.
    """,
    '--',
    '@{{PATHSFILE}}'
]

[[linter]]
code = 'RAWCUDADEVICE'
include_patterns = [
    'aten/**',
    'c10/**',
    'torch/csrc/**',
]
exclude_patterns = [
    'aten/src/ATen/cuda/CUDAContext.cpp',
    'aten/src/ATen/cuda/CUDAGeneratorImpl.cpp',
    'aten/src/ATen/test/**',
    'c10/core/impl/InlineDeviceGuard.h',
    'c10/cuda/CUDAFunctions.cpp',
    'c10/cuda/CUDAGuard.h',
    'c10/cuda/impl/CUDATest.cpp',
    'torch/csrc/cuda/nccl.cpp',
    '**/fb/**',
]
command = [
    'python3',
    'tools/linter/adapters/grep_linter.py',
    '--pattern=cudaSetDevice(',
    '--pattern=cudaGetDevice(',
    '--linter-name=RAWCUDADEVICE',
    '--error-name=raw CUDA API usage',
    """--error-description=\
        This line calls raw CUDA APIs directly; please use c10::cuda wrappers instead.
    """,
    '--',
    '@{{PATHSFILE}}'
]

[[linter]]
code = 'ROOT_LOGGING'
include_patterns = [
    '**/*.py',
]
# These are not library code, but scripts in their own right, and so
# therefore are permitted to use logging
exclude_patterns = [
    'tools/**',
    'test/**',
    'benchmarks/**',
    'torch/distributed/run.py',
    'functorch/benchmarks/**',
    # Grandfathered in
    'caffe2/**',
    'fb/**',
    '**/fb/**',
]
command = [
    'python3',
    'tools/linter/adapters/grep_linter.py',
    '--pattern=logging\.(debug|info|warn|warning|error|critical|log|exception)\(',
    '--replace-pattern=s/logging\.(debug|info|warn|warning|error|critical|log|exception)\(/log.\1(/',
    '--linter-name=ROOT_LOGGING',
    '--error-name=use of root logger',
    """--error-description=\
        Do not use root logger (logging.info, etc) directly; instead \
        define 'log = logging.getLogger(__name__)' and call, e.g., log.info().
    """,
    '--',
    '@{{PATHSFILE}}'
]

[[linter]]
code = 'DEPLOY_DETECTION'
include_patterns = [
    '**/*.py',
]
command = [
    'python3',
    'tools/linter/adapters/grep_linter.py',
    '--pattern=sys\.executable == .torch_deploy.',
    '--replace-pattern=s/sys\.executable == .torch_deploy./torch._running_with_deploy\(\)/',
    '--linter-name=DEPLOY_DETECTION',
    '--error-name=properly detect deploy runner',
    """--error-description=\
        Do not use sys.executable to detect if running within deploy/multipy, use torch._running_with_deploy().
    """,
    '--',
    '@{{PATHSFILE}}'
]

[[linter]]
code = 'CMAKE'
include_patterns = [
    "**/*.cmake",
    "**/*.cmake.in",
    "**/CMakeLists.txt",
]
exclude_patterns = [
    'cmake/Modules/**',
    'cmake/Modules_CUDA_fix/**',
    'cmake/Caffe2Config.cmake.in',
    'aten/src/ATen/ATenConfig.cmake.in',
    'cmake/TorchConfig.cmake.in',
    'cmake/TorchConfigVersion.cmake.in',
    'cmake/cmake_uninstall.cmake.i',
    'fb/**',
    '**/fb/**',
]
command = [
    'python3',
    'tools/linter/adapters/cmake_linter.py',
    '--config=.cmakelintrc',
    '--',
    '@{{PATHSFILE}}',
]
init_command = [
    'python3',
    'tools/linter/adapters/pip_init.py',
    '--dry-run={{DRYRUN}}',
    'cmakelint==1.4.1',
]

[[linter]]
code = 'SHELLCHECK'
include_patterns = [
    '.ci/pytorch/**/*.sh'
]
exclude_patterns = [
    '**/fb/**',
]
command = [
    'python3',
    'tools/linter/adapters/shellcheck_linter.py',
    '--',
    '@{{PATHSFILE}}',
]
init_command = [
    'python3',
    'tools/linter/adapters/pip_init.py',
    '--dry-run={{DRYRUN}}',
    'shellcheck-py==0.7.2.1',
]

[[linter]]
code = 'ACTIONLINT'
include_patterns = [
    '.github/workflows/*.yml',
    '.github/workflows/*.yaml',
    # actionlint does not support composite actions yet
    # '.github/actions/**/*.yml',
    # '.github/actions/**/*.yaml',
]
exclude_patterns = [
    '**/fb/**',
]
command = [
    'python3',
    'tools/linter/adapters/actionlint_linter.py',
    '--binary=.lintbin/actionlint',
    '--',
    '@{{PATHSFILE}}',
]
init_command = [
    'python3',
    'tools/linter/adapters/s3_init.py',
    '--config-json=tools/linter/adapters/s3_init_config.json',
    '--linter=actionlint',
    '--dry-run={{DRYRUN}}',
    '--output-dir=.lintbin',
    '--output-name=actionlint',
]

[[linter]]
code = 'TESTOWNERS'
include_patterns = [
    'test/**/test_*.py',
    'test/**/*_test.py',
]
exclude_patterns = [
    'test/run_test.py',
    '**/fb/**',
]
command = [
    'python3',
    'tools/linter/adapters/testowners_linter.py',
    '--',
    '@{{PATHSFILE}}',
]

[[linter]]
code = 'TEST_HAS_MAIN'
include_patterns = [
    'test/**/test_*.py',
]
exclude_patterns = [
    'test/run_test.py',
    '**/fb/**',
    'test/quantization/**',  # should be run through test/test_quantization.py
    'test/jit/**',  # should be run through test/test_jit.py
    'test/ao/sparsity/**',  # should be run through test/test_ao_sparsity.py
    'test/fx/**',  # should be run through test/test_fx.py
    'test/bottleneck_test/**',  # excluded by test/run_test.py
    'test/package/**',  # excluded by test/run_test.py
    'test/distributed/argparse_util_test.py',
    'test/distributed/bin/test_script.py',
    'test/distributed/elastic/agent/server/test/local_elastic_agent_test.py',
    'test/distributed/elastic/multiprocessing/bin/test_script.py',
    'test/distributed/elastic/multiprocessing/bin/zombie_test.py',
    'test/distributed/elastic/multiprocessing/errors/api_test.py',
    'test/distributed/elastic/multiprocessing/errors/error_handler_test.py',
    'test/distributed/elastic/multiprocessing/redirects_test.py',
    'test/distributed/elastic/multiprocessing/tail_log_test.py',
    'test/distributed/elastic/rendezvous/api_test.py',
    'test/distributed/elastic/rendezvous/c10d_rendezvous_backend_test.py',
    'test/distributed/elastic/rendezvous/dynamic_rendezvous_test.py',
    'test/distributed/elastic/rendezvous/etcd_rendezvous_backend_test.py',
    'test/distributed/elastic/rendezvous/etcd_rendezvous_test.py',
    'test/distributed/elastic/rendezvous/etcd_server_test.py',
    'test/distributed/elastic/rendezvous/rendezvous_backend_test.py',
    'test/distributed/elastic/rendezvous/static_rendezvous_test.py',
    'test/distributed/elastic/rendezvous/utils_test.py',
    'test/distributed/elastic/timer/api_test.py',
    'test/distributed/elastic/utils/data/cycling_iterator_test.py',
    'test/distributed/launcher/api_test.py',
    'test/distributed/launcher/bin/test_script.py',
    'test/distributed/launcher/bin/test_script_init_method.py',
    'test/distributed/launcher/bin/test_script_is_torchelastic_launched.py',
    'test/distributed/launcher/bin/test_script_local_rank.py',
    'test/distributed/launcher/launch_test.py',
    'test/distributed/launcher/run_test.py',
    'test/distributed/optim/test_apply_optimizer_in_backward.py',
    'test/distributed/optim/test_named_optimizer.py',
    'test/distributed/test_c10d_spawn.py',
    'test/distributed/test_collective_utils.py',
    'test/distributions/test_distributions.py',
    'test/inductor/test_aot_inductor_utils.py',
    'test/lazy/test_bindings.py',
    'test/lazy/test_extract_compiled_graph.py',
    'test/lazy/test_meta_kernel.py',
    'test/nn/test_init.py',
    'test/onnx/model_defs/op_test.py',
    'test/onnx/test_models_quantized_onnxruntime.py',
    'test/onnx/test_onnxscript_no_runtime.py',
    'test/onnx_caffe2/test_caffe2_common.py',
    'test/optim/test_lrscheduler.py',
    'test/optim/test_optim.py',
    'test/optim/test_swa_utils.py',
    'test/run_test.py',
    'test/test_bundled_images.py',
    'test/test_cuda_expandable_segments.py',
    'test/test_hub.py',
]
command = [
    'python3',
    'tools/linter/adapters/test_has_main_linter.py',
    '--',
    '@{{PATHSFILE}}',
]

[[linter]]
code = 'CALL_ONCE'
include_patterns = [
    'c10/**',
    'aten/**',
    'torch/csrc/**',
]
exclude_patterns = [
    'c10/util/CallOnce.h',
    '**/fb/**',
]
command = [
    'python3',
    'tools/linter/adapters/grep_linter.py',
    '--pattern=std::call_once',
    '--linter-name=CALL_ONCE',
    '--error-name=invalid call_once',
    '--replace-pattern=s/std::call_once/c10::call_once/',
    """--error-description=\
        Use of std::call_once is forbidden and should be replaced with c10::call_once\
    """,
    '--',
    '@{{PATHSFILE}}'
]

[[linter]]
code = 'ONCE_FLAG'
include_patterns = [
    'c10/**',
    'aten/**',
    'torch/csrc/**',
]
exclude_patterns = [
    '**/fb/**',
]
command = [
    'python3',
    'tools/linter/adapters/grep_linter.py',
    '--pattern=std::once_flag',
    '--linter-name=ONCE_FLAG',
    '--error-name=invalid once_flag',
    '--replace-pattern=s/std::once_flag/c10::once_flag/',
    """--error-description=\
        Use of std::once_flag is forbidden and should be replaced with c10::once_flag\
    """,
    '--',
    '@{{PATHSFILE}}'
]

[[linter]]
code = 'WORKFLOWSYNC'
include_patterns = [
    '.github/workflows/pull.yml',
    '.github/workflows/trunk.yml',
    '.github/workflows/periodic.yml',
    '.github/workflows/mac-mps.yml',
    '.github/workflows/slow.yml',
]
command = [
    'python3',
    'tools/linter/adapters/workflow_consistency_linter.py',
    '--',
    '@{{PATHSFILE}}'
]
init_command = [
    'python3',
    'tools/linter/adapters/pip_init.py',
    '--dry-run={{DRYRUN}}',
    'PyYAML==6.0.1',
]

# Black + usort
[[linter]]
code = 'UFMT'
include_patterns = [
    '**/*.py',
    '**/*.pyi',
]
command = [
    'python3',
    'tools/linter/adapters/ufmt_linter.py',
    '--',
    '@{{PATHSFILE}}'
]
exclude_patterns = [
    'tools/gen_vulkan_spv.py',
    'torch/__init__.py',  # Skip this file to format because it's part of the public API
    # We don't care too much about files in this directory, don't enforce
    # formatting on them
    'caffe2/**/*.py',
    'caffe2/**/*.pyi',
    'fb/**',
    '**/fb/**',
    'third_party/**/*.py',
    'third_party/**/*.pyi',
    'torch/_inductor/fx_passes/serialized_patterns/**',
    # These files are all grandfathered in, feel free to remove from this list
    # as necessary
    'test/_nvfuser/__init__.py',
    'test/_nvfuser/test_dynamo.py',
    'test/_nvfuser/test_python_frontend.py',
    'test/_nvfuser/test_torchscript.py',
    'test/delete.py',
    'test/expect/__init__.py',
    'test/quantization/__init__.py',
    'test/quantization/core/__init__.py',
    'test/quantization/core/experimental/apot_fx_graph_mode_ptq.py',
    'test/quantization/core/experimental/apot_fx_graph_mode_qat.py',
    'test/quantization/core/experimental/quantization_util.py',
    'test/quantization/core/experimental/test_bits.py',
    'test/quantization/core/experimental/test_fake_quantize.py',
    'test/quantization/core/experimental/test_linear.py',
    'test/quantization/core/experimental/test_nonuniform_observer.py',
    'test/quantization/core/experimental/test_quantized_tensor.py',
    'test/quantization/core/experimental/test_quantizer.py',
    'test/quantization/core/test_backend_config.py',
    'test/quantization/core/test_docs.py',
    'test/quantization/core/test_quantized_functional.py',
    'test/quantization/core/test_quantized_module.py',
    'test/quantization/core/test_quantized_op.py',
    'test/quantization/core/test_quantized_tensor.py',
    'test/quantization/core/test_top_level_apis.py',
    'test/quantization/core/test_utils.py',
    'test/quantization/core/test_workflow_module.py',
    'test/quantization/core/test_workflow_ops.py',
    'test/quantization/eager/__init__.py',
    'test/quantization/eager/test_bias_correction_eager.py',
    'test/quantization/eager/test_equalize_eager.py',
    'test/quantization/eager/test_fuse_eager.py',
    'test/quantization/eager/test_model_numerics.py',
    'test/quantization/eager/test_numeric_suite_eager.py',
    'test/quantization/eager/test_quantize_eager_ptq.py',
    'test/quantization/eager/test_quantize_eager_qat.py',
    'test/quantization/fx/__init__.py',
    'test/quantization/fx/test_equalize_fx.py',
    'test/quantization/fx/test_model_report_fx.py',
    'test/quantization/fx/test_numeric_suite_fx.py',
    'test/quantization/fx/test_quantize_fx.py',
    'test/quantization/fx/test_subgraph_rewriter.py',
    'test/test_datapipe.py',
<<<<<<< HEAD
    'test/test_decomp.py',
    'test/test_deploy.py',
    'test/test_determination.py',
    'test/test_dlpack.py',
    'test/test_dynamic_shapes.py',
=======
>>>>>>> 96a56984
    'test/test_fake_tensor.py',
    'test/test_flop_counter.py',
    'test/test_function_schema.py',
    'test/test_functional_autograd_benchmark.py',
    'test/test_functional_optim.py',
    'test/test_functionalization_of_rng_ops.py',
    'test/test_futures.py',
    'test/test_fx.py',
    'test/test_fx_experimental.py',
    'test/test_fx_passes.py',
    'test/test_fx_reinplace_pass.py',
    'test/test_hub.py',
    'test/test_import_stats.py',
    'test/test_itt.py',
    'test/test_jit.py',
    'test/test_jit_autocast.py',
    'test/test_jit_cuda_fuser.py',
    'test/test_jit_disabled.py',
    'test/test_jit_fuser.py',
    'test/test_jit_fuser_legacy.py',
    'test/test_jit_fuser_te.py',
    'test/test_jit_legacy.py',
    'test/test_jit_llga_fuser.py',
    'test/test_jit_profiling.py',
    'test/test_jit_simple.py',
    'test/test_jit_string.py',
    'test/test_jiterator.py',
    'test/test_kernel_launch_checks.py',
    'test/test_license.py',
    'test/test_linalg.py',
    'test/test_logging.py',
    'test/test_masked.py',
    'test/test_maskedtensor.py',
    'test/test_matmul_cuda.py',
    'test/test_meta.py',
    'test/test_metal.py',
    'test/test_mkl_verbose.py',
    'test/test_mkldnn.py',
    'test/test_mkldnn_fusion.py',
    'test/test_mkldnn_verbose.py',
    'test/test_mobile_optimizer.py',
    'test/test_model_dump.py',
    'test/test_modules.py',
    'test/test_monitor.py',
    'test/test_mps.py',
    'test/test_multiprocessing_spawn.py',
    'test/test_namedtensor.py',
    'test/test_namedtuple_return_api.py',
    'test/test_native_functions.py',
    'test/test_native_mha.py',
    'test/test_nestedtensor.py',
    'test/test_nn.py',
    'test/test_nnapi.py',
    'test/test_numba_integration.py',
    'test/test_numpy_interop.py',
    'test/test_nvfuser_dynamo.py',
    'test/test_nvfuser_frontend.py',
    'test/test_openmp.py',
    'test/test_optim.py',
    'test/test_out_dtype_op.py',
    'test/test_overrides.py',
    'test/test_package.py',
    'test/test_per_overload_api.py',
    'test/test_prims.py',
    'test/test_proxy_tensor.py',
    'test/test_pruning_op.py',
    'test/test_public_bindings.py',
    'test/test_quantization.py',
    'test/test_reductions.py',
    'test/test_scatter_gather_ops.py',
    'test/test_schema_check.py',
    'test/test_segment_reductions.py',
    'test/test_serialization.py',
    'test/test_set_default_mobile_cpu_allocator.py',
    'test/test_shape_ops.py',
    'test/test_show_pickle.py',
    'test/test_sort_and_select.py',
    'test/test_sparse.py',
    'test/test_sparse_csr.py',
    'test/test_sparse_semi_structured.py',
    'test/test_spectral_ops.py',
    'test/test_stateless.py',
    'test/test_static_runtime.py',
    'test/test_subclass.py',
    'test/test_sympy_utils.py',
    'test/test_tensor_creation_ops.py',
    'test/test_tensorboard.py',
    'test/test_tensorexpr.py',
    'test/test_tensorexpr_pybind.py',
    'test/test_testing.py',
    'test/test_throughput_benchmark.py',
    'test/test_torch.py',
    'test/test_transformers.py',
    'test/test_type_hints.py',
    'test/test_type_info.py',
    'test/test_type_promotion.py',
    'test/test_unary_ufuncs.py',
    'test/test_utils.py',
    'test/test_vulkan.py',
    'test/test_xnnpack_integration.py',
    'test/torch_np/numpy_test/**/*.py',
    'test/typing/fail/bitwise_ops.py',
    'test/typing/fail/creation_ops.py',
    'test/typing/fail/random.py',
    'test/typing/pass/creation_ops.py',
    'test/typing/pass/math_ops.py',
    'test/typing/reveal/module_list.py',
    'test/typing/reveal/namedtuple.py',
    'test/typing/reveal/opt_size.py',
    'test/typing/reveal/size.py',
    'test/typing/reveal/tensor_constructors.py',
    'test/typing/reveal/tensor_copy.py',
    'test/typing/reveal/tensor_sampling.py',
    'test/typing/reveal/torch_optim.py',
    'torch/_awaits/__init__.py',
    'torch/_custom_op/__init__.py',
    'torch/_custom_op/autograd.py',
    'torch/_custom_op/functional.py',
    'torch/_custom_op/impl.py',
    'torch/_export/__init__.py',
    'torch/_export/constraints.py',
    'torch/_export/db/__init__.py',
    'torch/_export/db/case.py',
    'torch/_export/db/examples/__init__.py',
    'torch/_export/db/examples/assume_constant_result.py',
    'torch/_export/db/examples/autograd_function.py',
    'torch/_export/db/examples/class_method.py',
    'torch/_export/db/examples/cond_branch_class_method.py',
    'torch/_export/db/examples/cond_branch_nested_function.py',
    'torch/_export/db/examples/cond_branch_nonlocal_variables.py',
    'torch/_export/db/examples/cond_closed_over_variable.py',
    'torch/_export/db/examples/cond_operands.py',
    'torch/_export/db/examples/cond_predicate.py',
    'torch/_export/db/examples/decorator.py',
    'torch/_export/db/examples/dictionary.py',
    'torch/_export/db/examples/dynamic_shape_assert.py',
    'torch/_export/db/examples/dynamic_shape_constructor.py',
    'torch/_export/db/examples/dynamic_shape_if_guard.py',
    'torch/_export/db/examples/dynamic_shape_map.py',
    'torch/_export/db/examples/dynamic_shape_round.py',
    'torch/_export/db/examples/dynamic_shape_slicing.py',
    'torch/_export/db/examples/dynamic_shape_view.py',
    'torch/_export/db/examples/fn_with_kwargs.py',
    'torch/_export/db/examples/list_contains.py',
    'torch/_export/db/examples/list_unpack.py',
    'torch/_export/db/examples/nested_function.py',
    'torch/_export/db/examples/null_context_manager.py',
    'torch/_export/db/examples/pytree_flatten.py',
    'torch/_export/db/examples/scalar_output.py',
    'torch/_export/db/examples/specialized_attribute.py',
    'torch/_export/db/examples/static_for_loop.py',
    'torch/_export/db/examples/static_if.py',
    'torch/_export/db/examples/tensor_setattr.py',
    'torch/_export/db/examples/type_reflection_method.py',
    'torch/_export/db/gen_example.py',
    'torch/_export/db/logging.py',
    'torch/_export/error.py',
    'torch/_export/exported_program.py',
    'torch/_export/pass_base.py',
    'torch/_export/pass_infra/__init__.py',
    'torch/_export/pass_infra/node_metadata.py',
    'torch/_export/pass_infra/proxy_value.py',
    'torch/_export/passes/__init__.py',
    'torch/_export/passes/add_runtime_assertions_for_constraints_pass.py',
    'torch/_export/passes/const_prop_pass.py',
    'torch/_export/passes/functionalize_side_effectful_ops_pass.py',
    'torch/_export/passes/replace_sym_size_ops_pass.py',
    'torch/_export/passes/replace_view_ops_with_view_copy_ops_pass.py',
    'torch/_export/serde/__init__.py',
    'torch/_export/serde/schema.py',
    'torch/_export/serde/serialize.py',
    'torch/_export/serde/upgrade.py',
    'torch/_export/trace.py',
    'torch/_export/verifier.py',
    'torch/_higher_order_ops/__init__.py',
    'torch/_higher_order_ops/out_dtype.py',
    'torch/_higher_order_ops/wrap.py',
    'torch/_vendor/**',
    'torch/ao/__init__.py',
    'torch/ao/nn/__init__.py',
    'torch/ao/nn/intrinsic/__init__.py',
    'torch/ao/nn/intrinsic/modules/__init__.py',
    'torch/ao/nn/intrinsic/modules/fused.py',
    'torch/ao/nn/intrinsic/qat/__init__.py',
    'torch/ao/nn/intrinsic/qat/modules/__init__.py',
    'torch/ao/nn/intrinsic/qat/modules/conv_fused.py',
    'torch/ao/nn/intrinsic/qat/modules/linear_fused.py',
    'torch/ao/nn/intrinsic/qat/modules/linear_relu.py',
    'torch/ao/nn/intrinsic/quantized/__init__.py',
    'torch/ao/nn/intrinsic/quantized/dynamic/__init__.py',
    'torch/ao/nn/intrinsic/quantized/dynamic/modules/__init__.py',
    'torch/ao/nn/intrinsic/quantized/dynamic/modules/linear_relu.py',
    'torch/ao/nn/intrinsic/quantized/modules/__init__.py',
    'torch/ao/nn/intrinsic/quantized/modules/bn_relu.py',
    'torch/ao/nn/intrinsic/quantized/modules/conv_add.py',
    'torch/ao/nn/intrinsic/quantized/modules/conv_relu.py',
    'torch/ao/nn/intrinsic/quantized/modules/linear_relu.py',
    'torch/ao/nn/qat/__init__.py',
    'torch/ao/nn/qat/dynamic/__init__.py',
    'torch/ao/nn/qat/dynamic/modules/__init__.py',
    'torch/ao/nn/qat/dynamic/modules/linear.py',
    'torch/ao/nn/qat/modules/__init__.py',
    'torch/ao/nn/qat/modules/conv.py',
    'torch/ao/nn/qat/modules/embedding_ops.py',
    'torch/ao/nn/qat/modules/linear.py',
    'torch/ao/nn/quantizable/__init__.py',
    'torch/ao/nn/quantizable/modules/__init__.py',
    'torch/ao/nn/quantizable/modules/activation.py',
    'torch/ao/nn/quantizable/modules/rnn.py',
    'torch/ao/nn/quantized/__init__.py',
    'torch/ao/nn/quantized/dynamic/__init__.py',
    'torch/ao/nn/quantized/dynamic/modules/__init__.py',
    'torch/ao/nn/quantized/dynamic/modules/conv.py',
    'torch/ao/nn/quantized/dynamic/modules/linear.py',
    'torch/ao/nn/quantized/dynamic/modules/rnn.py',
    'torch/ao/nn/quantized/functional.py',
    'torch/ao/nn/quantized/modules/__init__.py',
    'torch/ao/nn/quantized/modules/activation.py',
    'torch/ao/nn/quantized/modules/batchnorm.py',
    'torch/ao/nn/quantized/modules/conv.py',
    'torch/ao/nn/quantized/modules/dropout.py',
    'torch/ao/nn/quantized/modules/embedding_ops.py',
    'torch/ao/nn/quantized/modules/functional_modules.py',
    'torch/ao/nn/quantized/modules/linear.py',
    'torch/ao/nn/quantized/modules/normalization.py',
    'torch/ao/nn/quantized/modules/rnn.py',
    'torch/ao/nn/quantized/modules/utils.py',
    'torch/ao/nn/quantized/reference/__init__.py',
    'torch/ao/nn/quantized/reference/modules/__init__.py',
    'torch/ao/nn/quantized/reference/modules/conv.py',
    'torch/ao/nn/quantized/reference/modules/linear.py',
    'torch/ao/nn/quantized/reference/modules/rnn.py',
    'torch/ao/nn/quantized/reference/modules/sparse.py',
    'torch/ao/nn/quantized/reference/modules/utils.py',
    'torch/ao/nn/sparse/__init__.py',
    'torch/ao/nn/sparse/quantized/__init__.py',
    'torch/ao/nn/sparse/quantized/dynamic/__init__.py',
    'torch/ao/nn/sparse/quantized/dynamic/linear.py',
    'torch/ao/nn/sparse/quantized/linear.py',
    'torch/ao/nn/sparse/quantized/utils.py',
    'torch/ao/ns/__init__.py',
    'torch/ao/ns/_numeric_suite.py',
    'torch/ao/ns/_numeric_suite_fx.py',
    'torch/ao/ns/fx/__init__.py',
    'torch/ao/ns/fx/graph_matcher.py',
    'torch/ao/ns/fx/graph_passes.py',
    'torch/ao/ns/fx/mappings.py',
    'torch/ao/ns/fx/n_shadows_utils.py',
    'torch/ao/ns/fx/ns_types.py',
    'torch/ao/ns/fx/pattern_utils.py',
    'torch/ao/ns/fx/qconfig_multi_mapping.py',
    'torch/ao/ns/fx/utils.py',
    'torch/ao/ns/fx/weight_utils.py',
    'torch/ao/pruning/__init__.py',
    'torch/ao/pruning/_experimental/__init__.py',
    'torch/ao/pruning/_experimental/activation_sparsifier/__init__.py',
    'torch/ao/pruning/_experimental/activation_sparsifier/activation_sparsifier.py',
    'torch/ao/pruning/_experimental/data_scheduler/__init__.py',
    'torch/ao/pruning/_experimental/data_scheduler/base_data_scheduler.py',
    'torch/ao/pruning/_experimental/data_sparsifier/__init__.py',
    'torch/ao/pruning/_experimental/data_sparsifier/base_data_sparsifier.py',
    'torch/ao/pruning/_experimental/data_sparsifier/benchmarks/dlrm_utils.py',
    'torch/ao/pruning/_experimental/data_sparsifier/benchmarks/evaluate_disk_savings.py',
    'torch/ao/pruning/_experimental/data_sparsifier/benchmarks/evaluate_forward_time.py',
    'torch/ao/pruning/_experimental/data_sparsifier/benchmarks/evaluate_model_metrics.py',
    'torch/ao/pruning/_experimental/data_sparsifier/data_norm_sparsifier.py',
    'torch/ao/pruning/_experimental/data_sparsifier/lightning/__init__.py',
    'torch/ao/pruning/_experimental/data_sparsifier/lightning/callbacks/__init__.py',
    'torch/ao/pruning/_experimental/data_sparsifier/lightning/callbacks/_data_sparstity_utils.py',
    'torch/ao/pruning/_experimental/data_sparsifier/lightning/callbacks/data_sparsity.py',
    'torch/ao/pruning/_experimental/data_sparsifier/lightning/tests/test_callbacks.py',
    'torch/ao/pruning/_experimental/data_sparsifier/quantization_utils.py',
    'torch/ao/pruning/_experimental/pruner/__init__.py',
    'torch/ao/pruning/_experimental/pruner/base_structured_sparsifier.py',
    'torch/ao/pruning/_experimental/pruner/lstm_saliency_pruner.py',
    'torch/ao/pruning/_experimental/pruner/match_utils.py',
    'torch/ao/pruning/_experimental/pruner/parametrization.py',
    'torch/ao/pruning/_experimental/pruner/prune_functions.py',
    'torch/ao/pruning/_experimental/pruner/saliency_pruner.py',
    'torch/ao/pruning/_mappings.py',
    'torch/ao/pruning/scheduler/__init__.py',
    'torch/ao/pruning/scheduler/base_scheduler.py',
    'torch/ao/pruning/scheduler/cubic_scheduler.py',
    'torch/ao/pruning/scheduler/lambda_scheduler.py',
    'torch/ao/pruning/sparsifier/__init__.py',
    'torch/ao/pruning/sparsifier/base_sparsifier.py',
    'torch/ao/pruning/sparsifier/nearly_diagonal_sparsifier.py',
    'torch/ao/pruning/sparsifier/utils.py',
    'torch/ao/pruning/sparsifier/weight_norm_sparsifier.py',
    'torch/ao/quantization/__init__.py',
    'torch/ao/quantization/_correct_bias.py',
    'torch/ao/quantization/_equalize.py',
    'torch/ao/quantization/_learnable_fake_quantize.py',
    'torch/ao/quantization/backend_config/__init__.py',
    'torch/ao/quantization/backend_config/_common_operator_config_utils.py',
    'torch/ao/quantization/backend_config/_qnnpack_pt2e.py',
    'torch/ao/quantization/backend_config/_x86_inductor_pt2e.py',
    'torch/ao/quantization/backend_config/backend_config.py',
    'torch/ao/quantization/backend_config/executorch.py',
    'torch/ao/quantization/backend_config/fbgemm.py',
    'torch/ao/quantization/backend_config/native.py',
    'torch/ao/quantization/backend_config/observation_type.py',
    'torch/ao/quantization/backend_config/onednn.py',
    'torch/ao/quantization/backend_config/qnnpack.py',
    'torch/ao/quantization/backend_config/tensorrt.py',
    'torch/ao/quantization/backend_config/utils.py',
    'torch/ao/quantization/backend_config/x86.py',
    'torch/ao/quantization/experimental/APoT_tensor.py',
    'torch/ao/quantization/experimental/apot_utils.py',
    'torch/ao/quantization/experimental/fake_quantize.py',
    'torch/ao/quantization/experimental/fake_quantize_function.py',
    'torch/ao/quantization/experimental/linear.py',
    'torch/ao/quantization/experimental/observer.py',
    'torch/ao/quantization/experimental/qconfig.py',
    'torch/ao/quantization/experimental/quantizer.py',
    'torch/ao/quantization/fake_quantize.py',
    'torch/ao/quantization/fuse_modules.py',
    'torch/ao/quantization/fuser_method_mappings.py',
    'torch/ao/quantization/fx/__init__.py',
    'torch/ao/quantization/fx/_decomposed.py',
    'torch/ao/quantization/fx/_equalize.py',
    'torch/ao/quantization/fx/_lower_to_native_backend.py',
    'torch/ao/quantization/fx/_model_report/__init__.py',
    'torch/ao/quantization/fx/_model_report/detector.py',
    'torch/ao/quantization/fx/_model_report/model_report.py',
    'torch/ao/quantization/fx/_model_report/model_report_observer.py',
    'torch/ao/quantization/fx/_model_report/model_report_visualizer.py',
    'torch/ao/quantization/fx/convert.py',
    'torch/ao/quantization/fx/custom_config.py',
    'torch/ao/quantization/fx/fuse.py',
    'torch/ao/quantization/fx/fuse_handler.py',
    'torch/ao/quantization/fx/graph_module.py',
    'torch/ao/quantization/fx/lower_to_fbgemm.py',
    'torch/ao/quantization/fx/lower_to_qnnpack.py',
    'torch/ao/quantization/fx/lstm_utils.py',
    'torch/ao/quantization/fx/match_utils.py',
    'torch/ao/quantization/fx/pattern_utils.py',
    'torch/ao/quantization/fx/prepare.py',
    'torch/ao/quantization/fx/qconfig_mapping_utils.py',
    'torch/ao/quantization/fx/quantize_handler.py',
    'torch/ao/quantization/fx/tracer.py',
    'torch/ao/quantization/fx/utils.py',
    'torch/ao/quantization/observer.py',
    'torch/ao/quantization/pt2e/__init__.py',
    'torch/ao/quantization/pt2e/_propagate_annotation.py',
    'torch/ao/quantization/pt2e/graph_utils.py',
    'torch/ao/quantization/pt2e/prepare.py',
    'torch/ao/quantization/pt2e/qat_utils.py',
    'torch/ao/quantization/pt2e/quantizer/__init__.py',
    'torch/ao/quantization/pt2e/quantizer/composable_quantizer.py',
    'torch/ao/quantization/pt2e/quantizer/embedding_quantizer.py',
    'torch/ao/quantization/pt2e/quantizer/qnnpack_quantizer.py',
    'torch/ao/quantization/pt2e/quantizer/quantizer.py',
    'torch/ao/quantization/pt2e/quantizer/utils.py',
    'torch/ao/quantization/pt2e/quantizer/x86_inductor_quantizer.py',
    'torch/ao/quantization/pt2e/representation/__init__.py',
    'torch/ao/quantization/pt2e/representation/rewrite.py',
    'torch/ao/quantization/pt2e/utils.py',
    'torch/ao/quantization/qconfig.py',
    'torch/ao/quantization/qconfig_mapping.py',
    'torch/ao/quantization/quant_type.py',
    'torch/ao/quantization/quantization_mappings.py',
    'torch/ao/quantization/quantize.py',
    'torch/ao/quantization/quantize_fx.py',
    'torch/ao/quantization/quantize_jit.py',
    'torch/ao/quantization/quantize_pt2e.py',
    'torch/ao/quantization/stubs.py',
    'torch/ao/quantization/utils.py',
    'torch/compiler/__init__.py',
    'torch/contrib/__init__.py',
    'torch/contrib/_tensorboard_vis.py',
    "torch/cuda/_gpu_trace.py",
    'torch/cuda/_memory_viz.py',  # mypy: Value of type "object" is not indexable
    'torch/distributed/__init__.py',
    'torch/distributed/_composable_state.py',
    'torch/distributed/_shard/__init__.py',
    'torch/distributed/_shard/_utils.py',
    'torch/distributed/_shard/api.py',
    'torch/distributed/_shard/checkpoint/__init__.py',
    'torch/distributed/_shard/common_op_utils.py',
    'torch/distributed/_shard/metadata.py',
    'torch/distributed/_shard/op_registry_utils.py',
    'torch/distributed/_shard/sharded_optim/__init__.py',
    'torch/distributed/_shard/sharded_optim/api.py',
    'torch/distributed/_shard/sharded_tensor/__init__.py',
    'torch/distributed/_shard/sharded_tensor/_ops/__init__.py',
    'torch/distributed/_shard/sharded_tensor/_ops/_common.py',
    'torch/distributed/_shard/sharded_tensor/_ops/binary_cmp.py',
    'torch/distributed/_shard/sharded_tensor/_ops/init.py',
    'torch/distributed/_shard/sharded_tensor/_ops/misc_ops.py',
    'torch/distributed/_shard/sharded_tensor/_ops/tensor_ops.py',
    'torch/distributed/_shard/sharded_tensor/api.py',
    'torch/distributed/_shard/sharded_tensor/logger.py',
    'torch/distributed/_shard/sharded_tensor/logging_handlers.py',
    'torch/distributed/_shard/sharded_tensor/metadata.py',
    'torch/distributed/_shard/sharded_tensor/reshard.py',
    'torch/distributed/_shard/sharded_tensor/shard.py',
    'torch/distributed/_shard/sharded_tensor/utils.py',
    'torch/distributed/_shard/sharder.py',
    'torch/distributed/_shard/sharding_plan/__init__.py',
    'torch/distributed/_shard/sharding_plan/api.py',
    'torch/distributed/_shard/sharding_spec/__init__.py',
    'torch/distributed/_shard/sharding_spec/_internals.py',
    'torch/distributed/_shard/sharding_spec/api.py',
    'torch/distributed/_shard/sharding_spec/chunk_sharding_spec.py',
    'torch/distributed/_shard/sharding_spec/chunk_sharding_spec_ops/__init__.py',
    'torch/distributed/_shard/sharding_spec/chunk_sharding_spec_ops/_common.py',
    'torch/distributed/_shard/sharding_spec/chunk_sharding_spec_ops/embedding.py',
    'torch/distributed/_shard/sharding_spec/chunk_sharding_spec_ops/embedding_bag.py',
    'torch/distributed/_sharded_tensor/__init__.py',
    'torch/distributed/_sharding_spec/__init__.py',
    'torch/distributed/_tools/__init__.py',
    'torch/distributed/_tools/memory_tracker.py',
    'torch/distributed/algorithms/__init__.py',
    'torch/distributed/algorithms/_checkpoint/__init__.py',
    'torch/distributed/algorithms/_checkpoint/checkpoint_wrapper.py',
    'torch/distributed/algorithms/_comm_hooks/__init__.py',
    'torch/distributed/algorithms/_comm_hooks/default_hooks.py',
    'torch/distributed/algorithms/_optimizer_overlap/__init__.py',
    'torch/distributed/algorithms/_optimizer_overlap/optimizer_overlap.py',
    'torch/distributed/algorithms/_quantization/__init__.py',
    'torch/distributed/algorithms/_quantization/quantization.py',
    'torch/distributed/algorithms/ddp_comm_hooks/__init__.py',
    'torch/distributed/algorithms/ddp_comm_hooks/ddp_zero_hook.py',
    'torch/distributed/algorithms/ddp_comm_hooks/debugging_hooks.py',
    'torch/distributed/algorithms/ddp_comm_hooks/default_hooks.py',
    'torch/distributed/algorithms/ddp_comm_hooks/mixed_precision_hooks.py',
    'torch/distributed/algorithms/ddp_comm_hooks/optimizer_overlap_hooks.py',
    'torch/distributed/algorithms/ddp_comm_hooks/post_localSGD_hook.py',
    'torch/distributed/algorithms/ddp_comm_hooks/powerSGD_hook.py',
    'torch/distributed/algorithms/ddp_comm_hooks/quantization_hooks.py',
    'torch/distributed/algorithms/join.py',
    'torch/distributed/algorithms/model_averaging/__init__.py',
    'torch/distributed/algorithms/model_averaging/averagers.py',
    'torch/distributed/algorithms/model_averaging/hierarchical_model_averager.py',
    'torch/distributed/algorithms/model_averaging/utils.py',
    'torch/distributed/argparse_util.py',
    'torch/distributed/autograd/__init__.py',
    'torch/distributed/benchmarks/benchmark_ddp_rpc.py',
    'torch/distributed/c10d_logger.py',
    'torch/distributed/collective_utils.py',
    'torch/distributed/constants.py',
    'torch/distributed/distributed_c10d.py',
    'torch/distributed/elastic/__init__.py',
    'torch/distributed/elastic/agent/__init__.py',
    'torch/distributed/elastic/agent/server/__init__.py',
    'torch/distributed/elastic/agent/server/api.py',
    'torch/distributed/elastic/agent/server/local_elastic_agent.py',
    'torch/distributed/elastic/events/__init__.py',
    'torch/distributed/elastic/events/api.py',
    'torch/distributed/elastic/events/handlers.py',
    'torch/distributed/elastic/metrics/__init__.py',
    'torch/distributed/elastic/metrics/api.py',
    'torch/distributed/elastic/multiprocessing/__init__.py',
    'torch/distributed/elastic/multiprocessing/api.py',
    'torch/distributed/elastic/multiprocessing/errors/__init__.py',
    'torch/distributed/elastic/multiprocessing/errors/error_handler.py',
    'torch/distributed/elastic/multiprocessing/errors/handlers.py',
    'torch/distributed/elastic/multiprocessing/redirects.py',
    'torch/distributed/elastic/multiprocessing/tail_log.py',
    'torch/distributed/elastic/rendezvous/__init__.py',
    'torch/distributed/elastic/rendezvous/api.py',
    'torch/distributed/elastic/rendezvous/c10d_rendezvous_backend.py',
    'torch/distributed/elastic/rendezvous/dynamic_rendezvous.py',
    'torch/distributed/elastic/rendezvous/etcd_rendezvous.py',
    'torch/distributed/elastic/rendezvous/etcd_rendezvous_backend.py',
    'torch/distributed/elastic/rendezvous/etcd_server.py',
    'torch/distributed/elastic/rendezvous/etcd_store.py',
    'torch/distributed/elastic/rendezvous/registry.py',
    'torch/distributed/elastic/rendezvous/static_tcp_rendezvous.py',
    'torch/distributed/elastic/rendezvous/utils.py',
    'torch/distributed/elastic/timer/__init__.py',
    'torch/distributed/elastic/timer/api.py',
    'torch/distributed/elastic/timer/file_based_local_timer.py',
    'torch/distributed/elastic/timer/local_timer.py',
    'torch/distributed/elastic/utils/__init__.py',
    'torch/distributed/elastic/utils/api.py',
    'torch/distributed/elastic/utils/data/__init__.py',
    'torch/distributed/elastic/utils/data/cycling_iterator.py',
    'torch/distributed/elastic/utils/data/elastic_distributed_sampler.py',
    'torch/distributed/elastic/utils/distributed.py',
    'torch/distributed/elastic/utils/log_level.py',
    'torch/distributed/elastic/utils/logging.py',
    'torch/distributed/elastic/utils/store.py',
    'torch/distributed/examples/memory_tracker_example.py',
    'torch/distributed/launch.py',
    'torch/distributed/launcher/__init__.py',
    'torch/distributed/launcher/api.py',
    'torch/distributed/logging_handlers.py',
    'torch/distributed/nn/__init__.py',
    'torch/distributed/nn/api/__init__.py',
    'torch/distributed/nn/api/remote_module.py',
    'torch/distributed/nn/functional.py',
    'torch/distributed/nn/jit/__init__.py',
    'torch/distributed/nn/jit/instantiator.py',
    'torch/distributed/nn/jit/templates/__init__.py',
    'torch/distributed/nn/jit/templates/remote_module_template.py',
    'torch/distributed/optim/__init__.py',
    'torch/distributed/optim/apply_optimizer_in_backward.py',
    'torch/distributed/optim/functional_adadelta.py',
    'torch/distributed/optim/functional_adagrad.py',
    'torch/distributed/optim/functional_adam.py',
    'torch/distributed/optim/functional_adamax.py',
    'torch/distributed/optim/functional_adamw.py',
    'torch/distributed/optim/functional_rmsprop.py',
    'torch/distributed/optim/functional_rprop.py',
    'torch/distributed/optim/functional_sgd.py',
    'torch/distributed/optim/named_optimizer.py',
    'torch/distributed/optim/optimizer.py',
    'torch/distributed/optim/post_localSGD_optimizer.py',
    'torch/distributed/optim/utils.py',
    'torch/distributed/optim/zero_redundancy_optimizer.py',
    'torch/distributed/pipeline/__init__.py',
    'torch/distributed/pipeline/sync/__init__.py',
    'torch/distributed/pipeline/sync/_balance/__init__.py',
    'torch/distributed/pipeline/sync/_balance/blockpartition.py',
    'torch/distributed/pipeline/sync/_balance/profile.py',
    'torch/distributed/pipeline/sync/batchnorm.py',
    'torch/distributed/pipeline/sync/checkpoint.py',
    'torch/distributed/pipeline/sync/copy.py',
    'torch/distributed/pipeline/sync/dependency.py',
    'torch/distributed/pipeline/sync/microbatch.py',
    'torch/distributed/pipeline/sync/phony.py',
    'torch/distributed/pipeline/sync/pipe.py',
    'torch/distributed/pipeline/sync/pipeline.py',
    'torch/distributed/pipeline/sync/skip/__init__.py',
    'torch/distributed/pipeline/sync/skip/layout.py',
    'torch/distributed/pipeline/sync/skip/namespace.py',
    'torch/distributed/pipeline/sync/skip/portal.py',
    'torch/distributed/pipeline/sync/skip/skippable.py',
    'torch/distributed/pipeline/sync/skip/tracker.py',
    'torch/distributed/pipeline/sync/stream.py',
    'torch/distributed/pipeline/sync/utils.py',
    'torch/distributed/pipeline/sync/worker.py',
    'torch/distributed/remote_device.py',
    'torch/distributed/rendezvous.py',
    'torch/distributed/rpc/__init__.py',
    'torch/distributed/rpc/_testing/__init__.py',
    'torch/distributed/rpc/_testing/faulty_agent_backend_registry.py',
    'torch/distributed/rpc/_utils.py',
    'torch/distributed/rpc/api.py',
    'torch/distributed/rpc/backend_registry.py',
    'torch/distributed/rpc/constants.py',
    'torch/distributed/rpc/functions.py',
    'torch/distributed/rpc/internal.py',
    'torch/distributed/rpc/options.py',
    'torch/distributed/rpc/rref_proxy.py',
    'torch/distributed/rpc/server_process_global_profiler.py',
    'torch/distributed/run.py',
    'torch/distributed/tensor/__init__.py',
    'torch/distributed/tensor/parallel/__init__.py',
    'torch/distributed/tensor/parallel/_utils.py',
    'torch/distributed/tensor/parallel/_view_with_dim_change.py',
    'torch/distributed/tensor/parallel/api.py',
    'torch/distributed/tensor/parallel/fsdp.py',
    'torch/distributed/tensor/parallel/input_reshard.py',
    'torch/distributed/tensor/parallel/multihead_attention_tp.py',
    'torch/distributed/tensor/parallel/style.py',
    'torch/distributed/utils.py',
    'torch/fft/__init__.py',
    'torch/func/__init__.py',
    'torch/functional.py',
    'torch/futures/__init__.py',
    'torch/fx/__init__.py',
    'torch/fx/_compatibility.py',
    'torch/fx/_symbolic_trace.py',
    'torch/fx/annotate.py',
    'torch/fx/config.py',
    'torch/fx/experimental/__init__.py',
    'torch/fx/experimental/accelerator_partitioner.py',
    'torch/fx/experimental/const_fold.py',
    'torch/fx/experimental/debug.py',
    'torch/fx/experimental/graph_gradual_typechecker.py',
    'torch/fx/experimental/merge_matmul.py',
    'torch/fx/experimental/meta_tracer.py',
    'torch/fx/experimental/migrate_gradual_types/__init__.py',
    'torch/fx/experimental/migrate_gradual_types/constraint.py',
    'torch/fx/experimental/migrate_gradual_types/constraint_generator.py',
    'torch/fx/experimental/migrate_gradual_types/constraint_transformation.py',
    'torch/fx/experimental/migrate_gradual_types/operation.py',
    'torch/fx/experimental/migrate_gradual_types/transform_to_z3.py',
    'torch/fx/experimental/migrate_gradual_types/util.py',
    'torch/fx/experimental/migrate_gradual_types/z3_types.py',
    'torch/fx/experimental/normalize.py',
    'torch/fx/experimental/optimization.py',
    'torch/fx/experimental/partitioner_utils.py',
    'torch/fx/experimental/proxy_tensor.py',
    'torch/fx/experimental/refinement_types.py',
    'torch/fx/experimental/rewriter.py',
    'torch/fx/experimental/schema_type_annotation.py',
    'torch/fx/experimental/symbolic_shapes.py',
    'torch/fx/experimental/unification/__init__.py',
    'torch/fx/experimental/unification/core.py',
    'torch/fx/experimental/unification/dispatch.py',
    'torch/fx/experimental/unification/match.py',
    'torch/fx/experimental/unification/more.py',
    'torch/fx/experimental/unification/multipledispatch/__init__.py',
    'torch/fx/experimental/unification/multipledispatch/conflict.py',
    'torch/fx/experimental/unification/multipledispatch/core.py',
    'torch/fx/experimental/unification/multipledispatch/dispatcher.py',
    'torch/fx/experimental/unification/multipledispatch/utils.py',
    'torch/fx/experimental/unification/multipledispatch/variadic.py',
    'torch/fx/experimental/unification/unification_tools.py',
    'torch/fx/experimental/unification/utils.py',
    'torch/fx/experimental/unification/variable.py',
    'torch/fx/experimental/unify_refinements.py',
    'torch/fx/experimental/validator.py',
    'torch/fx/graph.py',
    'torch/fx/graph_module.py',
    'torch/fx/interpreter.py',
    'torch/fx/node.py',
    'torch/fx/operator_schemas.py',
    'torch/fx/passes/__init__.py',
    'torch/fx/passes/annotate_getitem_nodes.py',
    'torch/fx/passes/backends/__init__.py',
    'torch/fx/passes/backends/cudagraphs.py',
    'torch/fx/passes/dialect/__init__.py',
    'torch/fx/passes/dialect/common/__init__.py',
    'torch/fx/passes/dialect/common/cse_pass.py',
    'torch/fx/passes/fake_tensor_prop.py',
    'torch/fx/passes/graph_drawer.py',
    'torch/fx/passes/graph_manipulation.py',
    'torch/fx/passes/infra/__init__.py',
    'torch/fx/passes/infra/partitioner.py',
    'torch/fx/passes/infra/pass_base.py',
    'torch/fx/passes/infra/pass_manager.py',
    'torch/fx/passes/net_min_base.py',
    'torch/fx/passes/operator_support.py',
    'torch/fx/passes/param_fetch.py',
    'torch/fx/passes/pass_manager.py',
    'torch/fx/passes/reinplace.py',
    'torch/fx/passes/shape_prop.py',
    'torch/fx/passes/split_module.py',
    'torch/fx/passes/split_utils.py',
    'torch/fx/passes/splitter_base.py',
    'torch/fx/passes/tests/__init__.py',
    'torch/fx/passes/tests/test_pass_manager.py',
    'torch/fx/passes/tools_common.py',
    'torch/fx/passes/utils/__init__.py',
    'torch/fx/passes/utils/common.py',
    'torch/fx/passes/utils/fuser_utils.py',
    'torch/fx/passes/utils/matcher_utils.py',
    'torch/fx/passes/utils/source_matcher_utils.py',
    'torch/fx/proxy.py',
    'torch/fx/subgraph_rewriter.py',
    'torch/fx/tensor_type.py',
    'torch/fx/traceback.py',
    'torch/hub.py',
    'torch/library.py',
    'torch/linalg/__init__.py',
    # UFMT causes import cycle on masked
    'torch/masked/__init__.py',
    'torch/masked/_docs.py',
    'torch/masked/_ops.py',
    'torch/masked/maskedtensor/__init__.py',
    'torch/masked/maskedtensor/_ops_refs.py',
    'torch/masked/maskedtensor/binary.py',
    'torch/masked/maskedtensor/core.py',
    'torch/masked/maskedtensor/creation.py',
    'torch/masked/maskedtensor/passthrough.py',
    'torch/masked/maskedtensor/reductions.py',
    'torch/masked/maskedtensor/unary.py',
    'torch/monitor/__init__.py',
    'torch/nested/__init__.py',
    'torch/nn/__init__.py',
    'torch/nn/_reduction.py',
    'torch/nn/backends/__init__.py',
    'torch/nn/backends/thnn.py',
    'torch/nn/common_types.py',
    'torch/nn/cpp.py',
    'torch/nn/functional.py',
    'torch/nn/grad.py',
    'torch/nn/init.py',
    'torch/nn/intrinsic/__init__.py',
    'torch/nn/intrinsic/modules/__init__.py',
    'torch/nn/intrinsic/modules/fused.py',
    'torch/nn/intrinsic/qat/__init__.py',
    'torch/nn/intrinsic/qat/modules/__init__.py',
    'torch/nn/intrinsic/qat/modules/conv_fused.py',
    'torch/nn/intrinsic/qat/modules/linear_fused.py',
    'torch/nn/intrinsic/qat/modules/linear_relu.py',
    'torch/nn/intrinsic/quantized/__init__.py',
    'torch/nn/intrinsic/quantized/dynamic/__init__.py',
    'torch/nn/intrinsic/quantized/dynamic/modules/__init__.py',
    'torch/nn/intrinsic/quantized/dynamic/modules/linear_relu.py',
    'torch/nn/intrinsic/quantized/modules/__init__.py',
    'torch/nn/intrinsic/quantized/modules/bn_relu.py',
    'torch/nn/intrinsic/quantized/modules/conv_relu.py',
    'torch/nn/intrinsic/quantized/modules/linear_relu.py',
    'torch/nn/modules/__init__.py',
    'torch/nn/modules/_functions.py',
    'torch/nn/modules/activation.py',
    'torch/nn/modules/adaptive.py',
    'torch/nn/modules/batchnorm.py',
    'torch/nn/modules/channelshuffle.py',
    'torch/nn/modules/container.py',
    'torch/nn/modules/conv.py',
    'torch/nn/modules/distance.py',
    'torch/nn/modules/dropout.py',
    'torch/nn/modules/flatten.py',
    'torch/nn/modules/fold.py',
    'torch/nn/modules/instancenorm.py',
    'torch/nn/modules/lazy.py',
    'torch/nn/modules/linear.py',
    'torch/nn/modules/loss.py',
    'torch/nn/modules/module.py',
    'torch/nn/modules/normalization.py',
    'torch/nn/modules/padding.py',
    'torch/nn/modules/pixelshuffle.py',
    'torch/nn/modules/pooling.py',
    'torch/nn/modules/rnn.py',
    'torch/nn/modules/sparse.py',
    'torch/nn/modules/transformer.py',
    'torch/nn/modules/upsampling.py',
    'torch/nn/modules/utils.py',
    'torch/nn/parallel/__init__.py',
    'torch/nn/parallel/_functions.py',
    'torch/nn/parallel/comm.py',
    'torch/nn/parallel/data_parallel.py',
    'torch/nn/parallel/parallel_apply.py',
    'torch/nn/parallel/replicate.py',
    'torch/nn/parallel/scatter_gather.py',
    'torch/nn/parameter.py',
    'torch/nn/qat/__init__.py',
    'torch/nn/qat/dynamic/__init__.py',
    'torch/nn/qat/dynamic/modules/__init__.py',
    'torch/nn/qat/dynamic/modules/linear.py',
    'torch/nn/qat/modules/__init__.py',
    'torch/nn/qat/modules/conv.py',
    'torch/nn/qat/modules/embedding_ops.py',
    'torch/nn/qat/modules/linear.py',
    'torch/nn/quantizable/__init__.py',
    'torch/nn/quantizable/modules/__init__.py',
    'torch/nn/quantizable/modules/activation.py',
    'torch/nn/quantizable/modules/rnn.py',
    'torch/nn/quantized/__init__.py',
    'torch/nn/quantized/_reference/__init__.py',
    'torch/nn/quantized/_reference/modules/__init__.py',
    'torch/nn/quantized/_reference/modules/conv.py',
    'torch/nn/quantized/_reference/modules/linear.py',
    'torch/nn/quantized/_reference/modules/rnn.py',
    'torch/nn/quantized/_reference/modules/sparse.py',
    'torch/nn/quantized/_reference/modules/utils.py',
    'torch/nn/quantized/dynamic/__init__.py',
    'torch/nn/quantized/dynamic/modules/__init__.py',
    'torch/nn/quantized/dynamic/modules/conv.py',
    'torch/nn/quantized/dynamic/modules/linear.py',
    'torch/nn/quantized/dynamic/modules/rnn.py',
    'torch/nn/quantized/functional.py',
    'torch/nn/quantized/modules/__init__.py',
    'torch/nn/quantized/modules/activation.py',
    'torch/nn/quantized/modules/batchnorm.py',
    'torch/nn/quantized/modules/conv.py',
    'torch/nn/quantized/modules/dropout.py',
    'torch/nn/quantized/modules/embedding_ops.py',
    'torch/nn/quantized/modules/functional_modules.py',
    'torch/nn/quantized/modules/linear.py',
    'torch/nn/quantized/modules/normalization.py',
    'torch/nn/quantized/modules/rnn.py',
    'torch/nn/quantized/modules/utils.py',
    'torch/nn/utils/__init__.py',
    'torch/nn/utils/_deprecation_utils.py',
    'torch/nn/utils/_expanded_weights/__init__.py',
    'torch/nn/utils/_expanded_weights/conv_expanded_weights.py',
    'torch/nn/utils/_expanded_weights/conv_utils.py',
    'torch/nn/utils/_expanded_weights/embedding_expanded_weights.py',
    'torch/nn/utils/_expanded_weights/expanded_weights_impl.py',
    'torch/nn/utils/_expanded_weights/expanded_weights_utils.py',
    'torch/nn/utils/_expanded_weights/group_norm_expanded_weights.py',
    'torch/nn/utils/_expanded_weights/instance_norm_expanded_weights.py',
    'torch/nn/utils/_expanded_weights/layer_norm_expanded_weights.py',
    'torch/nn/utils/_expanded_weights/linear_expanded_weights.py',
    'torch/nn/utils/_per_sample_grad.py',
    'torch/nn/utils/clip_grad.py',
    'torch/nn/utils/convert_parameters.py',
    'torch/nn/utils/fusion.py',
    'torch/nn/utils/init.py',
    'torch/nn/utils/memory_format.py',
    'torch/nn/utils/parametrizations.py',
    'torch/nn/utils/parametrize.py',
    'torch/nn/utils/prune.py',
    'torch/nn/utils/rnn.py',
    'torch/nn/utils/spectral_norm.py',
    'torch/nn/utils/weight_norm.py',
    'torch/overrides.py',
    'torch/quasirandom.py',
    'torch/random.py',
    'torch/return_types.py',
    'torch/serialization.py',
    'torch/signal/__init__.py',
    'torch/signal/windows/__init__.py',
    'torch/signal/windows/windows.py',
    'torch/sparse/__init__.py',
    'torch/sparse/_semi_structured_conversions.py',
    'torch/sparse/_triton_ops.py',
    'torch/sparse/semi_structured.py',
    'torch/special/__init__.py',
    'torch/storage.py',
    'torch/testing/_internal/__init__.py',
    'torch/testing/_internal/autocast_test_lists.py',
    'torch/testing/_internal/autograd_function_db.py',
    'torch/testing/_internal/check_kernel_launches.py',
    'torch/testing/_internal/codegen/__init__.py',
    'torch/testing/_internal/codegen/random_topo_test.py',
    'torch/testing/_internal/common_cuda.py',
    'torch/testing/_internal/common_device_type.py',
    'torch/testing/_internal/common_distributed.py',
    'torch/testing/_internal/common_dtype.py',
    'torch/testing/_internal/common_jit.py',
    'torch/testing/_internal/common_methods_invocations.py',
    'torch/testing/_internal/common_modules.py',
    'torch/testing/_internal/common_nn.py',
    'torch/testing/_internal/common_pruning.py',
    'torch/testing/_internal/common_quantization.py',
    'torch/testing/_internal/common_quantized.py',
    'torch/testing/_internal/common_subclass.py',
    'torch/testing/_internal/common_utils.py',
    'torch/testing/_internal/composite_compliance.py',
    'torch/testing/_internal/hop_db.py',
    'torch/testing/_internal/custom_op_db.py',
    'torch/testing/_internal/data/__init__.py',
    'torch/testing/_internal/data/network1.py',
    'torch/testing/_internal/data/network2.py',
    'torch/testing/_internal/dist_utils.py',
    'torch/testing/_internal/distributed/__init__.py',
    'torch/testing/_internal/distributed/_shard/__init__.py',
    'torch/testing/_internal/distributed/_shard/sharded_tensor/__init__.py',
    'torch/testing/_internal/distributed/_shard/sharded_tensor/_test_ops_common.py',
    'torch/testing/_internal/distributed/_shard/sharded_tensor/_test_st_common.py',
    'torch/testing/_internal/distributed/_shard/test_common.py',
    'torch/testing/_internal/distributed/_tensor/__init__.py',
    'torch/testing/_internal/distributed/_tensor/common_dtensor.py',
    'torch/testing/_internal/distributed/ddp_under_dist_autograd_test.py',
    'torch/testing/_internal/distributed/distributed_test.py',
    'torch/testing/_internal/distributed/distributed_utils.py',
    'torch/testing/_internal/distributed/fake_pg.py',
    'torch/testing/_internal/distributed/multi_threaded_pg.py',
    'torch/testing/_internal/distributed/nn/__init__.py',
    'torch/testing/_internal/distributed/nn/api/__init__.py',
    'torch/testing/_internal/distributed/nn/api/remote_module_test.py',
    'torch/testing/_internal/distributed/pipe_with_ddp_test.py',
    'torch/testing/_internal/distributed/pipeline/__init__.py',
    'torch/testing/_internal/distributed/rpc/__init__.py',
    'torch/testing/_internal/distributed/rpc/dist_autograd_test.py',
    'torch/testing/_internal/distributed/rpc/dist_optimizer_test.py',
    'torch/testing/_internal/distributed/rpc/examples/__init__.py',
    'torch/testing/_internal/distributed/rpc/examples/parameter_server_test.py',
    'torch/testing/_internal/distributed/rpc/examples/reinforcement_learning_rpc_test.py',
    'torch/testing/_internal/distributed/rpc/faulty_agent_rpc_test.py',
    'torch/testing/_internal/distributed/rpc/faulty_rpc_agent_test_fixture.py',
    'torch/testing/_internal/distributed/rpc/jit/__init__.py',
    'torch/testing/_internal/distributed/rpc/jit/dist_autograd_test.py',
    'torch/testing/_internal/distributed/rpc/jit/rpc_test.py',
    'torch/testing/_internal/distributed/rpc/jit/rpc_test_faulty.py',
    'torch/testing/_internal/distributed/rpc/rpc_agent_test_fixture.py',
    'torch/testing/_internal/distributed/rpc/rpc_test.py',
    'torch/testing/_internal/distributed/rpc/tensorpipe_rpc_agent_test_fixture.py',
    'torch/testing/_internal/distributed/rpc_utils.py',
    'torch/testing/_internal/generated/__init__.py',
    'torch/testing/_internal/hypothesis_utils.py',
    'torch/testing/_internal/inductor_utils.py',
    'torch/testing/_internal/jit_metaprogramming_utils.py',
    'torch/testing/_internal/jit_utils.py',
    'torch/testing/_internal/logging_tensor.py',
    'torch/testing/_internal/logging_utils.py',
    'torch/testing/_internal/optests/__init__.py',
    'torch/testing/_internal/optests/aot_autograd.py',
    'torch/testing/_internal/optests/compile_check.py',
    'torch/testing/_internal/optests/fake_tensor.py',
    'torch/testing/_internal/optests/make_fx.py',
    'torch/testing/_internal/quantization_torch_package_models.py',
    'torch/testing/_internal/test_module/__init__.py',
    'torch/testing/_internal/test_module/future_div.py',
    'torch/testing/_internal/test_module/no_future_div.py',
    'torch/utils/__init__.py',
    'torch/utils/_contextlib.py',
    'torch/utils/_cpp_extension_versioner.py',
    'torch/utils/_crash_handler.py',
    'torch/utils/_device.py',
    'torch/utils/_foreach_utils.py',
    'torch/utils/_freeze.py',
    'torch/utils/_mode_utils.py',
    'torch/utils/_python_dispatch.py',
    'torch/utils/_stats.py',
    'torch/utils/_sympy/__init__.py',
    'torch/utils/_sympy/functions.py',
    'torch/utils/_traceback.py',
    'torch/utils/_zip.py',
    'torch/utils/backcompat/__init__.py',
    'torch/utils/backend_registration.py',
    'torch/utils/benchmark/__init__.py',
    'torch/utils/benchmark/examples/__init__.py',
    'torch/utils/benchmark/examples/blas_compare.py',
    'torch/utils/benchmark/examples/blas_compare_setup.py',
    'torch/utils/benchmark/examples/compare.py',
    'torch/utils/benchmark/examples/end_to_end.py',
    'torch/utils/benchmark/examples/fuzzer.py',
    'torch/utils/benchmark/examples/op_benchmark.py',
    'torch/utils/benchmark/examples/simple_timeit.py',
    'torch/utils/benchmark/examples/sparse/compare.py',
    'torch/utils/benchmark/examples/sparse/fuzzer.py',
    'torch/utils/benchmark/examples/sparse/op_benchmark.py',
    'torch/utils/benchmark/examples/spectral_ops_fuzz_test.py',
    'torch/utils/benchmark/op_fuzzers/__init__.py',
    'torch/utils/benchmark/op_fuzzers/binary.py',
    'torch/utils/benchmark/op_fuzzers/sparse_binary.py',
    'torch/utils/benchmark/op_fuzzers/sparse_unary.py',
    'torch/utils/benchmark/op_fuzzers/spectral.py',
    'torch/utils/benchmark/op_fuzzers/unary.py',
    'torch/utils/benchmark/utils/__init__.py',
    'torch/utils/benchmark/utils/_stubs.py',
    'torch/utils/benchmark/utils/common.py',
    'torch/utils/benchmark/utils/compare.py',
    'torch/utils/benchmark/utils/compile.py',
    'torch/utils/benchmark/utils/cpp_jit.py',
    'torch/utils/benchmark/utils/fuzzer.py',
    'torch/utils/benchmark/utils/sparse_fuzzer.py',
    'torch/utils/benchmark/utils/timer.py',
    'torch/utils/benchmark/utils/valgrind_wrapper/__init__.py',
    'torch/utils/benchmark/utils/valgrind_wrapper/timer_interface.py',
    'torch/utils/bottleneck/__init__.py',
    'torch/utils/bottleneck/__main__.py',
    'torch/utils/bundled_inputs.py',
    'torch/utils/checkpoint.py',
    'torch/utils/collect_env.py',
    'torch/utils/cpp_backtrace.py',
    'torch/utils/cpp_extension.py',
    'torch/utils/data/__init__.py',
    'torch/utils/data/_utils/__init__.py',
    'torch/utils/data/_utils/collate.py',
    'torch/utils/data/_utils/fetch.py',
    'torch/utils/data/_utils/pin_memory.py',
    'torch/utils/data/_utils/serialization.py',
    'torch/utils/data/_utils/signal_handling.py',
    'torch/utils/data/_utils/worker.py',
    'torch/utils/data/backward_compatibility.py',
    'torch/utils/data/dataloader.py',
    'torch/utils/data/datapipes/__init__.py',
    'torch/utils/data/datapipes/_decorator.py',
    'torch/utils/data/datapipes/_hook_iterator.py',
    'torch/utils/data/datapipes/_typing.py',
    'torch/utils/data/datapipes/dataframe/__init__.py',
    'torch/utils/data/datapipes/dataframe/dataframe_wrapper.py',
    'torch/utils/data/datapipes/dataframe/dataframes.py',
    'torch/utils/data/datapipes/dataframe/datapipes.py',
    'torch/utils/data/datapipes/dataframe/structures.py',
    'torch/utils/data/datapipes/datapipe.py',
    'torch/utils/data/datapipes/gen_pyi.py',
    'torch/utils/data/datapipes/iter/__init__.py',
    'torch/utils/data/datapipes/iter/callable.py',
    'torch/utils/data/datapipes/iter/combinatorics.py',
    'torch/utils/data/datapipes/iter/combining.py',
    'torch/utils/data/datapipes/iter/filelister.py',
    'torch/utils/data/datapipes/iter/fileopener.py',
    'torch/utils/data/datapipes/iter/grouping.py',
    'torch/utils/data/datapipes/iter/routeddecoder.py',
    'torch/utils/data/datapipes/iter/selecting.py',
    'torch/utils/data/datapipes/iter/sharding.py',
    'torch/utils/data/datapipes/iter/streamreader.py',
    'torch/utils/data/datapipes/iter/utils.py',
    'torch/utils/data/datapipes/map/__init__.py',
    'torch/utils/data/datapipes/map/callable.py',
    'torch/utils/data/datapipes/map/combinatorics.py',
    'torch/utils/data/datapipes/map/combining.py',
    'torch/utils/data/datapipes/map/grouping.py',
    'torch/utils/data/datapipes/map/utils.py',
    'torch/utils/data/datapipes/utils/__init__.py',
    'torch/utils/data/datapipes/utils/common.py',
    'torch/utils/data/datapipes/utils/decoder.py',
    'torch/utils/data/datapipes/utils/snapshot.py',
    'torch/utils/data/distributed.py',
    'torch/utils/data/graph.py',
    'torch/utils/data/graph_settings.py',
    'torch/utils/data/sampler.py',
    'torch/utils/dlpack.py',
    'torch/utils/file_baton.py',
    'torch/utils/flop_counter.py',
    'torch/utils/hipify/__init__.py',
    'torch/utils/hipify/constants.py',
    'torch/utils/hipify/cuda_to_hip_mappings.py',
    'torch/utils/hipify/hipify_python.py',
    'torch/utils/hipify/version.py',
    'torch/utils/hooks.py',
    'torch/utils/jit/__init__.py',
    'torch/utils/jit/log_extract.py',
    'torch/utils/mkldnn.py',
    'torch/utils/mobile_optimizer.py',
    'torch/utils/model_dump/__init__.py',
    'torch/utils/model_dump/__main__.py',
    'torch/utils/model_zoo.py',
    'torch/utils/show_pickle.py',
    'torch/utils/tensorboard/__init__.py',
    'torch/utils/tensorboard/_caffe2_graph.py',
    'torch/utils/tensorboard/_convert_np.py',
    'torch/utils/tensorboard/_embedding.py',
    'torch/utils/tensorboard/_onnx_graph.py',
    'torch/utils/tensorboard/_proto_graph.py',
    'torch/utils/tensorboard/_pytorch_graph.py',
    'torch/utils/tensorboard/_utils.py',
    'torch/utils/tensorboard/summary.py',
    'torch/utils/tensorboard/writer.py',
    'torch/utils/throughput_benchmark.py',
    'torch/utils/viz/__init__.py',
    'torch/utils/viz/_cycles.py',
    'torch/utils/weak.py',
    'torch/xpu/_gpu_trace.py',
]
init_command = [
    'python3',
    'tools/linter/adapters/pip_init.py',
    '--dry-run={{DRYRUN}}',
    '--no-black-binary',
    'black==23.12.1',
    'ufmt==2.1.0',
    'usort==1.0.6',
]
is_formatter = true

[[linter]]
code = 'COPYRIGHT'
include_patterns = ['**']
exclude_patterns = [
    '.lintrunner.toml',
    'fb/**',
    '**/fb/**',
]
command = [
    'python3',
    'tools/linter/adapters/grep_linter.py',
    '--pattern=Confidential and proprietary',
    '--linter-name=COPYRIGHT',
    '--error-name=Confidential Code',
    """--error-description=\
        Proprietary and confidential source code\
        should not be contributed to PyTorch codebase\
    """,
    '--',
    '@{{PATHSFILE}}'
]

[[linter]]
code = 'BAZEL_LINTER'
include_patterns = ['WORKSPACE']
command = [
    'python3',
    'tools/linter/adapters/bazel_linter.py',
    '--binary=.lintbin/bazel',
    '--',
    '@{{PATHSFILE}}'
]
init_command = [
    'python3',
    'tools/linter/adapters/s3_init.py',
    '--config-json=tools/linter/adapters/s3_init_config.json',
    '--linter=bazel',
    '--dry-run={{DRYRUN}}',
    '--output-dir=.lintbin',
    '--output-name=bazel',
]
is_formatter = true

[[linter]]
code = 'LINTRUNNER_VERSION'
include_patterns = ['**']
exclude_patterns = [
    'fb/**',
    '**/fb/**',
]
command = [
    'python3',
    'tools/linter/adapters/lintrunner_version_linter.py'
]

[[linter]]
code = 'RUFF'
include_patterns = ['**/*.py', '**/*.pyi']
exclude_patterns = [
    'caffe2/**',
    'functorch/docs/**',
    'functorch/notebooks/**',
    'torch/_inductor/fx_passes/serialized_patterns/**',
    'scripts/**',
    'third_party/**',
    'fb/**',
    '**/fb/**',
]
command = [
    'python3',
    'tools/linter/adapters/ruff_linter.py',
    '--config=pyproject.toml',
    '--show-disable',
    '--',
    '@{{PATHSFILE}}'
]
init_command = [
    'python3',
    'tools/linter/adapters/pip_init.py',
    '--dry-run={{DRYRUN}}',
    'ruff==0.4.1',
]
is_formatter = true

# This linter prevents merge conlicts in csv files in pytorch by enforcing
# three lines of whitespace between entries such that unless people are modifying
# the same line, merge conflicts should not arise in git or hg
[[linter]]
code = 'MERGE_CONFLICTLESS_CSV'
include_patterns = ['benchmarks/dynamo/ci_expected_accuracy/*.csv']
command = [
    'python3',
    'tools/linter/adapters/no_merge_conflict_csv_linter.py',
    '--',
    '@{{PATHSFILE}}'
]
is_formatter = true

[[linter]]
code = 'ATEN_CPU_GPU_AGNOSTIC'
include_patterns = [
    # aten source
    "aten/src/ATen/*.cpp",
    "aten/src/ATen/cpu/*.cpp",
    "aten/src/ATen/functorch/**/*.cpp",
    "aten/src/ATen/nnapi/*.cpp",
    "aten/src/ATen/quantized/*.cpp",
    "aten/src/ATen/vulkan/*.cpp",
    "aten/src/ATen/metal/*.cpp",
    "aten/src/ATen/detail/CPUGuardImpl.cpp",
    "aten/src/ATen/detail/MetaGuardImpl.cpp",
    # aten native source
    "aten/src/ATen/native/cpu/*.cpp",
    "aten/src/ATen/native/ao_sparse/cpu/kernels/*.cpp",
    "aten/src/ATen/native/ao_sparse/quantized/cpu/kernels/*.cpp",
    "aten/src/ATen/native/quantized/cpu/kernels/*.cpp",
    "aten/src/ATen/native/*.cpp",
    "aten/src/ATen/native/cpu/**/*.cpp",
    "aten/src/ATen/native/ao_sparse/*.cpp",
    "aten/src/ATen/native/ao_sparse/**/*.cpp",
    "aten/src/ATen/native/ao_sparse/quantized/*.cpp",
    "aten/src/ATen/native/ao_sparse/quantized/**/*.cpp",
    "aten/src/ATen/native/nested/*.cpp",
    "aten/src/ATen/native/quantized/*.cpp",
    "aten/src/ATen/native/quantized/**/*.cpp",
    "aten/src/ATen/native/sparse/*.cpp",
    "aten/src/ATen/native/transformers/*.cpp",
    "aten/src/ATen/native/utils/*.cpp",
    "aten/src/ATen/native/xnnpack/*.cpp",
    "aten/src/ATen/native/metal/MetalPrepackOpRegister.cpp",
    # aten headers
    "aten/src/ATen/*.h",
    "aten/src/ATen/functorch/**/*.h",
    "aten/src/ATen/ops/*.h",
    "aten/src/ATen/cpu/**/*.h",
    "aten/src/ATen/nnapi/*.h",
    "aten/src/ATen/quantized/*.h",
    "aten/src/ATen/vulkan/*.h",
    "aten/src/ATen/metal/*.h",
    "aten/src/ATen/mps/*.h",
    # aten native headers
    "aten/src/ATen/native/*.h",
    "aten/src/ATen/native/cpu/**/*.h",
    "aten/src/ATen/native/nested/*.h",
    "aten/src/ATen/native/sparse/*.h",
    "aten/src/ATen/native/ao_sparse/*.h",
    "aten/src/ATen/native/ao_sparse/cpu/*.h",
    "aten/src/ATen/native/ao_sparse/quantized/*.h",
    "aten/src/ATen/native/ao_sparse/quantized/cpu/*.h",
    "aten/src/ATen/native/quantized/*.h",
    "aten/src/ATen/native/quantized/cpu/*.h",
    "aten/src/ATen/native/transformers/*.h",
    "aten/src/ATen/native/quantized/cpu/qnnpack/include/*.h",
    "aten/src/ATen/native/utils/*.h",
    "aten/src/ATen/native/vulkan/ops/*.h",
    "aten/src/ATen/native/xnnpack/*.h",
    "aten/src/ATen/native/metal/MetalPrepackOpContext.h",
    "aten/src/ATen/native/mps/Copy.h",
    "aten/src/ATen/native/mkldnn/**/*.h",
]
exclude_patterns = [
    "aten/src/ATen/Context.h",
    "aten/src/ATen/Context.cpp",
    "aten/src/ATen/DLConvertor.cpp",
    "aten/src/ATen/core/Array.h",
    "aten/src/ATen/native/quantized/ConvUtils.h",
    "aten/src/ATen/native/sparse/SparseBlasImpl.cpp",  # triton implementation
    "aten/src/ATen/native/transformers/attention.cpp",
    "aten/src/ATen/native/**/cudnn/**",  # cudnn is cuda specific
]
command = [
    'python3',
    'tools/linter/adapters/grep_linter.py',
    '--pattern=(^#if.*USE_ROCM.*)|(^#if.*USE_CUDA.*)',
    '--linter-name=ATEN_CPU',
    '--error-name=aten-cpu should be gpu agnostic',
    """--error-description=\
        We strongly discourage the compile-time divergence \
        on ATen-CPU code for different GPU code. This \
        disallows sharing the same aten-cpu shared object \
        between different GPU backends \
    """,
    '--',
    '@{{PATHSFILE}}'
]
is_formatter = true<|MERGE_RESOLUTION|>--- conflicted
+++ resolved
@@ -1052,14 +1052,11 @@
     'test/quantization/fx/test_quantize_fx.py',
     'test/quantization/fx/test_subgraph_rewriter.py',
     'test/test_datapipe.py',
-<<<<<<< HEAD
     'test/test_decomp.py',
     'test/test_deploy.py',
     'test/test_determination.py',
     'test/test_dlpack.py',
     'test/test_dynamic_shapes.py',
-=======
->>>>>>> 96a56984
     'test/test_fake_tensor.py',
     'test/test_flop_counter.py',
     'test/test_function_schema.py',
