#include <c10/core/StorageImpl.h>
#include <c10/util/flat_hash_map.h>

namespace c10 {

// The array to save function pointer for custom storageImpl create.
C10_API std::array<StorageImplCreateHelper, at::COMPILE_TIME_MAX_DEVICE_TYPES>
    StorageImplCreate;

// A allowlist of device type, currently available is PrivateUse1.
static ska::flat_hash_set<c10::DeviceType> DeviceTypeAllowList{
    DeviceType::PrivateUse1};

void throwNullDataPtrError() {
  TORCH_CHECK(
      false,
      "Cannot access data pointer of Tensor (e.g. FakeTensor, FunctionalTensor). "
      "If you're using torch.compile/export/fx, it is likely that we are erroneously "
      "tracing into a custom kernel. To fix this, please wrap the custom kernel into "
      "an opaque custom op. Please see the following for details: "
      "https://docs.google.com/document/d/1W--T6wz8IY8fOI0Vm8BF44PdBgs283QvpelJZWieQWQ");
}

<<<<<<< HEAD
=======
// NOTE: [FakeTensor.data_ptr deprecation]
// Today:
// - FakeTensor.data_ptr errors out in torch.compile.
// - FakeTensor.data_ptr raises the following deprecation warning otherwise.
// - the following deprecation warning is only for FakeTensor (for now).
//   In the future we can consider extending to more wrapper Tensor subclasses.
void warnDeprecatedDataPtr() {
  TORCH_WARN_ONCE(
      "Accessing the data pointer of FakeTensor is deprecated and will error in "
      "PyTorch 2.5. This is almost definitely a bug in your code and will "
      "cause undefined behavior with subsystems like torch.compile. "
      "Please wrap calls to tensor.data_ptr() in an opaque custom op; "
      "If all else fails, you can guard accesses to tensor.data_ptr() on "
      "isinstance(tensor, FakeTensor).")
}

>>>>>>> b279034e
void SetStorageImplCreate(DeviceType t, StorageImplCreateHelper fptr) {
  // Allowlist verification.
  // Only if the devicetype is in the allowlist,
  // we allow the extension to be registered for storageImpl create.
  TORCH_CHECK(
      DeviceTypeAllowList.find(t) != DeviceTypeAllowList.end(),
      "It is only allowed to register the storageImpl create method ",
      "for PrivateUse1. ",
      "If you have related storageImpl requirements, ",
      "please expand the allowlist");
  // Register function pointer.
  int device_type = static_cast<int>(t);
  TORCH_CHECK(
      StorageImplCreate[device_type] == nullptr,
      "The StorageImplCreate function pointer for ",
      t,
      " has been registered.");
  StorageImplCreate[device_type] = fptr;
}

StorageImplCreateHelper GetStorageImplCreate(DeviceType t) {
  int device_type = static_cast<int>(t);
  return StorageImplCreate[device_type];
}

c10::intrusive_ptr<c10::StorageImpl> make_storage_impl(
    c10::StorageImpl::use_byte_size_t use_byte_size,
    c10::SymInt size_bytes,
    c10::DataPtr data_ptr,
    c10::Allocator* allocator,
    bool resizable,
    c10::optional<at::Device> device_opt) {
  // This will be non-nullptr only when there is a custom StorageImpl
  // constructor for the given device
  c10::StorageImplCreateHelper fptr = nullptr;
  if (device_opt.has_value()) {
    // We only need to check this here as this is the only case where we can
    // have a device that is not CPU (and thus for which the StorageImpl
    // constructor can be overwritten).
    fptr = c10::GetStorageImplCreate(device_opt.value().type());
  }

  if (fptr != nullptr) {
    return fptr(
        use_byte_size,
        std::move(size_bytes),
        std::move(data_ptr),
        allocator,
        resizable);
  }

  // Create a c10::StorageImpl object.
  if (data_ptr != nullptr) {
    return c10::make_intrusive<c10::StorageImpl>(
        use_byte_size,
        std::move(size_bytes),
        std::move(data_ptr),
        allocator,
        resizable);
  }
  return c10::make_intrusive<c10::StorageImpl>(
      use_byte_size, std::move(size_bytes), allocator, resizable);
}

} // namespace c10<|MERGE_RESOLUTION|>--- conflicted
+++ resolved
@@ -21,8 +21,6 @@
       "https://docs.google.com/document/d/1W--T6wz8IY8fOI0Vm8BF44PdBgs283QvpelJZWieQWQ");
 }
 
-<<<<<<< HEAD
-=======
 // NOTE: [FakeTensor.data_ptr deprecation]
 // Today:
 // - FakeTensor.data_ptr errors out in torch.compile.
@@ -39,7 +37,6 @@
       "isinstance(tensor, FakeTensor).")
 }
 
->>>>>>> b279034e
 void SetStorageImplCreate(DeviceType t, StorageImplCreateHelper fptr) {
   // Allowlist verification.
   // Only if the devicetype is in the allowlist,
